--- conflicted
+++ resolved
@@ -638,13 +638,6 @@
       out << "(_ iand " << n.getOperator().getConst<IntAnd>().d_size << ") ";
       stillNeedToPrintParams = false;
       break;
-<<<<<<< HEAD
-    case kind::BITVECTOR_BITOF:
-      out << "(_ bitOf " << n.getOperator().getConst<BitVectorBitOf>().d_bitIndex << ") ";
-      stillNeedToPrintParams = false;
-      break;
-=======
->>>>>>> e7fdbc4d
 
     case kind::DIVISIBLE:
       out << "(_ divisible " << n.getOperator().getConst<Divisible>().k << ")";
@@ -693,13 +686,12 @@
     out << ' ';
     stillNeedToPrintParams = false;
     break;
-
-<<<<<<< HEAD
-    // sets
-  case kind::COMPREHENSION: out << smtKindString(k, d_variant) << " "; break;
-=======
+    case kind::BITVECTOR_BITOF:
+      out << "(_ bitOf " << n.getOperator().getConst<BitVectorBitOf>().d_bitIndex << ") ";
+      stillNeedToPrintParams = false;
+      break;
+
   // sets
->>>>>>> e7fdbc4d
   case kind::SINGLETON:
   {
     out << smtKindString(k, d_variant) << " ";
