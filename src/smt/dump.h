--- conflicted
+++ resolved
@@ -67,14 +67,9 @@
  public:
   CVC4dumpstream() {}
   CVC4dumpstream(std::ostream& os) {}
-<<<<<<< HEAD
-  CVC4dumpstream& operator<<(const Command& c) { return *this; }
-  CVC4dumpstream& operator<<(ProofNode* pn) { return *this; }
-  CVC4dumpstream& operator<<(const NodeCommand& nc) { return *this; }
-=======
   CVC4dumpstream& operator<<(const Command& c);
   CVC4dumpstream& operator<<(const NodeCommand& nc);
->>>>>>> 63e7c6bb
+  CVC4dumpstream& operator<<(ProofNode* pn);
 }; /* class CVC4dumpstream */
 
 #endif /* CVC4_DUMPING && !CVC4_MUZZLE */
