--- conflicted
+++ resolved
@@ -62,19 +62,17 @@
 
 void SetDefaults::setDefaultsPre(Options& opts)
 {
-<<<<<<< HEAD
   // TEMPORARY for testing
   if (opts.proof.proofReq && !opts.smt.produceProofs)
   {
     AlwaysAssert(false) << "Fail due to --proof-req "
                         << opts.smt.produceProofsWasSetByUser;
-=======
+  }
   // internal-only options
   if (opts.smt.unsatCoresMode == options::UnsatCoresMode::PP_ONLY)
   {
     throw OptionException(
         std::string("Unsat core mode pp-only is for internal use only."));
->>>>>>> defb0de8
   }
   // implied options
   if (opts.smt.debugCheckModels)
