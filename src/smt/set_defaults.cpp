--- conflicted
+++ resolved
@@ -63,19 +63,12 @@
 
 void SetDefaults::setDefaultsPre(Options& opts)
 {
-<<<<<<< HEAD
   // TEMPORARY for testing
   if (opts.proof.proofReq && !opts.smt.produceProofs)
   {
     AlwaysAssert(false) << "Fail due to --proof-req "
                         << opts.smt.produceProofsWasSetByUser;
   }
-  if (opts.quantifiers.oracles)
-  {
-    throw OptionException(std::string("Oracles not yet supported"));
-  }
-=======
->>>>>>> b2e25ec6
   // implied options
   if (opts.smt.debugCheckModels)
   {
