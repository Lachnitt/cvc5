--- conflicted
+++ resolved
@@ -159,86 +159,6 @@
                           std::vector<Node>& tchildren,
                           bool isSymm = false);
 
-<<<<<<< HEAD
-  /**
-   * When given children and args lead to different sets of literals in a
-   * conclusion depending on whether macro resolution or chain resolution is
-   * applied, the literals that appear in the chain resolution result, but not
-   * in the macro resolution result, from now on "crowding literals", are
-   * literals removed implicitly by macro resolution. For example
-   *
-   *      l0 v l0 v l0 v l1 v l2    ~l0 v l1   ~l1
-   * (1)  ----------------------------------------- MACRO_RES
-   *                 l2
-   *
-   * but
-   *
-   *      l0 v l0 v l0 v l1 v l2    ~l0 v l1   ~l1
-   * (2)  ---------------------------------------- CHAIN_RES
-   *                l0 v l0 v l1 v l2
-   *
-   * where l0 and l1 are crowding literals in the second proof.
-   *
-   * There are two views for how MACRO_RES implicitly removes the crowding
-   * literal, i.e., how MACRO_RES can be expanded into CHAIN_RES so that
-   * crowding literals are removed. The first is that (1) becomes
-   *
-   *  l0 v l0 v l0 v l1 v l2  ~l0 v l1  ~l0 v l1  ~l0 v l1  ~l1  ~l1  ~l1  ~l1
-   *  ---------------------------------------------------------------- CHAIN_RES
-   *                                 l2
-   *
-   * via the repetition of the premise responsible for removing more than one
-   * occurrence of the crowding literal. The issue however is that this
-   * expansion is exponential. Note that (2) has two occurrences of l0 and one
-   * of l1 as crowding literals. However, by repeating ~l0 v l1 two times to
-   * remove l0, the clause ~l1, which would originally need to be repeated only
-   * one time, now has to be repeated two extra times on top of that one. With
-   * multiple crowding literals and their elimination depending on premises that
-   * themselves add crowding literals one can easily end up with resolution
-   * chains going from dozens to thousands of premises. Such examples do occur
-   * in practice, even in our regressions.
-   *
-   * The second way of expanding MACRO_RES, which avoids this exponential
-   * behavior, is so that (1) becomes
-   *
-   *      l0 v l0 v l0 v l1 v l2
-   * (4)  ---------------------- FACTORING
-   *      l0 v l1 v l2                       ~l0 v l1
-   *      ------------------------------------------- CHAIN_RES
-   *                   l1 v l1 v l2
-   *                  ------------- FACTORING
-   *                     l1 v l2                   ~l1
-   *                    ------------------------------ CHAIN_RES
-   *                                 l2
-   *
-   * This method first determines what are the crowding literals by checking
-   * what literals occur in clauseLits that do not occur in targetClauseLits
-   * (the latter contains the literals from the original MACRO_RES conclusion
-   * while the former the literals from a direct application of CHAIN_RES). Then
-   * it builds a proof such as (4) and adds the steps to cdp. The final
-   * conclusion is returned.
-   *
-   * Note that in the example the CHAIN_RES steps introduced had only two
-   * premises, and could thus be replaced by a RESOLUTION step, but since we
-   * general there can be more than two premises we always use CHAIN_RES.
-   *
-   * @param clauseLits literals in the conclusion of a CHAIN_RESOLUTION step
-   * with children and args[1:]
-   * @param clauseLits literals in the conclusion of a MACRO_RESOLUTION step
-   * with children and args
-   * @param children a list of clauses
-   * @param args a list of arguments to a MACRO_RESOLUTION step
-   * @param cdp a CDProof
-   * @return The resulting node of transforming MACRO_RESOLUTION into
-   * CHAIN_RESOLUTION according to the above idea.
-   */
-  Node eliminateCrowdingLits(const std::vector<Node>& clauseLits,
-                             const std::vector<Node>& targetClauseLits,
-                             std::vector<Node> children,
-                             std::vector<Node> args,
-                             CDProof* cdp);
-=======
->>>>>>> 30fa2196
 };
 
 /**
