/******************************************************************************
 * Top contributors (to current version):
 *   Andrew Reynolds, Aina Niemetz, Gereon Kremer
 *
 * This file is part of the cvc5 project.
 *
 * Copyright (c) 2009-2022 by the authors listed in the file AUTHORS
 * in the top-level source directory and their institutional affiliations.
 * All rights reserved.  See the file COPYING in the top-level source
 * directory for licensing information.
 * ****************************************************************************
 *
 * The main entry point into the cvc5 library's SMT interface.
 */

#include "smt/solver_engine.h"

#include "base/check.h"
#include "base/exception.h"
#include "base/modal_exception.h"
#include "base/output.h"
#include "decision/decision_engine.h"
#include "expr/bound_var_manager.h"
#include "expr/node.h"
#include "expr/node_algorithm.h"
#include "options/base_options.h"
#include "options/expr_options.h"
#include "options/language.h"
#include "options/main_options.h"
#include "options/option_exception.h"
#include "options/options_public.h"
#include "options/parser_options.h"
#include "options/printer_options.h"
#include "options/proof_options.h"
#include "options/smt_options.h"
#include "options/theory_options.h"
#include "printer/printer.h"
#include "proof/unsat_core.h"
#include "prop/prop_engine.h"
#include "smt/abduction_solver.h"
#include "smt/abstract_values.h"
#include "smt/assertions.h"
#include "smt/check_models.h"
#include "smt/env.h"
#include "smt/interpolation_solver.h"
#include "smt/listeners.h"
#include "smt/logic_exception.h"
#include "smt/model_blocker.h"
#include "smt/model_core_builder.h"
#include "smt/preprocessor.h"
#include "smt/proof_manager.h"
#include "smt/quant_elim_solver.h"
#include "smt/set_defaults.h"
#include "smt/smt_solver.h"
#include "smt/solver_engine_scope.h"
#include "smt/solver_engine_state.h"
#include "smt/solver_engine_stats.h"
#include "smt/sygus_solver.h"
#include "smt/unsat_core_manager.h"
#include "theory/quantifiers/instantiation_list.h"
#include "theory/quantifiers/oracle_engine.h"
#include "theory/quantifiers/quantifiers_attributes.h"
#include "theory/quantifiers_engine.h"
#include "theory/rewriter.h"
#include "theory/smt_engine_subsolver.h"
#include "theory/theory_engine.h"
#include "util/random.h"
#include "util/rational.h"
#include "util/resource_manager.h"
#include "util/sexpr.h"
#include "util/statistics_registry.h"

// required for hacks related to old proofs for unsat cores
#include "base/configuration.h"
#include "base/configuration_private.h"

using namespace std;
using namespace cvc5::internal::smt;
using namespace cvc5::internal::preprocessing;
using namespace cvc5::internal::prop;
using namespace cvc5::context;
using namespace cvc5::internal::theory;

namespace cvc5::internal {

SolverEngine::SolverEngine(NodeManager* nm, const Options* optr)
    : d_env(new Env(nm, optr)),
      d_state(new SolverEngineState(*d_env.get(), *this)),
      d_absValues(new AbstractValues(getNodeManager())),
      d_asserts(new Assertions(*d_env.get(), *d_absValues.get())),
      d_routListener(new ResourceOutListener(*this)),
      d_smtSolver(nullptr),
      d_checkModels(nullptr),
      d_pfManager(nullptr),
      d_ucManager(nullptr),
      d_sygusSolver(nullptr),
      d_abductSolver(nullptr),
      d_interpolSolver(nullptr),
      d_quantElimSolver(nullptr),
      d_isInternalSubsolver(false),
      d_stats(nullptr),
      d_scope(nullptr)
{
  // !!!!!!!!!!!!!!!!!!!!!! temporary hack: this makes the current SolverEngine
  // we are constructing the current SolverEngine in scope for the lifetime of
  // this SolverEngine, or until another SolverEngine is constructed (that
  // SolverEngine is then in scope during its lifetime). This is mostly to
  // ensure that options are always in scope, for e.g. printing expressions,
  // which rely on knowing the output language. Notice that the SolverEngine may
  // spawn new SolverEngine "subsolvers" internally. These are created, used,
  // and deleted in a modular fashion while not interleaving calls to the master
  // SolverEngine. Thus the hack here does not break this use case. On the other
  // hand, this hack breaks use cases where multiple SolverEngine objects are
  // created by the user.
  d_scope.reset(new SolverEngineScope(this));
  // listen to resource out
  getResourceManager()->registerListener(d_routListener.get());
  // make statistics
  d_stats.reset(new SolverEngineStatistics());
  // make the SMT solver
  d_smtSolver.reset(new SmtSolver(*d_env, *d_absValues, *d_stats));
  // make the SyGuS solver
  d_sygusSolver.reset(new SygusSolver(*d_env.get(), *d_smtSolver));
  // make the quantifier elimination solver
  d_quantElimSolver.reset(new QuantElimSolver(*d_env.get(), *d_smtSolver));
}

bool SolverEngine::isFullyInited() const { return d_state->isFullyInited(); }
bool SolverEngine::isQueryMade() const { return d_state->isQueryMade(); }
size_t SolverEngine::getNumUserLevels() const
{
  return d_state->getNumUserLevels();
}
SmtMode SolverEngine::getSmtMode() const { return d_state->getMode(); }
bool SolverEngine::isSmtModeSat() const
{
  SmtMode mode = getSmtMode();
  return mode == SmtMode::SAT || mode == SmtMode::SAT_UNKNOWN;
}
Result SolverEngine::getStatusOfLastCommand() const
{
  return d_state->getStatus();
}
UserContext* SolverEngine::getUserContext()
{
  return d_env->getUserContext();
}
Context* SolverEngine::getContext()
{
  return d_env->getContext();
}

TheoryEngine* SolverEngine::getTheoryEngine()
{
  return d_smtSolver->getTheoryEngine();
}

prop::PropEngine* SolverEngine::getPropEngine()
{
  return d_smtSolver->getPropEngine();
}

void SolverEngine::finishInit()
{
  if (d_state->isFullyInited())
  {
    // already initialized, return
    return;
  }

  // Notice that finishInitInternal is called when options are finalized. If we
  // are parsing smt2, this occurs at the moment we enter "Assert mode", page 52
  // of SMT-LIB 2.6 standard.

  // set the logic
  const LogicInfo& logic = getLogicInfo();
  if (!logic.isLocked())
  {
    setLogicInternal();
  }

  // set the random seed
  Random::getRandom().setSeed(d_env->getOptions().driver.seed);

  // Call finish init on the set defaults module. This inializes the logic
  // and the best default options based on our heuristics.
  SetDefaults sdefaults(*d_env, d_isInternalSubsolver);
  sdefaults.setDefaults(d_env->d_logic, getOptions());

  if (d_env->getOptions().smt.produceProofs)
  {
    // ensure bound variable uses canonical bound variables
    getNodeManager()->getBoundVarManager()->enableKeepCacheValues();
    // make the proof manager
    d_pfManager.reset(new PfManager(*d_env.get()));
    PreprocessProofGenerator* pppg = d_pfManager->getPreprocessProofGenerator();
    // start the unsat core manager
    d_ucManager.reset(new UnsatCoreManager());
    // enable it in the assertions pipeline
    d_asserts->enableProofs(pppg);
    // enabled proofs in the preprocessor
    d_smtSolver->getPreprocessor()->enableProofs(pppg);
  }

  Trace("smt-debug") << "SolverEngine::finishInit" << std::endl;
  d_smtSolver->finishInit();

  // now can construct the SMT-level model object
  TheoryEngine* te = d_smtSolver->getTheoryEngine();
  Assert(te != nullptr);
  TheoryModel* tm = te->getModel();
  if (tm != nullptr)
  {
    // make the check models utility
    d_checkModels.reset(new CheckModels(*d_env.get()));
  }

  // global push/pop around everything, to ensure proper destruction
  // of context-dependent data structures
  d_state->setup();

  // subsolvers
  if (d_env->getOptions().smt.produceAbducts)
  {
    d_abductSolver.reset(new AbductionSolver(*d_env.get()));
  }
  if (d_env->getOptions().smt.interpolants)
  {
    d_interpolSolver.reset(new InterpolationSolver(*d_env));
  }

  AlwaysAssert(getPropEngine()->getAssertionLevel() == 0)
      << "The PropEngine has pushed but the SolverEngine "
         "hasn't finished initializing!";

  Assert(getLogicInfo().isLocked());

  // store that we are finished initializing
  d_state->finishInit();
  Trace("smt-debug") << "SolverEngine::finishInit done" << std::endl;
}

void SolverEngine::shutdown()
{
  d_state->shutdown();
  d_env->shutdown();
}

SolverEngine::~SolverEngine()
{
  SolverEngineScope smts(this);

  try
  {
    shutdown();

    // global push/pop around everything, to ensure proper destruction
    // of context-dependent data structures
    d_state->cleanup();

    // destroy all passes before destroying things that they refer to
    d_smtSolver->getPreprocessor()->cleanup();

    d_pfManager.reset(nullptr);
    d_ucManager.reset(nullptr);

    d_absValues.reset(nullptr);
    d_asserts.reset(nullptr);

    d_abductSolver.reset(nullptr);
    d_interpolSolver.reset(nullptr);
    d_quantElimSolver.reset(nullptr);
    d_sygusSolver.reset(nullptr);
    d_smtSolver.reset(nullptr);

    d_stats.reset(nullptr);
    d_routListener.reset(nullptr);
    // destroy the state
    d_state.reset(nullptr);
    // destroy the environment
    d_env.reset(nullptr);
  }
  catch (Exception& e)
  {
    d_env->warning() << "cvc5 threw an exception during cleanup." << std::endl << e << std::endl;
  }
}

void SolverEngine::setLogic(const LogicInfo& logic)
{
  SolverEngineScope smts(this);
  if (d_state->isFullyInited())
  {
    throw ModalException(
        "Cannot set logic in SolverEngine after the engine has "
        "finished initializing.");
  }
  d_env->d_logic = logic;
  d_userLogic = logic;
  setLogicInternal();
}

void SolverEngine::setLogic(const std::string& s)
{
  SolverEngineScope smts(this);
  try
  {
    setLogic(LogicInfo(s));
  }
  catch (IllegalArgumentException& e)
  {
    throw LogicException(e.what());
  }
}

void SolverEngine::setLogic(const char* logic) { setLogic(string(logic)); }

const LogicInfo& SolverEngine::getLogicInfo() const
{
  return d_env->getLogicInfo();
}

LogicInfo SolverEngine::getUserLogicInfo() const
{
  // Lock the logic to make sure that this logic can be queried. We create a
  // copy of the user logic here to keep this method const.
  LogicInfo res = d_userLogic;
  res.lock();
  return res;
}

void SolverEngine::setLogicInternal()
{
  Assert(!d_state->isFullyInited())
      << "setting logic in SolverEngine but the engine has already"
         " finished initializing for this run";
  d_env->d_logic.lock();
  d_userLogic.lock();
}

void SolverEngine::setInfo(const std::string& key, const std::string& value)
{
  SolverEngineScope smts(this);

  Trace("smt") << "SMT setInfo(" << key << ", " << value << ")" << endl;

  if (key == "filename")
  {
    d_env->d_options.writeDriver().filename = value;
    d_env->getStatisticsRegistry().registerValue<std::string>(
        "driver::filename", value);
  }
  else if (key == "smt-lib-version"
           && !getOptions().base.inputLanguageWasSetByUser)
  {
    if (value != "2" && value != "2.6")
    {
      d_env->warning() << "SMT-LIB version " << value
                << " unsupported, defaulting to language (and semantics of) "
                   "SMT-LIB 2.6\n";
    }
    getOptions().writeBase().inputLanguage = Language::LANG_SMTLIB_V2_6;
    // also update the output language
    if (!getOptions().base.outputLanguageWasSetByUser)
    {
      setOption("output-language", "smtlib2.6");
      getOptions().writeBase().outputLanguageWasSetByUser = false;
    }
  }
  else if (key == "status")
  {
    d_state->notifyExpectedStatus(value);
  }
}

bool SolverEngine::isValidGetInfoFlag(const std::string& key) const
{
  if (key == "all-statistics" || key == "error-behavior" || key == "filename"
      || key == "name" || key == "version" || key == "authors"
      || key == "status" || key == "time" || key == "reason-unknown"
      || key == "assertion-stack-levels" || key == "all-options")
  {
    return true;
  }
  return false;
}

std::string SolverEngine::getInfo(const std::string& key) const
{
  SolverEngineScope smts(this);

  Trace("smt") << "SMT getInfo(" << key << ")" << endl;
  if (key == "all-statistics")
  {
    return toSExpr(d_env->getStatisticsRegistry().begin(),
                   d_env->getStatisticsRegistry().end());
  }
  if (key == "error-behavior")
  {
    return "immediate-exit";
  }
  if (key == "filename")
  {
    return d_env->getOptions().driver.filename;
  }
  if (key == "name")
  {
    return toSExpr(Configuration::getName());
  }
  if (key == "version")
  {
    return toSExpr(Configuration::getVersionString());
  }
  if (key == "authors")
  {
    return toSExpr("the " + Configuration::getName() + " authors");
  }
  if (key == "status")
  {
    // sat | unsat | unknown
    Result status = d_state->getStatus();
    switch (status.getStatus())
    {
      case Result::SAT: return "sat";
      case Result::UNSAT: return "unsat";
      default: return "unknown";
    }
  }
  if (key == "time")
  {
    return toSExpr(std::clock());
  }
  if (key == "reason-unknown")
  {
    Result status = d_state->getStatus();
    if (!status.isNull() && status.isUnknown())
    {
      std::stringstream ss;
      ss << status.getUnknownExplanation();
      std::string s = ss.str();
      transform(s.begin(), s.end(), s.begin(), ::tolower);
      return s;
    }
    else
    {
      throw RecoverableModalException(
          "Can't get-info :reason-unknown when the "
          "last result wasn't unknown!");
    }
  }
  if (key == "assertion-stack-levels")
  {
    size_t ulevel = d_state->getNumUserLevels();
    AlwaysAssert(ulevel <= std::numeric_limits<unsigned long int>::max());
    return toSExpr(ulevel);
  }
  Assert(key == "all-options");
  // get the options, like all-statistics
  std::vector<std::vector<std::string>> res;
  for (const auto& opt : options::getNames())
  {
    res.emplace_back(
        std::vector<std::string>{opt, options::get(getOptions(), opt)});
  }
  return toSExpr(res);
}

void SolverEngine::debugCheckFormals(const std::vector<Node>& formals,
                                     Node func)
{
  for (std::vector<Node>::const_iterator i = formals.begin();
       i != formals.end();
       ++i)
  {
    if ((*i).getKind() != kind::BOUND_VARIABLE)
    {
      stringstream ss;
      ss << "All formal arguments to defined functions must be "
            "BOUND_VARIABLEs, but in the\n"
         << "definition of function " << func << ", formal\n"
         << "  " << *i << "\n"
         << "has kind " << (*i).getKind();
      throw TypeCheckingExceptionPrivate(func, ss.str());
    }
  }
}

void SolverEngine::debugCheckFunctionBody(Node formula,
                                          const std::vector<Node>& formals,
                                          Node func)
{
  TypeNode formulaType = formula.getType(d_env->getOptions().expr.typeChecking);
  TypeNode funcType = func.getType();
  // We distinguish here between definitions of constants and functions,
  // because the type checking for them is subtly different.  Perhaps we
  // should instead have SolverEngine::defineFunction() and
  // SolverEngine::defineConstant() for better clarity, although then that
  // doesn't match the SMT-LIBv2 standard...
  if (formals.size() > 0)
  {
    TypeNode rangeType = funcType.getRangeType();
    if (!formulaType.isComparableTo(rangeType))
    {
      stringstream ss;
      ss << "Type of defined function does not match its declaration\n"
         << "The function  : " << func << "\n"
         << "Declared type : " << rangeType << "\n"
         << "The body      : " << formula << "\n"
         << "Body type     : " << formulaType;
      throw TypeCheckingExceptionPrivate(func, ss.str());
    }
  }
  else
  {
    if (!formulaType.isComparableTo(funcType))
    {
      stringstream ss;
      ss << "Declared type of defined constant does not match its definition\n"
         << "The constant   : " << func << "\n"
         << "Declared type  : " << funcType << "\n"
         << "The definition : " << formula << "\n"
         << "Definition type: " << formulaType;
      throw TypeCheckingExceptionPrivate(func, ss.str());
    }
  }
}

void SolverEngine::defineFunction(Node func,
                                  const std::vector<Node>& formals,
                                  Node formula,
                                  bool global)
{
  SolverEngineScope smts(this);
  finishInit();
  d_state->doPendingPops();
  Trace("smt") << "SMT defineFunction(" << func << ")" << endl;
  debugCheckFormals(formals, func);

  // type check body
  debugCheckFunctionBody(formula, formals, func);

  // Substitute out any abstract values in formula
  Node def = d_absValues->substituteAbstractValues(formula);
  if (!formals.empty())
  {
    NodeManager* nm = NodeManager::currentNM();
    def = nm->mkNode(
        kind::LAMBDA, nm->mkNode(kind::BOUND_VAR_LIST, formals), def);
  }
  // A define-fun is treated as a (higher-order) assertion. It is provided
  // to the assertions object. It will be added as a top-level substitution
  // within this class, possibly multiple times if global is true.
  Node feq = func.eqNode(def);
  d_asserts->addDefineFunDefinition(feq, global);
}

void SolverEngine::defineFunctionsRec(
    const std::vector<Node>& funcs,
    const std::vector<std::vector<Node>>& formals,
    const std::vector<Node>& formulas,
    bool global)
{
  SolverEngineScope smts(this);
  finishInit();
  d_state->doPendingPops();
  Trace("smt") << "SMT defineFunctionsRec(...)" << endl;

  if (funcs.size() != formals.size() && funcs.size() != formulas.size())
  {
    stringstream ss;
    ss << "Number of functions, formals, and function bodies passed to "
          "defineFunctionsRec do not match:"
       << "\n"
       << "        #functions : " << funcs.size() << "\n"
       << "        #arg lists : " << formals.size() << "\n"
       << "  #function bodies : " << formulas.size() << "\n";
    throw ModalException(ss.str());
  }
  for (unsigned i = 0, size = funcs.size(); i < size; i++)
  {
    // check formal argument list
    debugCheckFormals(formals[i], funcs[i]);
    // type check body
    debugCheckFunctionBody(formulas[i], formals[i], funcs[i]);
  }

  NodeManager* nm = getNodeManager();
  for (unsigned i = 0, size = funcs.size(); i < size; i++)
  {
    // we assert a quantified formula
    Node func_app;
    // make the function application
    if (formals[i].empty())
    {
      // it has no arguments
      func_app = funcs[i];
    }
    else
    {
      std::vector<Node> children;
      children.push_back(funcs[i]);
      children.insert(children.end(), formals[i].begin(), formals[i].end());
      func_app = nm->mkNode(kind::APPLY_UF, children);
    }
    Node lem = nm->mkNode(kind::EQUAL, func_app, formulas[i]);
    if (!formals[i].empty())
    {
      // set the attribute to denote this is a function definition
      Node aexpr = nm->mkNode(kind::INST_ATTRIBUTE, func_app);
      aexpr = nm->mkNode(kind::INST_PATTERN_LIST, aexpr);
      FunDefAttribute fda;
      func_app.setAttribute(fda, true);
      // make the quantified formula
      Node boundVars = nm->mkNode(kind::BOUND_VAR_LIST, formals[i]);
      lem = nm->mkNode(kind::FORALL, boundVars, lem, aexpr);
    }
    // Assert the quantified formula. Notice we don't call assertFormula
    // directly, since we should call a private member method since we have
    // already ensuring this SolverEngine is initialized above.
    // add define recursive definition to the assertions
    d_asserts->addDefineFunDefinition(lem, global);
  }
}

void SolverEngine::defineFunctionRec(Node func,
                                     const std::vector<Node>& formals,
                                     Node formula,
                                     bool global)
{
  std::vector<Node> funcs;
  funcs.push_back(func);
  std::vector<std::vector<Node>> formals_multi;
  formals_multi.push_back(formals);
  std::vector<Node> formulas;
  formulas.push_back(formula);
  defineFunctionsRec(funcs, formals_multi, formulas, global);
}

TheoryModel* SolverEngine::getAvailableModel(const char* c) const
{
  if (!d_env->getOptions().theory.assignFunctionValues)
  {
    std::stringstream ss;
    ss << "Cannot " << c << " when --assign-function-values is false.";
    throw RecoverableModalException(ss.str().c_str());
  }

  if (d_state->getMode() != SmtMode::SAT
      && d_state->getMode() != SmtMode::SAT_UNKNOWN)
  {
    std::stringstream ss;
    ss << "Cannot " << c
       << " unless immediately preceded by SAT/NOT_ENTAILED or UNKNOWN "
          "response.";
    throw RecoverableModalException(ss.str().c_str());
  }

  if (!d_env->getOptions().smt.produceModels)
  {
    std::stringstream ss;
    ss << "Cannot " << c << " when produce-models options is off.";
    throw ModalException(ss.str().c_str());
  }

  TheoryEngine* te = d_smtSolver->getTheoryEngine();
  Assert(te != nullptr);
  TheoryModel* m = te->getBuiltModel();

  if (m == nullptr)
  {
    std::stringstream ss;
    ss << "Cannot " << c
       << " since model is not available. Perhaps the most recent call to "
          "check-sat was interrupted?";
    throw RecoverableModalException(ss.str().c_str());
  }

  return m;
}

QuantifiersEngine* SolverEngine::getAvailableQuantifiersEngine(
    const char* c) const
{
  QuantifiersEngine* qe = d_smtSolver->getQuantifiersEngine();
  if (qe == nullptr)
  {
    std::stringstream ss;
    ss << "Cannot " << c << " when quantifiers are not present.";
    throw ModalException(ss.str().c_str());
  }
  return qe;
}

void SolverEngine::notifyPushPre()
{
  d_smtSolver->processAssertions(*d_asserts);
}

void SolverEngine::notifyPushPost()
{
  TimerStat::CodeTimer pushPopTimer(d_stats->d_pushPopTime);
  Assert(getPropEngine() != nullptr);
  getPropEngine()->push();
}

void SolverEngine::notifyPopPre()
{
  TimerStat::CodeTimer pushPopTimer(d_stats->d_pushPopTime);
  PropEngine* pe = getPropEngine();
  Assert(pe != nullptr);
  pe->pop();
}

void SolverEngine::notifyPostSolvePre()
{
  PropEngine* pe = getPropEngine();
  Assert(pe != nullptr);
  pe->resetTrail();
}

void SolverEngine::notifyPostSolvePost()
{
  TheoryEngine* te = getTheoryEngine();
  Assert(te != nullptr);
  te->postsolve();
}

Result SolverEngine::checkSat()
{
  Node nullNode;
  return checkSat(nullNode);
}

Result SolverEngine::checkSat(const Node& assumption)
{
  ensureWellFormedTerm(assumption, "checkSat");
  std::vector<Node> assump;
  if (!assumption.isNull())
  {
    assump.push_back(assumption);
  }
  return checkSatInternal(assump);
}

Result SolverEngine::checkSat(const std::vector<Node>& assumptions)
{
  ensureWellFormedTerms(assumptions, "checkSat");
  return checkSatInternal(assumptions);
}

Result SolverEngine::checkSatInternal(const std::vector<Node>& assumptions)
{
  SolverEngineScope smts(this);
  finishInit();

  Trace("smt") << "SolverEngine::checkSat(" << assumptions << ")" << endl;
  // update the state to indicate we are about to run a check-sat
  bool hasAssumptions = !assumptions.empty();
  d_state->notifyCheckSat(hasAssumptions);

  // state should be fully ready now
  Assert(d_state->isFullyReady());

  // check the satisfiability with the solver object
  Assertions& as = *d_asserts.get();
  Result r = d_smtSolver->checkSatisfiability(as, assumptions);

  // If the result is unknown, we may optionally do a "deep restart" where
  // the members of the SMT solver are reconstructed and given the
  // preprocessed input formulas (plus additional learned formulas). Notice
  // that assumptions are pushed to the preprocessed input in the above call, so
  // any additional satisfiability checks use an empty set of assumptions.
  while (r.getStatus() == Result::UNKNOWN && deepRestart())
  {
    Trace("smt") << "SolverEngine::checkSat after deep restart" << std::endl;
    r = d_smtSolver->checkSatisfiability(as, {});
  }

  Trace("smt") << "SolverEngine::checkSat(" << assumptions << ") => " << r
               << endl;
  // notify our state of the check-sat result
  d_state->notifyCheckSatResult(hasAssumptions, r);

  // Check that SAT results generate a model correctly.
  if (d_env->getOptions().smt.checkModels)
  {
    if (r.getStatus() == Result::SAT)
    {
      checkModel();
    }
  }
  // Check that UNSAT results generate a proof correctly.
  if (d_env->getOptions().smt.checkProofs)
  {
    if (r.getStatus() == Result::UNSAT)
    {
      checkProof();
    }
  }
  // Check that UNSAT results generate an unsat core correctly.
  if (d_env->getOptions().smt.checkUnsatCores)
  {
    if (r.getStatus() == Result::UNSAT)
    {
      TimerStat::CodeTimer checkUnsatCoreTimer(d_stats->d_checkUnsatCoreTime);
      checkUnsatCore();
    }
  }

  if (d_env->getOptions().base.statisticsEveryQuery)
  {
    printStatisticsDiff();
  }
  return r;
}

std::vector<Node> SolverEngine::getUnsatAssumptions(void)
{
  Trace("smt") << "SMT getUnsatAssumptions()" << endl;
  SolverEngineScope smts(this);
  if (!d_env->getOptions().smt.unsatAssumptions)
  {
    throw ModalException(
        "Cannot get unsat assumptions when produce-unsat-assumptions option "
        "is off.");
  }
  if (d_state->getMode() != SmtMode::UNSAT)
  {
    throw RecoverableModalException(
        "Cannot get unsat assumptions unless immediately preceded by "
        "UNSAT/ENTAILED.");
  }
  finishInit();
  UnsatCore core = getUnsatCoreInternal();
  std::vector<Node> res;
  std::vector<Node>& assumps = d_asserts->getAssumptions();
  for (const Node& e : assumps)
  {
    if (std::find(core.begin(), core.end(), e) != core.end())
    {
      res.push_back(e);
    }
  }
  return res;
}

void SolverEngine::assertFormula(const Node& formula)
{
  SolverEngineScope smts(this);
  finishInit();
  d_state->doPendingPops();
  ensureWellFormedTerm(formula, "assertFormula");
  assertFormulaInternal(formula);
}

void SolverEngine::assertFormulaInternal(const Node& formula)
{
  // as an optimization we do not check whether formula is well-formed here, and
  // defer this check for certain cases within the assertions module.
  Trace("smt") << "SolverEngine::assertFormula(" << formula << ")" << endl;

  // Substitute out any abstract values in ex
  Node n = d_absValues->substituteAbstractValues(formula);

  d_asserts->assertFormula(n);
}

/*
   --------------------------------------------------------------------------
    Handling SyGuS commands
   --------------------------------------------------------------------------
*/

void SolverEngine::declareSygusVar(Node var)
{
  SolverEngineScope smts(this);
  d_sygusSolver->declareSygusVar(var);
}

void SolverEngine::declareSynthFun(Node func,
                                   TypeNode sygusType,
                                   bool isInv,
                                   const std::vector<Node>& vars)
{
  SolverEngineScope smts(this);
  finishInit();
  d_state->doPendingPops();
  d_sygusSolver->declareSynthFun(func, sygusType, isInv, vars);
}
void SolverEngine::declareSynthFun(Node func,
                                   bool isInv,
                                   const std::vector<Node>& vars)
{
  // use a null sygus type
  TypeNode sygusType;
  declareSynthFun(func, sygusType, isInv, vars);
}

void SolverEngine::assertSygusConstraint(Node n, bool isAssume)
{
  SolverEngineScope smts(this);
  finishInit();
  d_sygusSolver->assertSygusConstraint(n, isAssume);
}

void SolverEngine::assertSygusInvConstraint(Node inv,
                                            Node pre,
                                            Node trans,
                                            Node post)
{
  SolverEngineScope smts(this);
  finishInit();
  d_sygusSolver->assertSygusInvConstraint(inv, pre, trans, post);
}

SynthResult SolverEngine::checkSynth(bool isNext)
{
  SolverEngineScope smts(this);
  finishInit();
  if (isNext && d_state->getMode() != SmtMode::SYNTH)
  {
    throw RecoverableModalException(
        "Cannot check-synth-next unless immediately preceded by a successful "
        "call to check-synth(-next).");
  }
  SynthResult r = d_sygusSolver->checkSynth(*d_asserts, isNext);
  d_state->notifyCheckSynthResult(r);
  return r;
}

/*
   --------------------------------------------------------------------------
    End of Handling SyGuS commands
   --------------------------------------------------------------------------
*/

void SolverEngine::declarePool(const Node& p,
                               const std::vector<Node>& initValue)
{
  Assert(p.isVar() && p.getType().isSet());
  finishInit();
  QuantifiersEngine* qe = getAvailableQuantifiersEngine("declareTermPool");
  qe->declarePool(p, initValue);
}

void SolverEngine::declareOracleFun(
    Node var, std::function<std::vector<Node>(const std::vector<Node>&)> fn)
{
  finishInit();
  d_state->doPendingPops();
  QuantifiersEngine* qe = getAvailableQuantifiersEngine("declareOracleFun");
  qe->declareOracleFun(var);
  NodeManager* nm = NodeManager::currentNM();
  std::vector<Node> inputs;
  std::vector<Node> outputs;
  TypeNode tn = var.getType();
  Node app;
  if (tn.isFunction())
  {
    const std::vector<TypeNode>& argTypes = tn.getArgTypes();
    for (const TypeNode& t : argTypes)
    {
      inputs.push_back(nm->mkBoundVar(t));
    }
    outputs.push_back(nm->mkBoundVar(tn.getRangeType()));
    std::vector<Node> appc;
    appc.push_back(var);
    appc.insert(appc.end(), inputs.begin(), inputs.end());
    app = nm->mkNode(kind::APPLY_UF, appc);
  }
  else
  {
    outputs.push_back(nm->mkBoundVar(tn.getRangeType()));
    app = var;
  }
  // makes equality assumption
  Node assume = nm->mkNode(kind::EQUAL, app, outputs[0]);
  // no constraints
  Node constraint = nm->mkConst(true);
  // make the oracle constant which carries the method implementation
  Oracle oracle(fn);
  Node o = NodeManager::currentNM()->mkOracle(oracle);
  // set the attribute, which ensures we remember the method implementation for
  // the oracle function
  var.setAttribute(theory::OracleInterfaceAttribute(), o);
  // define the oracle interface
  Node q = quantifiers::OracleEngine::mkOracleInterface(
      inputs, outputs, assume, constraint, o);
  // assert it
  assertFormula(q);
}

Node SolverEngine::simplify(const Node& ex)
{
  SolverEngineScope smts(this);
  finishInit();
  d_state->doPendingPops();
  // ensure we've processed assertions
  d_smtSolver->processAssertions(*d_asserts);
  return d_smtSolver->getPreprocessor()->simplify(ex);
}

Node SolverEngine::expandDefinitions(const Node& ex)
{
  getResourceManager()->spendResource(Resource::PreprocessStep);
  SolverEngineScope smts(this);
  finishInit();
  d_state->doPendingPops();
  return d_smtSolver->getPreprocessor()->expandDefinitions(ex);
}

// TODO(#1108): Simplify the error reporting of this method.
Node SolverEngine::getValue(const Node& ex) const
{
  SolverEngineScope smts(this);

  ensureWellFormedTerm(ex, "get value");
  Trace("smt") << "SMT getValue(" << ex << ")" << endl;
  TypeNode expectedType = ex.getType();

  // Substitute out any abstract values in ex and expand
  Node n = d_smtSolver->getPreprocessor()->expandDefinitions(ex);

  Trace("smt") << "--- getting value of " << n << endl;
  // There are two ways model values for terms are computed (for historical
  // reasons).  One way is that used in check-model; the other is that
  // used by the Model classes.  It's not clear to me exactly how these
  // two are different, but they need to be unified.  This ugly hack here
  // is to fix bug 554 until we can revamp boolean-terms and models [MGD]

  // AJR : necessary?
  if (!n.getType().isFunction())
  {
    n = d_env->getRewriter()->rewrite(n);
  }

  Trace("smt") << "--- getting value of " << n << endl;
  TheoryModel* m = getAvailableModel("get-value");
  Assert(m != nullptr);
  Node resultNode = m->getValue(n);
  Trace("smt") << "--- got value " << n << " = " << resultNode << endl;
  Trace("smt") << "--- type " << resultNode.getType() << endl;
  Trace("smt") << "--- expected type " << expectedType << endl;

  // type-check the result we got
  // Notice that lambdas have function type, which does not respect the subtype
  // relation, so we ignore them here.
  Assert(resultNode.isNull() || resultNode.getKind() == kind::LAMBDA
         || resultNode.getType().isSubtypeOf(expectedType))
      << "Run with -t smt for details.";

  // Ensure it's a value (constant or const-ish like real algebraic
  // numbers), or a lambda (for uninterpreted functions). This assertion only
  // holds for models that do not have approximate values.
  if (!m->isValue(resultNode))
  {
    d_env->warning() << "Could not evaluate " << resultNode
                     << " in getValue." << std::endl;
  }

  if (d_env->getOptions().smt.abstractValues && resultNode.getType().isArray())
  {
    resultNode = d_absValues->mkAbstractValue(resultNode);
    Trace("smt") << "--- abstract value >> " << resultNode << endl;
  }

  return resultNode;
}

std::vector<Node> SolverEngine::getValues(const std::vector<Node>& exprs) const
{
  std::vector<Node> result;
  for (const Node& e : exprs)
  {
    result.push_back(getValue(e));
  }
  return result;
}

std::vector<Node> SolverEngine::getModelDomainElements(TypeNode tn) const
{
  Assert(tn.isUninterpretedSort());
  TheoryModel* m = getAvailableModel("getModelDomainElements");
  return m->getDomainElements(tn);
}

bool SolverEngine::isModelCoreSymbol(Node n)
{
  SolverEngineScope smts(this);
  Assert(n.isVar());
  const Options& opts = d_env->getOptions();
  if (opts.smt.modelCoresMode == options::ModelCoresMode::NONE)
  {
    // if the model core mode is none, we are always a model core symbol
    return true;
  }
  TheoryModel* tm = getAvailableModel("isModelCoreSymbol");
  // compute the model core if not done so already
  if (!tm->isUsingModelCore())
  {
    // If we enabled model cores, we compute a model core for m based on our
    // (expanded) assertions using the model core builder utility. Notice that
    // we get the assertions using the getAssertionsInternal, which does not
    // impact whether we are in "sat" mode
    std::vector<Node> asserts = getAssertionsInternal();
    d_smtSolver->getPreprocessor()->expandDefinitions(asserts);
    ModelCoreBuilder mcb(*d_env.get());
    mcb.setModelCore(asserts, tm, opts.smt.modelCoresMode);
  }
  return tm->isModelCoreSymbol(n);
}

std::string SolverEngine::getModel(const std::vector<TypeNode>& declaredSorts,
                                   const std::vector<Node>& declaredFuns)
{
  SolverEngineScope smts(this);
  // !!! Note that all methods called here should have a version at the API
  // level. This is to ensure that the information associated with a model is
  // completely accessible by the user. This is currently not rigorously
  // enforced. An alternative design would be to have this method implemented
  // at the API level, but this makes exceptions in the text interface less
  // intuitive.
  TheoryModel* tm = getAvailableModel("get model");
  // use the smt::Model model utility for printing
  const Options& opts = d_env->getOptions();
  bool isKnownSat = (d_state->getMode() == SmtMode::SAT);
  Model m(isKnownSat, opts.driver.filename);
  // set the model declarations, which determines what is printed in the model
  for (const TypeNode& tn : declaredSorts)
  {
    m.addDeclarationSort(tn, getModelDomainElements(tn));
  }
  bool usingModelCores =
      (opts.smt.modelCoresMode != options::ModelCoresMode::NONE);
  for (const Node& n : declaredFuns)
  {
    if (usingModelCores && !tm->isModelCoreSymbol(n))
    {
      // skip if not in model core
      continue;
    }
    Node value = tm->getValue(n);
    m.addDeclarationTerm(n, value);
  }
  // for separation logic
  TypeNode locT, dataT;
  if (getSepHeapTypes(locT, dataT))
  {
    std::pair<Node, Node> sh = getSepHeapAndNilExpr();
    m.setHeapModel(sh.first, sh.second);
  }
  // print the model
  std::stringstream ssm;
  ssm << m;
  return ssm.str();
}

void SolverEngine::blockModel(modes::BlockModelsMode mode)
{
  Trace("smt") << "SMT blockModel()" << endl;
  SolverEngineScope smts(this);

  finishInit();

  TheoryModel* m = getAvailableModel("block model");

  // get expanded assertions
  std::vector<Node> eassertsProc = getExpandedAssertions();
  ModelBlocker mb(*d_env.get());
  Node eblocker = mb.getModelBlocker(eassertsProc, m, mode);
  Trace("smt") << "Block formula: " << eblocker << std::endl;
  assertFormulaInternal(eblocker);
}

void SolverEngine::blockModelValues(const std::vector<Node>& exprs)
{
  Trace("smt") << "SMT blockModelValues()" << endl;
  SolverEngineScope smts(this);

  finishInit();

  for (const Node& e : exprs)
  {
    ensureWellFormedTerm(e, "block model values");
  }

  TheoryModel* m = getAvailableModel("block model values");

  // get expanded assertions
  std::vector<Node> eassertsProc = getExpandedAssertions();
  // we always do block model values mode here
  ModelBlocker mb(*d_env.get());
  Node eblocker = mb.getModelBlocker(
      eassertsProc, m, modes::BlockModelsMode::VALUES, exprs);
  assertFormulaInternal(eblocker);
}

std::pair<Node, Node> SolverEngine::getSepHeapAndNilExpr(void)
{
  if (!getLogicInfo().isTheoryEnabled(THEORY_SEP))
  {
    const char* msg =
        "Cannot obtain separation logic expressions if not using the "
        "separation logic theory.";
    throw RecoverableModalException(msg);
  }
  Node heap;
  Node nil;
  TheoryModel* tm = getAvailableModel("get separation logic heap and nil");
  if (!tm->getHeapModel(heap, nil))
  {
    const char* msg =
        "Failed to obtain heap/nil "
        "expressions from theory model.";
    throw RecoverableModalException(msg);
  }
  return std::make_pair(heap, nil);
}

std::vector<Node> SolverEngine::getAssertionsInternal()
{
  Assert(d_state->isFullyInited());
  const CDList<Node>& al = d_asserts->getAssertionList();
  std::vector<Node> res;
  for (const Node& n : al)
  {
    res.emplace_back(n);
  }
  return res;
}

const Options& SolverEngine::options() const { return d_env->getOptions(); }

void SolverEngine::ensureWellFormedTerm(const Node& n,
                                        const std::string& src) const
{
  if (Configuration::isAssertionBuild())
  {
    bool wasShadow = false;
    if (expr::hasFreeOrShadowedVar(n, wasShadow))
    {
      std::string varType(wasShadow ? "shadowed" : "free");
      std::stringstream se;
      se << "Cannot process term with " << varType << " variable in " << src
         << ".";
      throw ModalException(se.str().c_str());
    }
  }
}

void SolverEngine::ensureWellFormedTerms(const std::vector<Node>& ns,
                                         const std::string& src) const
{
  if (Configuration::isAssertionBuild())
  {
    for (const Node& n : ns)
    {
      ensureWellFormedTerm(n, src);
    }
  }
}

std::vector<Node> SolverEngine::getExpandedAssertions()
{
  std::vector<Node> easserts = getAssertions();
  // must expand definitions
  d_smtSolver->getPreprocessor()->expandDefinitions(easserts);
  return easserts;
}
Env& SolverEngine::getEnv() { return *d_env.get(); }

void SolverEngine::declareSepHeap(TypeNode locT, TypeNode dataT)
{
  if (d_state->isFullyInited())
  {
    throw ModalException(
        "Cannot set logic in SolverEngine after the engine has "
        "finished initializing.");
  }
  if (!getLogicInfo().isTheoryEnabled(THEORY_SEP))
  {
    const char* msg =
        "Cannot declare heap if not using the separation logic theory.";
    throw RecoverableModalException(msg);
  }
  TypeNode locT2, dataT2;
  if (d_env->getSepHeapTypes(locT2, dataT2))
  {
    std::stringstream ss;
    ss << "ERROR: cannot declare heap types for separation logic more than "
          "once.  We are declaring heap of type ";
    ss << locT << " -> " << dataT << ", but we already have ";
    ss << locT2 << " -> " << dataT2;
    throw LogicException(ss.str());
  }
  d_env->declareSepHeap(locT, dataT);
}

bool SolverEngine::getSepHeapTypes(TypeNode& locT, TypeNode& dataT)
{
  return d_env->getSepHeapTypes(locT, dataT);
}

Node SolverEngine::getSepHeapExpr() { return getSepHeapAndNilExpr().first; }

Node SolverEngine::getSepNilExpr() { return getSepHeapAndNilExpr().second; }

std::vector<Node> SolverEngine::getLearnedLiterals()
{
  Trace("smt") << "SMT getLearnedLiterals()" << std::endl;
  SolverEngineScope smts(this);
  // note that the default mode for learned literals is via the prop engine,
  // although other modes could use the preprocessor
  PropEngine* pe = getPropEngine();
  Assert(pe != nullptr);
  return pe->getLearnedZeroLevelLiterals(modes::LearnedLitType::INPUT);
}

void SolverEngine::checkProof()
{
  Assert(d_env->getOptions().smt.produceProofs);
  // internal check the proof
  PropEngine* pe = getPropEngine();
  Assert(pe != nullptr);
  if (d_env->getOptions().proof.proofCheck == options::ProofCheckMode::EAGER)
  {
    pe->checkProof(d_asserts->getAssertionList());
  }
  Assert(pe->getProof() != nullptr);
  std::shared_ptr<ProofNode> pePfn = pe->getProof();
  // TEMPORARY for testing, this can be used to count how often checkProofs is
  // called
  if (d_env->getOptions().proof.checkProofsFail)
  {
    AlwaysAssert(false) << "Fail due to --check-proofs-fail";
  }
  if (d_env->getOptions().smt.checkProofs)
  {
    d_pfManager->checkProof(pePfn, *d_asserts);
  }
}

StatisticsRegistry& SolverEngine::getStatisticsRegistry()
{
  return d_env->getStatisticsRegistry();
}

UnsatCore SolverEngine::getUnsatCoreInternal()
{
  if (!d_env->getOptions().smt.unsatCores)
  {
    throw ModalException(
        "Cannot get an unsat core when produce-unsat-cores or produce-proofs "
        "option is off.");
  }
  if (d_state->getMode() != SmtMode::UNSAT)
  {
    throw RecoverableModalException(
        "Cannot get an unsat core unless immediately preceded by "
        "UNSAT/ENTAILED response.");
  }
  // generate with new proofs
  PropEngine* pe = getPropEngine();
  Assert(pe != nullptr);

  std::shared_ptr<ProofNode> pepf;
  if (options().smt.unsatCoresMode == options::UnsatCoresMode::ASSUMPTIONS)
  {
    pepf = pe->getRefutation();
  }
  else
  {
    pepf = pe->getProof();
  }
  Assert(pepf != nullptr);
  std::shared_ptr<ProofNode> pfn = d_pfManager->getFinalProof(pepf, *d_asserts);
  std::vector<Node> core;
  d_ucManager->getUnsatCore(pfn, *d_asserts, core);
  if (options().smt.minimalUnsatCores)
  {
    core = reduceUnsatCore(core);
  }
  return UnsatCore(core);
}

std::vector<Node> SolverEngine::reduceUnsatCore(const std::vector<Node>& core)
{
  Assert(options().smt.unsatCores)
      << "cannot reduce unsat core if unsat cores are turned off";

  d_env->verbose(1) << "SolverEngine::reduceUnsatCore(): reducing unsat core"
                    << std::endl;
  std::unordered_set<Node> removed;
  for (const Node& skip : core)
  {
    std::unique_ptr<SolverEngine> coreChecker;
    initializeSubsolver(coreChecker, *d_env.get());
    coreChecker->setLogic(getLogicInfo());
    coreChecker->getOptions().writeSmt().checkUnsatCores = false;
    // disable all proof options
<<<<<<< HEAD
    coreChecker->getOptions().smt.produceProofs = false;
    coreChecker->getOptions().smt.checkProofs = false;
    coreChecker->getOptions().proof.proofReq = false;
=======
    coreChecker->getOptions().writeSmt().produceProofs = false;
    coreChecker->getOptions().writeSmt().checkProofs = false;
>>>>>>> a3745c4b

    for (const Node& ucAssertion : core)
    {
      if (ucAssertion != skip && removed.find(ucAssertion) == removed.end())
      {
        Node assertionAfterExpansion = expandDefinitions(ucAssertion);
        coreChecker->assertFormula(assertionAfterExpansion);
      }
    }
    Result r;
    try
    {
      r = coreChecker->checkSat();
    }
    catch (...)
    {
      throw;
    }

    if (r.getStatus() == Result::UNSAT)
    {
      removed.insert(skip);
    }
    else if (r.isUnknown())
    {
      d_env->warning()
          << "SolverEngine::reduceUnsatCore(): could not reduce unsat core "
             "due to "
             "unknown result.";
    }
  }

  if (removed.empty())
  {
    return core;
  }
  else
  {
    std::vector<Node> newUcAssertions;
    for (const Node& n : core)
    {
      if (removed.find(n) == removed.end())
      {
        newUcAssertions.push_back(n);
      }
    }

    return newUcAssertions;
  }
}

void SolverEngine::checkUnsatCore()
{
  Assert(d_env->getOptions().smt.unsatCores)
      << "cannot check unsat core if unsat cores are turned off";

  d_env->verbose(1) << "SolverEngine::checkUnsatCore(): generating unsat core"
                    << std::endl;
  UnsatCore core = getUnsatCore();

  // initialize the core checker
  std::unique_ptr<SolverEngine> coreChecker;
  initializeSubsolver(coreChecker, *d_env.get());
  coreChecker->getOptions().writeSmt().checkUnsatCores = false;
  // disable all proof options
<<<<<<< HEAD
  coreChecker->getOptions().smt.produceProofs = false;
  coreChecker->getOptions().proof.proofReq = false;
  coreChecker->getOptions().smt.checkProofs = false;
=======
  coreChecker->getOptions().writeSmt().produceProofs = false;
  coreChecker->getOptions().writeSmt().checkProofs = false;
>>>>>>> a3745c4b

  // set up separation logic heap if necessary
  TypeNode sepLocType, sepDataType;
  if (getSepHeapTypes(sepLocType, sepDataType))
  {
    coreChecker->declareSepHeap(sepLocType, sepDataType);
  }

  d_env->verbose(1) << "SolverEngine::checkUnsatCore(): pushing core assertions"
                    << std::endl;
  theory::TrustSubstitutionMap& tls = d_env->getTopLevelSubstitutions();
  for (UnsatCore::iterator i = core.begin(); i != core.end(); ++i)
  {
    Node assertionAfterExpansion = tls.apply(*i);
    d_env->verbose(1) << "SolverEngine::checkUnsatCore(): pushing core member "
                      << *i << ", expanded to " << assertionAfterExpansion
                      << std::endl;
    coreChecker->assertFormula(assertionAfterExpansion);
  }
  Result r;
  try
  {
    r = coreChecker->checkSat();
  }
  catch (...)
  {
    throw;
  }
  d_env->verbose(1) << "SolverEngine::checkUnsatCore(): result is " << r
                    << std::endl;
  if (r.isUnknown())
  {
    d_env->warning() << "SolverEngine::checkUnsatCore(): could not check core result "
                 "unknown."
              << std::endl;
  }
  else if (r.getStatus() == Result::SAT)
  {
    InternalError()
        << "SolverEngine::checkUnsatCore(): produced core was satisfiable.";
  }
}

void SolverEngine::checkModel(bool hardFailure)
{
  const CDList<Node>& al = d_asserts->getAssertionList();
  // we always enable the assertion list, so it is able to be checked

  TimerStat::CodeTimer checkModelTimer(d_stats->d_checkModelTime);

  d_env->verbose(1) << "SolverEngine::checkModel(): generating model"
                    << std::endl;
  TheoryModel* m = getAvailableModel("check model");
  Assert(m != nullptr);

  // check the model with the theory engine for debugging
  if (options().smt.debugCheckModels)
  {
    TheoryEngine* te = getTheoryEngine();
    Assert(te != nullptr);
    te->checkTheoryAssertionsWithModel(hardFailure);
  }

  // check the model with the check models utility
  Assert(d_checkModels != nullptr);
  d_checkModels->checkModel(m, al, hardFailure);
}

UnsatCore SolverEngine::getUnsatCore()
{
  Trace("smt") << "SMT getUnsatCore()" << std::endl;
  SolverEngineScope smts(this);
  finishInit();
  return getUnsatCoreInternal();
}

void SolverEngine::getRelevantInstantiationTermVectors(
    std::map<Node, InstantiationList>& insts, bool getDebugInfo)
{
  Assert(d_state->getMode() == SmtMode::UNSAT);
  // generate with new proofs
  PropEngine* pe = getPropEngine();
  Assert(pe != nullptr);
  Assert(pe->getProof() != nullptr);
  std::shared_ptr<ProofNode> pfn =
      d_pfManager->getFinalProof(pe->getProof(), *d_asserts);
  d_ucManager->getRelevantInstantiations(pfn, insts, getDebugInfo);
}

std::string SolverEngine::getProof()
{
  Trace("smt") << "SMT getProof()\n";
  SolverEngineScope smts(this);
  finishInit();
  if (!d_env->getOptions().smt.produceProofs)
  {
    throw ModalException("Cannot get a proof when proof option is off.");
  }
  if (d_state->getMode() != SmtMode::UNSAT)
  {
    throw RecoverableModalException(
        "Cannot get a proof unless immediately preceded by "
        "UNSAT/ENTAILED response.");
  }
  // the prop engine has the proof of false
  PropEngine* pe = getPropEngine();
  Assert(pe != nullptr);
  Assert(pe->getProof() != nullptr);
  Assert(d_pfManager);
  std::ostringstream ss;
  d_pfManager->printProof(ss, pe->getProof(), *d_asserts);
  return ss.str();
}

void SolverEngine::printInstantiations(std::ostream& out)
{
  SolverEngineScope smts(this);
  finishInit();
  QuantifiersEngine* qe = getAvailableQuantifiersEngine("printInstantiations");

  // First, extract and print the skolemizations
  bool printed = false;
  bool reqNames = !d_env->getOptions().printer.printInstFull;
  // only print when in list mode
  if (d_env->getOptions().printer.printInstMode == options::PrintInstMode::LIST)
  {
    std::map<Node, std::vector<Node>> sks;
    qe->getSkolemTermVectors(sks);
    for (const std::pair<const Node, std::vector<Node>>& s : sks)
    {
      Node name;
      if (!qe->getNameForQuant(s.first, name, reqNames))
      {
        // did not have a name and we are only printing formulas with names
        continue;
      }
      SkolemList slist(name, s.second);
      out << slist;
      printed = true;
    }
  }

  // Second, extract and print the instantiations
  std::map<Node, InstantiationList> rinsts;
  if ((d_env->getOptions().smt.produceProofs
       && d_env->getOptions().smt.proofMode == options::ProofMode::FULL)
      && getSmtMode() == SmtMode::UNSAT)
  {
    // minimize instantiations based on proof manager
    getRelevantInstantiationTermVectors(
        rinsts, options().driver.dumpInstantiationsDebug);
  }
  else
  {
    std::map<Node, std::vector<std::vector<Node>>> insts;
    getInstantiationTermVectors(insts);
    for (const std::pair<const Node, std::vector<std::vector<Node>>>& i : insts)
    {
      // convert to instantiation list
      Node q = i.first;
      InstantiationList& ilq = rinsts[q];
      ilq.initialize(q);
      for (const std::vector<Node>& ii : i.second)
      {
        ilq.d_inst.push_back(InstantiationVec(ii));
      }
    }
  }
  for (std::pair<const Node, InstantiationList>& i : rinsts)
  {
    if (i.second.d_inst.empty())
    {
      // no instantiations, skip
      continue;
    }
    Node name;
    if (!qe->getNameForQuant(i.first, name, reqNames))
    {
      // did not have a name and we are only printing formulas with names
      continue;
    }
    // must have a name
    if (d_env->getOptions().printer.printInstMode
        == options::PrintInstMode::NUM)
    {
      out << "(num-instantiations " << name << " " << i.second.d_inst.size()
          << ")" << std::endl;
    }
    else
    {
      // take the name
      i.second.d_quant = name;
      Assert(d_env->getOptions().printer.printInstMode
             == options::PrintInstMode::LIST);
      out << i.second;
    }
    printed = true;
  }
  // if we did not print anything, we indicate this
  if (!printed)
  {
    out << "none" << std::endl;
  }
}

void SolverEngine::getInstantiationTermVectors(
    std::map<Node, std::vector<std::vector<Node>>>& insts)
{
  SolverEngineScope smts(this);
  finishInit();
  QuantifiersEngine* qe =
      getAvailableQuantifiersEngine("getInstantiationTermVectors");
  // get the list of all instantiations
  qe->getInstantiationTermVectors(insts);
}

bool SolverEngine::getSynthSolutions(std::map<Node, Node>& solMap)
{
  SolverEngineScope smts(this);
  finishInit();
  return d_sygusSolver->getSynthSolutions(solMap);
}

bool SolverEngine::getSubsolverSynthSolutions(std::map<Node, Node>& solMap)
{
  SolverEngineScope smts(this);
  finishInit();
  return d_sygusSolver->getSubsolverSynthSolutions(solMap);
}

Node SolverEngine::getQuantifierElimination(Node q, bool doFull)
{
  SolverEngineScope smts(this);
  finishInit();
  return d_quantElimSolver->getQuantifierElimination(
      *d_asserts, q, doFull, d_isInternalSubsolver);
}

Node SolverEngine::getInterpolant(const Node& conj, const TypeNode& grammarType)
{
  SolverEngineScope smts(this);
  finishInit();
  std::vector<Node> axioms = getExpandedAssertions();
  Node interpol;
  bool success =
      d_interpolSolver->getInterpolant(axioms, conj, grammarType, interpol);
  // notify the state of whether the get-interpolant call was successfuly, which
  // impacts the SMT mode.
  d_state->notifyGetInterpol(success);
  Assert(success == !interpol.isNull());
  return interpol;
}

Node SolverEngine::getInterpolantNext()
{
  SolverEngineScope smts(this);
  finishInit();
  if (d_state->getMode() != SmtMode::INTERPOL)
  {
    throw RecoverableModalException(
        "Cannot get-interpolant-next unless immediately preceded by a "
        "successful "
        "call to get-interpolant(-next).");
  }
  Node interpol;
  bool success = d_interpolSolver->getInterpolantNext(interpol);
  // notify the state of whether the get-interpolantant-next call was successful
  d_state->notifyGetInterpol(success);
  Assert(success == !interpol.isNull());
  return interpol;
}

Node SolverEngine::getAbduct(const Node& conj, const TypeNode& grammarType)
{
  SolverEngineScope smts(this);
  finishInit();
  std::vector<Node> axioms = getExpandedAssertions();
  Node abd;
  bool success = d_abductSolver->getAbduct(axioms, conj, grammarType, abd);
  // notify the state of whether the get-abduct call was successful, which
  // impacts the SMT mode.
  d_state->notifyGetAbduct(success);
  Assert(success == !abd.isNull());
  return abd;
}

Node SolverEngine::getAbductNext()
{
  SolverEngineScope smts(this);
  finishInit();
  if (d_state->getMode() != SmtMode::ABDUCT)
  {
    throw RecoverableModalException(
        "Cannot get-abduct-next unless immediately preceded by a successful "
        "call to get-abduct(-next).");
  }
  Node abd;
  bool success = d_abductSolver->getAbductNext(abd);
  // notify the state of whether the get-abduct-next call was successful
  d_state->notifyGetAbduct(success);
  Assert(success == !abd.isNull());
  return abd;
}

void SolverEngine::getInstantiatedQuantifiedFormulas(std::vector<Node>& qs)
{
  SolverEngineScope smts(this);
  QuantifiersEngine* qe =
      getAvailableQuantifiersEngine("getInstantiatedQuantifiedFormulas");
  qe->getInstantiatedQuantifiedFormulas(qs);
}

void SolverEngine::getInstantiationTermVectors(
    Node q, std::vector<std::vector<Node>>& tvecs)
{
  SolverEngineScope smts(this);
  QuantifiersEngine* qe =
      getAvailableQuantifiersEngine("getInstantiationTermVectors");
  qe->getInstantiationTermVectors(q, tvecs);
}

std::vector<Node> SolverEngine::getAssertions()
{
  SolverEngineScope smts(this);
  finishInit();
  d_state->doPendingPops();
  Trace("smt") << "SMT getAssertions()" << endl;
  // note we always enable assertions, so it is available here
  return getAssertionsInternal();
}

void SolverEngine::getDifficultyMap(std::map<Node, Node>& dmap)
{
  Trace("smt") << "SMT getDifficultyMap()\n";
  SolverEngineScope smts(this);
  finishInit();
  if (!d_env->getOptions().smt.produceDifficulty)
  {
    throw ModalException(
        "Cannot get difficulty when difficulty option is off.");
  }
  // the prop engine has the proof of false
  Assert(d_pfManager);
  // get difficulty map from theory engine first
  TheoryEngine* te = getTheoryEngine();
  te->getDifficultyMap(dmap);
  // then ask proof manager to translate dmap in terms of the input
  d_pfManager->translateDifficultyMap(dmap, *d_asserts);
}

void SolverEngine::push()
{
  SolverEngineScope smts(this);
  finishInit();
  d_state->doPendingPops();
  Trace("smt") << "SMT push()" << endl;
  d_smtSolver->processAssertions(*d_asserts);
  d_state->userPush();
}

void SolverEngine::pop()
{
  SolverEngineScope smts(this);
  finishInit();
  Trace("smt") << "SMT pop()" << endl;
  d_state->userPop();

  // Clear out assertion queues etc., in case anything is still in there
  d_asserts->clearCurrent();
  // clear the learned literals from the preprocessor
  d_smtSolver->getPreprocessor()->clearLearnedLiterals();

  Trace("userpushpop") << "SolverEngine: popped to level "
                       << getUserContext()->getLevel() << endl;
  // should we reset d_status here?
  // SMT-LIBv2 spec seems to imply no, but it would make sense to..
}

void SolverEngine::resetAssertions()
{
  SolverEngineScope smts(this);

  if (!d_state->isFullyInited())
  {
    // We're still in Start Mode, nothing asserted yet, do nothing.
    // (see solver execution modes in the SMT-LIB standard)
    Assert(getContext()->getLevel() == 0);
    Assert(getUserContext()->getLevel() == 0);
    return;
  }

  Trace("smt") << "SMT resetAssertions()" << endl;

  d_asserts->clearCurrent();
  d_state->notifyResetAssertions();
  // push the state to maintain global context around everything
  d_state->setup();

  // reset SmtSolver, which will construct a new prop engine
  d_smtSolver->resetAssertions();
}

bool SolverEngine::deepRestart()
{
  SolverEngineScope smts(this);
  if (options().smt.deepRestartMode == options::DeepRestartMode::NONE)
  {
    // deep restarts not enabled
    return false;
  }
  Trace("smt") << "SMT deepRestart()" << endl;

  Assert(d_state->isFullyInited());

  // get the zero-level learned literals now, before resetting the context
  std::vector<Node> zll =
      getPropEngine()->getLearnedZeroLevelLiteralsForRestart();

  if (zll.empty())
  {
    // not worthwhile to restart if we didn't learn anything
    Trace("deep-restart") << "No learned literals" << std::endl;
    return false;
  }

  d_asserts->clearCurrent();
  d_state->notifyResetAssertions();
  // deep restart the SMT solver, which reconstructs the theory engine and
  // prop engine.
  d_smtSolver->deepRestart(*d_asserts.get(), zll);
  // push the state to maintain global context around everything
  d_state->setup();
  return true;
}

void SolverEngine::interrupt()
{
  if (!d_state->isFullyInited())
  {
    return;
  }
  d_smtSolver->interrupt();
}

void SolverEngine::setResourceLimit(uint64_t units, bool cumulative)
{
  if (cumulative)
  {
    d_env->d_options.writeBase().cumulativeResourceLimit = units;
  }
  else
  {
    d_env->d_options.writeBase().perCallResourceLimit = units;
  }
}
void SolverEngine::setTimeLimit(uint64_t millis)
{
  d_env->d_options.writeBase().perCallMillisecondLimit = millis;
}

unsigned long SolverEngine::getResourceUsage() const
{
  return getResourceManager()->getResourceUsage();
}

unsigned long SolverEngine::getTimeUsage() const
{
  return getResourceManager()->getTimeUsage();
}

unsigned long SolverEngine::getResourceRemaining() const
{
  return getResourceManager()->getResourceRemaining();
}

NodeManager* SolverEngine::getNodeManager() const
{
  return d_env->getNodeManager();
}

void SolverEngine::printStatisticsSafe(int fd) const
{
  d_env->getStatisticsRegistry().printSafe(fd);
}

void SolverEngine::printStatisticsDiff() const
{
  d_env->getStatisticsRegistry().printDiff(*d_env->getOptions().base.err);
  d_env->getStatisticsRegistry().storeSnapshot();
}

void SolverEngine::setOption(const std::string& key, const std::string& value)
{
  Trace("smt") << "SMT setOption(" << key << ", " << value << ")" << endl;
  options::set(getOptions(), key, value);
}

void SolverEngine::setIsInternalSubsolver() { d_isInternalSubsolver = true; }

bool SolverEngine::isInternalSubsolver() const { return d_isInternalSubsolver; }

std::string SolverEngine::getOption(const std::string& key) const
{
  Trace("smt") << "SMT getOption(" << key << ")" << endl;
  return options::get(getOptions(), key);
}

Options& SolverEngine::getOptions() { return d_env->d_options; }

const Options& SolverEngine::getOptions() const { return d_env->getOptions(); }

ResourceManager* SolverEngine::getResourceManager() const
{
  return d_env->getResourceManager();
}

const Printer& SolverEngine::getPrinter() const { return d_env->getPrinter(); }

theory::Rewriter* SolverEngine::getRewriter() { return d_env->getRewriter(); }

}  // namespace cvc5::internal<|MERGE_RESOLUTION|>--- conflicted
+++ resolved
@@ -1398,14 +1398,9 @@
     coreChecker->setLogic(getLogicInfo());
     coreChecker->getOptions().writeSmt().checkUnsatCores = false;
     // disable all proof options
-<<<<<<< HEAD
-    coreChecker->getOptions().smt.produceProofs = false;
-    coreChecker->getOptions().smt.checkProofs = false;
-    coreChecker->getOptions().proof.proofReq = false;
-=======
     coreChecker->getOptions().writeSmt().produceProofs = false;
     coreChecker->getOptions().writeSmt().checkProofs = false;
->>>>>>> a3745c4b
+    coreChecker->getOptions().writeProof().proofReq = false;
 
     for (const Node& ucAssertion : core)
     {
@@ -1471,14 +1466,9 @@
   initializeSubsolver(coreChecker, *d_env.get());
   coreChecker->getOptions().writeSmt().checkUnsatCores = false;
   // disable all proof options
-<<<<<<< HEAD
-  coreChecker->getOptions().smt.produceProofs = false;
-  coreChecker->getOptions().proof.proofReq = false;
-  coreChecker->getOptions().smt.checkProofs = false;
-=======
   coreChecker->getOptions().writeSmt().produceProofs = false;
   coreChecker->getOptions().writeSmt().checkProofs = false;
->>>>>>> a3745c4b
+  coreChecker->getOptions().writeProof().proofReq = false;
 
   // set up separation logic heap if necessary
   TypeNode sepLocType, sepDataType;
