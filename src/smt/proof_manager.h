--- conflicted
+++ resolved
@@ -44,11 +44,7 @@
  */
 class PfManager
 {
-<<<<<<< HEAD
-  /** The type of the map of defined functions */
-=======
   /** The type of our internal map of defined functions */
->>>>>>> 01d8991a
   using DefinedFunctionMap =
       context::CDHashMap<Node, smt::DefinedFunction, NodeHashFunction>;
 
