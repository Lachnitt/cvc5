/******************************************************************************
 * Top contributors (to current version):
 *   Andrew Reynolds, Haniel Barbosa, Alex Ozdemir
 *
 * This file is part of the cvc5 project.
 *
 * Copyright (c) 2009-2022 by the authors listed in the file AUTHORS
 * in the top-level source directory and their institutional affiliations.
 * All rights reserved.  See the file COPYING in the top-level source
 * directory for licensing information.
 * ****************************************************************************
 *
 * Implementation of module for processing proof nodes.
 */

#include "smt/proof_post_processor.h"

#include "expr/skolem_manager.h"
#include "options/proof_options.h"
#include "preprocessing/assertion_pipeline.h"
#include "proof/proof_node_algorithm.h"
#include "proof/proof_node_manager.h"
#include "smt/solver_engine.h"
#include "theory/arith/arith_utilities.h"
#include "theory/builtin/proof_checker.h"
#include "theory/bv/bitblast/bitblast_proof_generator.h"
#include "theory/bv/bitblast/proof_bitblaster.h"
#include "theory/rewriter.h"
#include "theory/strings/infer_proof_cons.h"
#include "theory/theory.h"
#include "util/rational.h"

using namespace cvc5::internal::kind;
using namespace cvc5::internal::theory;

namespace cvc5::internal {
namespace smt {

struct CrowdingLitInfo
{
  CrowdingLitInfo(size_t lastInclusion = static_cast<size_t>(-1),
                  size_t eliminator = static_cast<size_t>(-1),
                  bool onlyCrowdingInElim = false,
                  size_t minLastIncOfCrowdingInElim = static_cast<size_t>(-1),
                  size_t occurrences = 0)
      : d_lastInclusion(lastInclusion),
        d_eliminator(eliminator),
        d_onlyCrowdingInElim(onlyCrowdingInElim),
        d_minLastIncOfCrowdingInElim(minLastIncOfCrowdingInElim),
        d_occurrences(occurrences)
  {
  }
  size_t d_lastInclusion;
  size_t d_eliminator;
  bool d_onlyCrowdingInElim;
  size_t d_minLastIncOfCrowdingInElim;
  size_t d_occurrences;
};

std::ostream& operator<<(std::ostream& out, CrowdingLitInfo info)
{
  out << "{" << info.d_lastInclusion << ", " << info.d_eliminator << ", "
      << info.d_onlyCrowdingInElim << ", " << info.d_minLastIncOfCrowdingInElim
      << "}";
  return out;
}

ProofPostprocessCallback::ProofPostprocessCallback(Env& env,
                                                   ProofGenerator* pppg,
                                                   rewriter::RewriteDb* rdb,
                                                   bool updateScopedAssumptions)
    : EnvObj(env),
      d_pnm(env.getProofNodeManager()),
      d_pppg(pppg),
      d_rdbPc(env, rdb),
      d_wfpm(env),
      d_updateScopedAssumptions(updateScopedAssumptions)
{
  d_true = NodeManager::currentNM()->mkConst(true);
}

void ProofPostprocessCallback::initializeUpdate()
{
  d_assumpToProof.clear();
  d_wfAssumptions.clear();
}

void ProofPostprocessCallback::setEliminateRule(PfRule rule)
{
  d_elimRules.insert(rule);
}

bool ProofPostprocessCallback::shouldUpdate(std::shared_ptr<ProofNode> pn,
                                            const std::vector<Node>& fa,
                                            bool& continueUpdate)
{
  PfRule id = pn->getRule();
  if (d_elimRules.find(id) != d_elimRules.end())
  {
    return true;
  }
  // other than elimination rules, we always update assumptions as long as
  // d_updateScopedAssumptions is true or they are *not* in scope, i.e., not in
  // fa
  if (id != PfRule::ASSUME)
  {
    return false;
  }
  if (!d_updateScopedAssumptions
      && std::find(fa.begin(), fa.end(), pn->getResult()) != fa.end())
  {
    Trace("smt-proof-pp-debug")
        << "... not updating in-scope assumption " << pn->getResult() << "\n";
    return false;
  }
  return true;
}

bool ProofPostprocessCallback::update(Node res,
                                      PfRule id,
                                      const std::vector<Node>& children,
                                      const std::vector<Node>& args,
                                      CDProof* cdp,
                                      bool& continueUpdate)
{
  Trace("smt-proof-pp-debug") << "- Post process " << id << " " << children
                              << " / " << args << std::endl;

  if (id == PfRule::ASSUME)
  {
    // we cache based on the assumption node, not the proof node, since there
    // may be multiple occurrences of the same node.
    Node f = args[0];
    std::shared_ptr<ProofNode> pfn;
    std::map<Node, std::shared_ptr<ProofNode>>::iterator it =
        d_assumpToProof.find(f);
    if (it != d_assumpToProof.end())
    {
      Trace("smt-proof-pp-debug") << "...already computed" << std::endl;
      pfn = it->second;
    }
    else
    {
      Trace("smt-proof-pp-debug") << "...get proof" << std::endl;
      Assert(d_pppg != nullptr);
      // get proof from preprocess proof generator
      pfn = d_pppg->getProofFor(f);
      Trace("smt-proof-pp-debug") << "...finished get proof" << std::endl;
      // print for debugging
      if (pfn == nullptr)
      {
        Trace("smt-proof-pp-debug")
            << "...no proof, possibly an input assumption" << std::endl;
      }
      else
      {
        Assert(pfn->getResult() == f);
        if (TraceIsOn("smt-proof-pp"))
        {
          Trace("smt-proof-pp")
              << "=== Connect proof for preprocessing: " << f << std::endl;
          Trace("smt-proof-pp") << *pfn.get() << std::endl;
        }
      }
      d_assumpToProof[f] = pfn;
    }
    if (pfn == nullptr || pfn->getRule() == PfRule::ASSUME)
    {
      Trace("smt-proof-pp-debug") << "...do not add proof" << std::endl;
      // no update
      return false;
    }
    Trace("smt-proof-pp-debug") << "...add proof" << std::endl;
    // connect the proof
    cdp->addProof(pfn);
    return true;
  }
  Node ret = expandMacros(id, children, args, cdp);
  Trace("smt-proof-pp-debug") << "...expanded = " << !ret.isNull() << std::endl;
  return !ret.isNull();
}

bool ProofPostprocessCallback::updateInternal(Node res,
                                              PfRule id,
                                              const std::vector<Node>& children,
                                              const std::vector<Node>& args,
                                              CDProof* cdp)
{
  bool continueUpdate = true;
  return update(res, id, children, args, cdp, continueUpdate);
}

Node ProofPostprocessCallback::eliminateCrowdingLits(
    const std::vector<Node>& clauseLits,
    const std::vector<Node>& targetClauseLits,
    std::vector<Node> children,
    std::vector<Node> args,
    CDProof* cdp)
{
  Trace("smt-proof-pp-debug2") << push;
  Trace("smt-proof-pp-debug2") << "Clause lits: " << clauseLits << "\n";
  Trace("smt-proof-pp-debug2") << "Target lits: " << targetClauseLits << "\n\n";
  NodeManager* nm = NodeManager::currentNM();
  Node trueNode = nm->mkConst(true);
  // get crowding lits and the position of the last clause that includes
  // them. The factoring step must be added after the last inclusion and before
  // its elimination.
  std::unordered_set<TNode> crowding;
  size_t childrenSize = children.size(), numCrowding = 0;
  std::vector<std::pair<Node, size_t>> lastInclusion;
  // for each crowding lit its last inclusion, its eliminator, its number of
  // occurrences by last eliminator
  std::map<Node, CrowdingLitInfo> crowdLitsInfo;
  // positions of eliminators of crowding literals, which are the positions of
  // the clauses that eliminate crowding literals *after* their last inclusion
  std::vector<size_t> eliminators;
  for (size_t i = 0, size = clauseLits.size(); i < size; ++i)
  {
    // repeated crowding literal or conclusion literal
    if (crowding.count(clauseLits[i])
        || std::find(
               targetClauseLits.begin(), targetClauseLits.end(), clauseLits[i])
               != targetClauseLits.end())
    {
      continue;
    }
    Node crowdLit = clauseLits[i];
    crowding.insert(crowdLit);
    Trace("crowding-lit2") << "crowding lit " << crowdLit << "\n";
    // found crowding lit, now get its last inclusion position, which is the
    // position of the last resolution link that introduces the crowding
    // literal. Note that this position has to be *before* the last link, as a
    // link *after* the last inclusion must eliminate the crowding literal.
    size_t j;
    for (j = childrenSize - 1; j > 0; --j)
    {
      // notice that only non-singleton clauses may be introducing the
      // crowding literal, so we only care about non-singleton OR nodes. We
      // check then against the kind and whether the whole OR node occurs as a
      // pivot of the respective resolution
      if (children[j - 1].getKind() != kind::OR)
      {
        continue;
      }
      uint64_t pivotIndex = 2 * (j - 1);
      if (args[pivotIndex] == children[j - 1]
          || args[pivotIndex].notNode() == children[j - 1])
      {
        continue;
      }
      if (std::find(children[j - 1].begin(), children[j - 1].end(), crowdLit)
          != children[j - 1].end())
      {
        break;
      }
    }
    Assert(j > 0);
    lastInclusion.emplace_back(crowdLit, j - 1);
    CrowdingLitInfo info;
    info.d_lastInclusion = j - 1;

    Trace("crowding-lits2") << "last inc " << j - 1 << "\n";
    // get elimination position, starting from the following link as the last
    // inclusion one. The result is the last (in the chain, but first from
    // this point on) resolution link that eliminates the crowding literal. A
    // literal l is eliminated by a link if it contains a literal l' with
    // opposite polarity to l.
    for (; j < childrenSize; ++j)
    {
      bool posFirst = args[(2 * j) - 1] == trueNode;
      Node pivot = args[(2 * j)];
      Trace("crowding-lits2")
          << "\tcheck w/ args " << posFirst << " / " << pivot << "\n";
      // To eliminate the crowding literal (crowdLit), the clause must contain
      // it with opposite polarity. There are three successful cases,
      // according to the pivot and its sign
      //
      // - crowdLit is the same as the pivot and posFirst is true, which means
      //   that the clause contains its negation and eliminates it
      //
      // - crowdLit is the negation of the pivot and posFirst is false, so the
      //   clause contains the node whose negation is crowdLit. Note that this
      //   case may either be crowdLit.notNode() == pivot or crowdLit ==
      //   pivot.notNode().
      if ((crowdLit == pivot && posFirst)
          || (crowdLit.notNode() == pivot && !posFirst)
          || (pivot.notNode() == crowdLit && !posFirst))
      {
        Trace("crowding-lits2") << "\t\tfound it!\n";
        eliminators.push_back(j);
        break;
      }
    }
    info.d_eliminator = eliminators.back();
    crowdLitsInfo[crowdLit] = info;
    Trace("crowding-lits2") << "last inc " << info.d_lastInclusion << ", elim "
                            << info.d_eliminator << "\n";
    AlwaysAssert(j < childrenSize);
  }
  Assert(!lastInclusion.empty());
  Trace("crowding-lits") << "..total of " << lastInclusion.size()
                         << " crowding literals\n";
  numCrowding = lastInclusion.size();
  // order map so that we process crowding literals in the order of the clauses
  // that last introduce them
  auto cmp = [](std::pair<Node, size_t>& a, std::pair<Node, size_t>& b) {
    return a.second < b.second;
  };
  std::sort(lastInclusion.begin(), lastInclusion.end(), cmp);
  // order eliminators
  std::sort(eliminators.begin(), eliminators.end());
  if (d_env.getOptions().proof.optResReconSize)
  {
    // compute extra information
    for (size_t i = 0; i < numCrowding; ++i)
    {
      size_t elim = crowdLitsInfo[lastInclusion[i].first].d_eliminator;
      // how many non-crowding non-conclusion lits
      uint32_t regularLits = 0;
      // TODO this will probably break with unit ORs
      size_t minLastInc = childrenSize,
             numLits = children[elim].getKind() != kind::OR
                           ? 1
                           : children[elim].getNumChildren();
      // unit eliminators can be moved to the end
      if (numLits == 1)
      {
        crowdLitsInfo[lastInclusion[i].first].d_onlyCrowdingInElim = true;
        crowdLitsInfo[lastInclusion[i].first].d_minLastIncOfCrowdingInElim =
            childrenSize;
        continue;
      }
      for (size_t j = 0; j < numLits; ++j)
      {
        // if not crowding and not in conclusion
        if (!crowding.count(children[elim][j])
            && std::find(targetClauseLits.begin(),
                         targetClauseLits.end(),
                         children[elim][j])
                   == targetClauseLits.end())
        {
          regularLits++;
        }
        else if (crowding.count(children[elim][j]))
        {
          Assert(crowdLitsInfo.find(children[elim][j]) != crowdLitsInfo.end());
          size_t lastInc = crowdLitsInfo[children[elim][j]].d_lastInclusion;
          minLastInc = lastInc < minLastInc ? lastInc : minLastInc;
        }
      }
      Assert(regularLits >= 1)
          << "Just " << regularLits << " regular lits in non-unit child "
          << elim << ": " << children[elim];
      // as long as there are no regular lits beyond the one eliminating the
      // crowding literal, we set the information
      if (regularLits == 1)
      {
        crowdLitsInfo[lastInclusion[i].first].d_onlyCrowdingInElim = true;
        crowdLitsInfo[lastInclusion[i].first].d_minLastIncOfCrowdingInElim =
            minLastInc;
      }
    }
    if (TraceIsOn("smt-proof-pp-debug2"))
    {
      Trace("smt-proof-pp-debug2") << "crowding lits last inclusion:\n";
      for (size_t i = 0, size = lastInclusion.size(); i < size; ++i)
      {
        Node crowdingLit = lastInclusion[i].first;
        Trace("smt-proof-pp-debug2")
            << "\t- [" << crowdLitsInfo[crowdingLit].d_lastInclusion << "] : {"
            << crowdLitsInfo[crowdingLit].d_eliminator << "} " << crowdingLit
            << "\n";
        if (crowdLitsInfo[crowdingLit].d_onlyCrowdingInElim)
        {
          Trace("smt-proof-pp-debug2")
              << "\t\t- onlyCrowdingInElim; minLastInc: "
              << crowdLitsInfo[lastInclusion[i].first]
                     .d_minLastIncOfCrowdingInElim
              << "\n";
        }
      }
    }
    // Every eliminator that has, besides the pivot of the crowding literal it's
    // eliminating, only crowding literals or conclusion literals can be,
    // without loss of generality, moved until up to the immediate position
    // befone the minimum position of a crowding literal on it. So for example,
    // an eliminator in position i, which has only crowding literals, whose
    // minumum position is i+1000, can be moved anywhere in the premises between
    // i and i+999. This is the case since all the literals that are introduced
    // by the eliminator are going to be killed only starting at i+1000.
    //
    // Given the above we proceed, based on the crowding lits information, to
    // move up to maximum all eliminators.
    //
    // We will use std::rotate to do the moving of the premises, which moves to
    // target position (first argument) an interval [l, u), where l and u are
    // the second and third arguments. For each eliminator in position i that
    // has a minimum crowding last inclusion k bigger than i + 1, we do the
    // moving with arguments (i, i+1, k). As a consequence children[i] will move
    // to position k-1. Since we are moving premises we also need to move
    // arguments. The polarity/pivot of the eliminator in position i are (2*i)
    // -1 and 2*i. So the rotation in the arguments is with (2*i-1, 2*i+1,
    // 2*k-1).
    Trace("smt-proof-pp-debug") << "Moving eliminators\n" << push;
    // This guys will be used to search for the position of the eliminator
    // within children after the moves below. This is necessary because an
    // eliminator originally moved to position k can end up in some position
    // before k if any other eliminator is moved ahead of k
    uint32_t counterMoved = 0;
    for (size_t i = 0; i < numCrowding; ++i)
    {
      Node crowdingLit = lastInclusion[i].first;
      size_t elim = crowdLitsInfo[crowdingLit].d_eliminator;
      size_t minLastInc =
          crowdLitsInfo[crowdingLit].d_minLastIncOfCrowdingInElim;
      Assert(minLastInc >= elim);
      if (!crowdLitsInfo[crowdingLit].d_onlyCrowdingInElim
          || minLastInc - elim <= 1)
      {
        continue;
      }
      ++counterMoved;
      Trace("smt-proof-pp-debug2")
          << "..move elim " << elim << " to " << minLastInc - 1 << "\n";
      std::rotate(children.begin() + elim,
                  children.begin() + elim + 1,
                  children.begin() + minLastInc);
      std::rotate(args.begin() + (2 * elim) - 1,
                  args.begin() + (2 * elim) + 1,
                  args.begin() + (2 * minLastInc) - 1);
      // Being pedantic here we should assert that the rotated children/args
      // still yield the same conclusion with a MACRO_RESOLUTION step. However
      // this can be very expensive to check, so we don't do this. Only if one
      // is debugging this code this test should be added

      // Now we need to update the indices, since we have changed children. For
      // every crowding literal whose information indices are in the interval
      // [elim+1, minLastInc), these indices should be decremented by 1.
      for (std::pair<const Node, CrowdingLitInfo>& p : crowdLitsInfo)
      {
        bool updated = false;
        // guarantee we update who we just moved...
        if (p.first == crowdingLit)
        {
          p.second.d_eliminator = minLastInc - 1;
          updated = true;
        }
        // can update lastInclusion, eliminator and minLastIncOfCrowdingInElim
        if (p.second.d_lastInclusion >= elim + 1
            && p.second.d_lastInclusion < minLastInc)
        {
          --p.second.d_lastInclusion;
          updated = true;
        }
        if (p.second.d_eliminator >= elim + 1
            && p.second.d_eliminator < minLastInc)
        {
          --p.second.d_eliminator;
          updated = true;
        }
        if (p.second.d_onlyCrowdingInElim
            && p.second.d_minLastIncOfCrowdingInElim >= elim + 1
            && p.second.d_minLastIncOfCrowdingInElim < minLastInc)
        {
          --p.second.d_minLastIncOfCrowdingInElim;
          updated = true;
        }
        if (updated)
        {
          Trace("smt-proof-pp-debug2")
              << "\tUpdated crowding lit " << p.first << " info to "
              << crowdLitsInfo[p.first] << "\n";
        }
      }
    }
    Trace("smt-proof-pp-debug") << pop;
    if (counterMoved)
    {
      Trace("crowding-lits")
          << "..moved up " << counterMoved << " eliminators\n";
      Trace("smt-proof-pp-debug")
          << "Updating bookkeeping of lastInclusion/eliminators vectors\n";
      Trace("smt-proof-pp-debug2") << "New premises " << children << "\n";
      Trace("smt-proof-pp-debug2") << "New args " << args << "\n";
      // lastInclusion order will not have changed, so we just traverse in the
      // same way and update
      for (auto& p : lastInclusion)
      {
        p.second = crowdLitsInfo[p.first].d_lastInclusion;
      }
      // since eliminators may have changed drastically, we fully recompute
      eliminators.clear();
      for (const std::pair<const Node, CrowdingLitInfo>& p : crowdLitsInfo)
      {
        eliminators.push_back(p.second.d_eliminator);
      }
      std::sort(eliminators.begin(), eliminators.end());
    }
  }
  if (TraceIsOn("smt-proof-pp-debug2"))
  {
    Trace("smt-proof-pp-debug2") << "crowding lits last inclusion:\n";
    for (size_t i = 0, size = lastInclusion.size(); i < size; ++i)
    {
      Node crowdingLit = lastInclusion[i].first;
      Trace("smt-proof-pp-debug2")
          << "\t- [" << crowdLitsInfo[crowdingLit].d_lastInclusion << "] : {"
          << crowdLitsInfo[crowdingLit].d_eliminator << "} " << crowdingLit
          << "\n";
      if (crowdLitsInfo[crowdingLit].d_onlyCrowdingInElim)
      {
        Trace("smt-proof-pp-debug2") << "\t\t- onlyCrowdingInElim; minLastInc: "
                                     << crowdLitsInfo[lastInclusion[i].first]
                                            .d_minLastIncOfCrowdingInElim
                                     << "\n";
      }
    }
  }
  // TODO (cvc4-wishues/issues/77): implement also simpler version and compare
  //
  // We now start to break the chain, one step at a time. Naively this breaking
  // down would be one resolution/factoring to each crowding literal, but we can
  // merge some of the cases. Effectively we do the following:
  //
  //
  // lastClause   children[start] ... children[end]
  // ---------------------------------------------- CHAIN_RES
  //         C
  //    ----------- FACTORING
  //    lastClause'                children[start'] ... children[end']
  //    -------------------------------------------------------------- CHAIN_RES
  //                                    ...
  //
  // where
  //   lastClause_0 = children[0]
  //   start_0 = 1
  //   end_0 = eliminators[0] - 1
  //   start_i+1 = nextGuardedElimPos - 1
  //
  // The important point is how end_i+1 is computed. It is based on what we call
  // the "nextGuardedElimPos", i.e., the next elimination position that requires
  // removal of duplicates. The intuition is that a factoring step may eliminate
  // the duplicates of crowding literals l1 and l2. If the last inclusion of l2
  // is before the elimination of l1, then we can go ahead and also perform the
  // elimination of l2 without another factoring. However if another literal l3
  // has its last inclusion after the elimination of l2, then the elimination of
  // l3 is the next guarded elimination.
  //
  // To do the above computation then we determine, after a resolution/factoring
  // step, the first crowded literal to have its last inclusion after "end". The
  // first elimination position to be bigger than the position of that crowded
  // literal is the next guarded elimination position.
  size_t lastElim = 0;
  Node lastClause = children[0];
  std::vector<Node> childrenRes;
  std::vector<Node> childrenResArgs;
  Node resPlaceHolder;
  size_t nextGuardedElimPos = eliminators[0];
  do
  {
    size_t start = lastElim + 1;
    size_t end = nextGuardedElimPos - 1;
    Trace("smt-proof-pp-debug2")
        << "res with:\n\t\tlastClause: " << lastClause
        << "\n\t\tstart: " << start << "\n\t\tend: " << end << "\n";
    childrenRes.push_back(lastClause);
    // note that the interval of insert is exclusive in the end, so we add 1
    childrenRes.insert(childrenRes.end(),
                       children.begin() + start,
                       children.begin() + end + 1);
    childrenResArgs.insert(childrenResArgs.end(),
                           args.begin() + (2 * start) - 1,
                           args.begin() + (2 * end) + 1);
    Trace("smt-proof-pp-debug2") << "\tres children: " << childrenRes << "\n";
    Trace("smt-proof-pp-debug2") << "\tres args: " << childrenResArgs << "\n";
    resPlaceHolder = d_pnm->getChecker()->checkDebug(PfRule::CHAIN_RESOLUTION,
                                                     childrenRes,
                                                     childrenResArgs,
                                                     Node::null(),
                                                     "");
    Trace("smt-proof-pp-debug2")
        << "resPlaceHorder: " << resPlaceHolder << "\n";
    Trace("smt-proof-pp-debug2") << "-------\n";
    cdp->addStep(
        resPlaceHolder, PfRule::CHAIN_RESOLUTION, childrenRes, childrenResArgs);
    // I need to add factoring if end < children.size(). Otherwise, this is
    // to be handled by the caller
    if (end < childrenSize - 1)
    {
      lastClause = d_pnm->getChecker()->checkDebug(
          PfRule::FACTORING, {resPlaceHolder}, {}, Node::null(), "");
      if (!lastClause.isNull())
      {
        cdp->addStep(lastClause, PfRule::FACTORING, {resPlaceHolder}, {});
        Trace("smt-proof-pp-debug2") << "Apply factoring.\n";
      }
      else
      {
        lastClause = resPlaceHolder;
      }
      Trace("smt-proof-pp-debug2") << "lastClause: " << lastClause << "\n";
    }
    else
    {
      lastClause = resPlaceHolder;
      break;
    }
    // update for next round
    childrenRes.clear();
    childrenResArgs.clear();
    lastElim = end;

    // find the position of the last inclusion of the next crowded literal
    size_t nextCrowdedInclusionPos = numCrowding;
    for (size_t i = 0; i < numCrowding; ++i)
    {
      if (lastInclusion[i].second > lastElim)
      {
        nextCrowdedInclusionPos = i;
        break;
      }
    }
    Trace("smt-proof-pp-debug2")
        << "nextCrowdedInclusion/Pos: "
        << lastInclusion[nextCrowdedInclusionPos].second << "/"
        << nextCrowdedInclusionPos << "\n";
    // if there is none, then the remaining literals will be used in the next
    // round
    nextGuardedElimPos = childrenSize;
    if (nextCrowdedInclusionPos != numCrowding)
    {
      nextGuardedElimPos = children.size();
      for (size_t i = 0; i < numCrowding; ++i)
      {
        //  nextGuardedElimPos is the largest element of
        // eliminators bigger the next crowded literal's last inclusion
        if (eliminators[i] > lastInclusion[nextCrowdedInclusionPos].second)
        {
          nextGuardedElimPos = eliminators[i];
          break;
        }
      }
      Assert(nextGuardedElimPos < childrenSize);
    }
    Trace("smt-proof-pp-debug2")
        << "nextGuardedElimPos: " << nextGuardedElimPos << "\n";
  } while (true);
  Trace("smt-proof-pp-debug2") << pop;
  return lastClause;
}

Node ProofPostprocessCallback::expandMacros(PfRule id,
                                            const std::vector<Node>& children,
                                            const std::vector<Node>& args,
                                            CDProof* cdp)
{
  if (d_elimRules.find(id) == d_elimRules.end())
  {
    // not eliminated
    return Node::null();
  }
  Trace("smt-proof-pp-debug") << "Expand macro " << id << std::endl;
  // macro elimination
  if (id == PfRule::MACRO_SR_EQ_INTRO)
  {
    // (TRANS
    //   (SUBS <children> :args args[0:1])
    //   (REWRITE :args <t.substitute(x1,t1). ... .substitute(xn,tn)> args[2]))
    std::vector<Node> tchildren;
    Node t = args[0];
    Node ts;
    if (!children.empty())
    {
      std::vector<Node> sargs;
      sargs.push_back(t);
      MethodId ids = MethodId::SB_DEFAULT;
      if (args.size() >= 2)
      {
        if (getMethodId(args[1], ids))
        {
          sargs.push_back(args[1]);
        }
      }
      MethodId ida = MethodId::SBA_SEQUENTIAL;
      if (args.size() >= 3)
      {
        if (getMethodId(args[2], ida))
        {
          sargs.push_back(args[2]);
        }
      }
      ts = builtin::BuiltinProofRuleChecker::applySubstitution(
          t, children, ids, ida);
      Trace("smt-proof-pp-debug")
          << "...eq intro subs equality is " << t << " == " << ts << ", from "
          << ids << " " << ida << std::endl;
      if (ts != t)
      {
        Node eq = t.eqNode(ts);
        // apply SUBS proof rule if necessary
        if (!updateInternal(eq, PfRule::SUBS, children, sargs, cdp))
        {
          // if we specified that we did not want to eliminate, add as step
          cdp->addStep(eq, PfRule::SUBS, children, sargs);
        }
        tchildren.push_back(eq);
      }
    }
    else
    {
      // no substitute
      ts = t;
    }
    std::vector<Node> rargs;
    rargs.push_back(ts);
    MethodId idr = MethodId::RW_REWRITE;
    if (args.size() >= 4)
    {
      if (getMethodId(args[3], idr))
      {
        rargs.push_back(args[3]);
      }
    }
    Node tr = d_env.rewriteViaMethod(ts, idr);
    Trace("smt-proof-pp-debug")
        << "...eq intro rewrite equality is " << ts << " == " << tr << ", from "
        << idr << std::endl;
    if (ts != tr)
    {
      Node eq = ts.eqNode(tr);
      // apply REWRITE proof rule
      if (!updateInternal(eq, PfRule::REWRITE, {}, rargs, cdp))
      {
        // if not elimianted, add as step
        cdp->addStep(eq, PfRule::REWRITE, {}, rargs);
      }
      tchildren.push_back(eq);
    }
    if (t == tr)
    {
      // typically not necessary, but done to be robust
      cdp->addStep(t.eqNode(tr), PfRule::REFL, {}, {t});
      return t.eqNode(tr);
    }
    // must add TRANS if two step
    return addProofForTrans(tchildren, cdp);
  }
  else if (id == PfRule::MACRO_SR_PRED_INTRO)
  {
    std::vector<Node> tchildren;
    std::vector<Node> sargs = args;
    // take into account witness form, if necessary
    bool reqWitness = d_wfpm.requiresWitnessFormIntro(args[0]);
    Trace("smt-proof-pp-debug")
        << "...pred intro reqWitness=" << reqWitness << std::endl;
    // (TRUE_ELIM
    // (TRANS
    //    (MACRO_SR_EQ_INTRO <children> :args (t args[1:]))
    //    ... proof of apply_SR(t) = toWitness(apply_SR(t)) ...
    //    (MACRO_SR_EQ_INTRO {} {toWitness(apply_SR(t))})
    // ))
    // Notice this is an optimized, one sided version of the expansion of
    // MACRO_SR_PRED_TRANSFORM below.
    // We call the expandMacros method on MACRO_SR_EQ_INTRO, where notice
    // that this rule application is immediately expanded in the recursive
    // call and not added to the proof.
    Node conc = expandMacros(PfRule::MACRO_SR_EQ_INTRO, children, sargs, cdp);
    Trace("smt-proof-pp-debug")
        << "...pred intro conclusion is " << conc << std::endl;
    Assert(!conc.isNull());
    Assert(conc.getKind() == EQUAL);
    Assert(conc[0] == args[0]);
    tchildren.push_back(conc);
    if (reqWitness)
    {
      Node weq = addProofForWitnessForm(conc[1], cdp);
      Trace("smt-proof-pp-debug") << "...weq is " << weq << std::endl;
      if (addToTransChildren(weq, tchildren))
      {
        // toWitness(apply_SR(t)) = apply_SR(toWitness(apply_SR(t)))
        // rewrite again, don't need substitution. Also we always use the
        // default rewriter, due to the definition of MACRO_SR_PRED_INTRO.
        Node weqr = expandMacros(PfRule::MACRO_SR_EQ_INTRO, {}, {weq[1]}, cdp);
        addToTransChildren(weqr, tchildren);
      }
    }
    // apply transitivity if necessary
    Node eq = addProofForTrans(tchildren, cdp);
    Assert(!eq.isNull());
    Assert(eq.getKind() == EQUAL);
    Assert(eq[0] == args[0]);
    Assert(eq[1] == d_true);

    cdp->addStep(eq[0], PfRule::TRUE_ELIM, {eq}, {});
    return eq[0];
  }
  else if (id == PfRule::MACRO_SR_PRED_ELIM)
  {
    // (EQ_RESOLVE
    //   children[0]
    //   (MACRO_SR_EQ_INTRO children[1:] :args children[0] ++ args))
    std::vector<Node> schildren(children.begin() + 1, children.end());
    std::vector<Node> srargs;
    srargs.push_back(children[0]);
    srargs.insert(srargs.end(), args.begin(), args.end());
    Node conc = expandMacros(PfRule::MACRO_SR_EQ_INTRO, schildren, srargs, cdp);
    Assert(!conc.isNull());
    Assert(conc.getKind() == EQUAL);
    Assert(conc[0] == children[0]);
    // apply equality resolve
    cdp->addStep(conc[1], PfRule::EQ_RESOLVE, {children[0], conc}, {});
    return conc[1];
  }
  else if (id == PfRule::MACRO_SR_PRED_TRANSFORM)
  {
    // (EQ_RESOLVE
    //   children[0]
    //   (TRANS
    //      (MACRO_SR_EQ_INTRO children[1:] :args (children[0] args[1:]))
    //      ... proof of c = wc
    //      (MACRO_SR_EQ_INTRO {} wc)
    //      (SYMM
    //        (MACRO_SR_EQ_INTRO children[1:] :args <args>)
    //        ... proof of a = wa
    //        (MACRO_SR_EQ_INTRO {} wa))))
    // where
    // wa = toWitness(apply_SR(args[0])) and
    // wc = toWitness(apply_SR(children[0])).
    Trace("smt-proof-pp-debug")
        << "Transform " << children[0] << " == " << args[0] << std::endl;
    if (CDProof::isSame(children[0], args[0]))
    {
      Trace("smt-proof-pp-debug") << "...nothing to do" << std::endl;
      // nothing to do
      return children[0];
    }
    std::vector<Node> tchildren;
    std::vector<Node> schildren(children.begin() + 1, children.end());
    std::vector<Node> sargs = args;
    // first, compute if we need
    bool reqWitness = d_wfpm.requiresWitnessFormTransform(children[0], args[0]);
    Trace("smt-proof-pp-debug") << "...reqWitness=" << reqWitness << std::endl;
    // convert both sides, in three steps, take symmetry of second chain
    for (unsigned r = 0; r < 2; r++)
    {
      std::vector<Node> tchildrenr;
      // first rewrite children[0], then args[0]
      sargs[0] = r == 0 ? children[0] : args[0];
      // t = apply_SR(t)
      Node eq = expandMacros(PfRule::MACRO_SR_EQ_INTRO, schildren, sargs, cdp);
      Trace("smt-proof-pp-debug")
          << "transform subs_rewrite (" << r << "): " << eq << std::endl;
      Assert(!eq.isNull() && eq.getKind() == EQUAL && eq[0] == sargs[0]);
      addToTransChildren(eq, tchildrenr);
      // apply_SR(t) = toWitness(apply_SR(t))
      if (reqWitness)
      {
        Node weq = addProofForWitnessForm(eq[1], cdp);
        Trace("smt-proof-pp-debug")
            << "transform toWitness (" << r << "): " << weq << std::endl;
        if (addToTransChildren(weq, tchildrenr))
        {
          // toWitness(apply_SR(t)) = apply_SR(toWitness(apply_SR(t)))
          // rewrite again, don't need substitution. Also, we always use the
          // default rewriter, due to the definition of MACRO_SR_PRED_TRANSFORM.
          Node weqr =
              expandMacros(PfRule::MACRO_SR_EQ_INTRO, {}, {weq[1]}, cdp);
          Trace("smt-proof-pp-debug") << "transform rewrite_witness (" << r
                                      << "): " << weqr << std::endl;
          addToTransChildren(weqr, tchildrenr);
        }
      }
      Trace("smt-proof-pp-debug")
          << "transform connect (" << r << ")" << std::endl;
      // add to overall chain
      if (r == 0)
      {
        // add the current chain to the overall chain
        tchildren.insert(tchildren.end(), tchildrenr.begin(), tchildrenr.end());
      }
      else
      {
        // add the current chain to cdp
        Node eqr = addProofForTrans(tchildrenr, cdp);
        if (!eqr.isNull())
        {
          Trace("smt-proof-pp-debug") << "transform connect sym " << tchildren
                                      << " " << eqr << std::endl;
          // take symmetry of above and add it to the overall chain
          addToTransChildren(eqr, tchildren, true);
        }
      }
      Trace("smt-proof-pp-debug")
          << "transform finish (" << r << ")" << std::endl;
    }

    // apply transitivity if necessary
    Node eq = addProofForTrans(tchildren, cdp);

    cdp->addStep(eq[1], PfRule::EQ_RESOLVE, {children[0], eq}, {});
    return args[0];
  }
  else if (id == PfRule::MACRO_RESOLUTION
           || id == PfRule::MACRO_RESOLUTION_TRUST)
  {
    // first generate the naive chain_resolution
    std::vector<Node> chainResArgs{args.begin() + 1, args.end()};
    Node chainConclusion = d_pnm->getChecker()->checkDebug(
        PfRule::CHAIN_RESOLUTION, children, chainResArgs, Node::null(), "");
    Trace("smt-proof-pp-debug") << "Original conclusion: " << args[0] << "\n";
    Trace("smt-proof-pp-debug")
        << "chainRes conclusion: " << chainConclusion << "\n";
    Trace("crowding-lits")
        << "Original conclusion and chainRes conclusion differ\n";
    // There are n cases:
    // - if the conclusion is the same, just replace
    // - if they have the same literals but in different quantity, add a
    //   FACTORING step
    // - if the order is not the same, add a REORDERING step
    // - if there are literals in chainConclusion that are not in the original
    //   conclusion, we need to transform the MACRO_RESOLUTION into a series of
    //   CHAIN_RESOLUTION + FACTORING steps, so that we explicitly eliminate all
    //   these "crowding" literals. We do this via FACTORING so we avoid adding
    //   an exponential number of premises, which would happen if we just
    //   repeated in the premises the clauses needed for eliminating crowding
    //   literals, which could themselves add crowding literals.
    if (chainConclusion == args[0])
    {
      Trace("smt-proof-pp-debug") << "..same conclusion, DONE.\n";
      Trace("crowding-lits") << "..same conclusion, DONE.\n";
      cdp->addStep(
          chainConclusion, PfRule::CHAIN_RESOLUTION, children, chainResArgs);
      return chainConclusion;
    }
    size_t initProofSize = cdp->getNumProofNodes();
    NodeManager* nm = NodeManager::currentNM();
    // If we got here, then chainConclusion is NECESSARILY an OR node
    Assert(chainConclusion.getKind() == kind::OR);
    // get the literals in the chain conclusion
    std::vector<Node> chainConclusionLits{chainConclusion.begin(),
                                          chainConclusion.end()};
    std::set<Node> chainConclusionLitsSet{chainConclusion.begin(),
                                          chainConclusion.end()};
    Trace("smt-proof-pp-debug2")
        << "..chainConclusionLits: " << chainConclusionLits << "\n";
    Trace("smt-proof-pp-debug2")
        << "..chainConclusionLitsSet: " << chainConclusionLitsSet << "\n";
    std::vector<Node> conclusionLits;
    // is args[0] a singleton clause? Yes if it's not an OR node. One might also
    // think that it is a singleton if args[0] occurs in chainConclusionLitsSet.
    // However it's not possible to know this only looking at the sets. For
    // example with
    //
    //  args[0]                : (or b c)
    //  chairConclusionLitsSet : {b, c, (or b c)}
    //
    // we have that if args[0] occurs in the set but as a crowding literal, then
    // args[0] is *not* a singleton clause. But if b and c were crowding
    // literals, then args[0] would be a singleton clause. Since our intention
    // is to determine who are the crowding literals exactly based on whether
    // args[0] is a singleton or not, we must determine in another way whether
    // args[0] is a singleton.
    //
    // Thus we rely on the standard utility to determine if args[0] is singleton
    // based on the premises and arguments of the resolution
    if (expr::isSingletonClause(args[0], children, chainResArgs))
    {
      conclusionLits.push_back(args[0]);
    }
    else
    {
      Assert(args[0].getKind() == kind::OR);
      conclusionLits.insert(
          conclusionLits.end(), args[0].begin(), args[0].end());
    }
    std::set<Node> conclusionLitsSet{conclusionLits.begin(),
                                     conclusionLits.end()};
    // If the sets are different, there are "crowding" literals, i.e. literals
    // that were removed by implicit multi-usage of premises in the resolution
    // chain.
    if (chainConclusionLitsSet != conclusionLitsSet)
    {
      Trace("smt-proof-pp-debug") << "..need to eliminate crowding lits.\n";
      Trace("crowding-lits") << "..need to eliminate crowding lits.\n";
      chainConclusion = eliminateCrowdingLits(
          chainConclusionLits, conclusionLits, children, args, cdp);
      // update vector of lits. Note that the set is no longer used, so we don't
      // need to update it
      //
      // We need again to check whether chainConclusion is a singleton
      // clause. As above, it's a singleton if it's in the original
      // chainConclusionLitsSet.
      chainConclusionLits.clear();
      if (chainConclusionLitsSet.count(chainConclusion))
      {
        chainConclusionLits.push_back(chainConclusion);
      }
      else
      {
        Assert(chainConclusion.getKind() == kind::OR);
        chainConclusionLits.insert(chainConclusionLits.end(),
                                   chainConclusion.begin(),
                                   chainConclusion.end());
      }
    }
    else
    {
      Trace("smt-proof-pp-debug") << "..add chainRes step directly.\n";
      cdp->addStep(
          chainConclusion, PfRule::CHAIN_RESOLUTION, children, chainResArgs);
    }
    Trace("smt-proof-pp-debug")
        << "Conclusion after chain_res/elimCrowd: " << chainConclusion << "\n";
    Trace("smt-proof-pp-debug")
        << "Conclusion lits: " << chainConclusionLits << "\n";
    // Placeholder for running conclusion
    Node n = chainConclusion;
    // factoring
    if (chainConclusionLits.size() != conclusionLits.size())
    {
      Trace("smt-proof-pp-debug") << "..add factoring step.\n";
      // We build it rather than taking conclusionLits because the order may be
      // different
      std::vector<Node> factoredLits;
      std::unordered_set<TNode> clauseSet;
      for (size_t i = 0, size = chainConclusionLits.size(); i < size; ++i)
      {
        if (clauseSet.count(chainConclusionLits[i]))
        {
          continue;
        }
        factoredLits.push_back(n[i]);
        clauseSet.insert(n[i]);
      }
      Node factored = factoredLits.empty()
                          ? nm->mkConst(false)
                          : factoredLits.size() == 1
                                ? factoredLits[0]
                                : nm->mkNode(kind::OR, factoredLits);
      cdp->addStep(factored, PfRule::FACTORING, {n}, {});
      n = factored;
    }
    // either same node or n as a clause
    Assert(n == args[0] || n.getKind() == kind::OR);
    // reordering
    if (n != args[0])
    {
      Trace("smt-proof-pp-debug") << "..add reordering step.\n";
      cdp->addStep(args[0], PfRule::REORDERING, {n}, {args[0]});
    }
    Trace("crowding-lits") << "Number of added proof nodes: "
                           << cdp->getNumProofNodes() - initProofSize << "\n";
    return args[0];
  }
  else if (id == PfRule::SUBS)
  {
    NodeManager* nm = NodeManager::currentNM();
    // Notice that a naive way to reconstruct SUBS is to do a term conversion
    // proof for each substitution.
    // The proof of f(a) * { a -> g(b) } * { b -> c } = f(g(c)) is:
    //   TRANS( CONG{f}( a=g(b) ), CONG{f}( CONG{g}( b=c ) ) )
    // Notice that more optimal proofs are possible that do a single traversal
    // over t. This is done by applying later substitutions to the range of
    // previous substitutions, until a final simultaneous substitution is
    // applied to t.  For instance, in the above example, we first prove:
    //   CONG{g}( b = c )
    // by applying the second substitution { b -> c } to the range of the first,
    // giving us a proof of g(b)=g(c). We then construct the updated proof
    // by tranitivity:
    //   TRANS( a=g(b), CONG{g}( b=c ) )
    // We then apply the substitution { a -> g(c), b -> c } to f(a), to obtain:
    //   CONG{f}( TRANS( a=g(b), CONG{g}( b=c ) ) )
    // which notice is more compact than the proof above.
    Node t = args[0];
    // get the kind of substitution
    MethodId ids = MethodId::SB_DEFAULT;
    if (args.size() >= 2)
    {
      getMethodId(args[1], ids);
    }
    MethodId ida = MethodId::SBA_SEQUENTIAL;
    if (args.size() >= 3)
    {
      getMethodId(args[2], ida);
    }
    std::vector<std::shared_ptr<CDProof>> pfs;
    std::vector<TNode> vsList;
    std::vector<TNode> ssList;
    std::vector<TNode> fromList;
    std::vector<ProofGenerator*> pgs;
    // first, compute the entire substitution
    for (size_t i = 0, nchild = children.size(); i < nchild; i++)
    {
      // get the substitution
      builtin::BuiltinProofRuleChecker::getSubstitutionFor(
          children[i], vsList, ssList, fromList, ids);
      // ensure proofs for each formula in fromList
      if (children[i].getKind() == AND && ids == MethodId::SB_DEFAULT)
      {
        for (size_t j = 0, nchildi = children[i].getNumChildren(); j < nchildi;
             j++)
        {
          Node nodej = nm->mkConstInt(Rational(j));
          cdp->addStep(
              children[i][j], PfRule::AND_ELIM, {children[i]}, {nodej});
        }
      }
    }
    std::vector<Node> vvec;
    std::vector<Node> svec;
    for (size_t i = 0, nvs = vsList.size(); i < nvs; i++)
    {
      // Note we process in forward order, since later substitution should be
      // applied to earlier ones, and the last child of a SUBS is processed
      // first.
      TNode var = vsList[i];
      TNode subs = ssList[i];
      TNode childFrom = fromList[i];
      Trace("smt-proof-pp-debug")
          << "...process " << var << " -> " << subs << " (" << childFrom << ", "
          << ids << ")" << std::endl;
      // apply the current substitution to the range
      if (!vvec.empty() && ida == MethodId::SBA_SEQUENTIAL)
      {
        Node ss =
            subs.substitute(vvec.begin(), vvec.end(), svec.begin(), svec.end());
        if (ss != subs)
        {
          Trace("smt-proof-pp-debug")
              << "......updated to " << var << " -> " << ss
              << " based on previous substitution" << std::endl;
          // make the proof for the tranitivity step
          std::shared_ptr<CDProof> pf = std::make_shared<CDProof>(d_pnm);
          pfs.push_back(pf);
          // prove the updated substitution
          TConvProofGenerator tcg(d_pnm,
                                  nullptr,
                                  TConvPolicy::ONCE,
                                  TConvCachePolicy::NEVER,
                                  "nested_SUBS_TConvProofGenerator",
                                  nullptr,
                                  true);
          // add previous rewrite steps
          for (unsigned j = 0, nvars = vvec.size(); j < nvars; j++)
          {
            // substitutions are pre-rewrites
            tcg.addRewriteStep(vvec[j], svec[j], pgs[j], true);
          }
          // get the proof for the update to the current substitution
          Node seqss = subs.eqNode(ss);
          std::shared_ptr<ProofNode> pfn = tcg.getProofFor(seqss);
          Assert(pfn != nullptr);
          // add the proof
          pf->addProof(pfn);
          // get proof for childFrom from cdp
          pfn = cdp->getProofFor(childFrom);
          pf->addProof(pfn);
          // ensure we have a proof of var = subs
          Node veqs = addProofForSubsStep(var, subs, childFrom, pf.get());
          // transitivity
          pf->addStep(var.eqNode(ss), PfRule::TRANS, {veqs, seqss}, {});
          // add to the substitution
          vvec.push_back(var);
          svec.push_back(ss);
          pgs.push_back(pf.get());
          continue;
        }
      }
      // Just use equality from CDProof, but ensure we have a proof in cdp.
      // This may involve a TRUE_INTRO/FALSE_INTRO if the substitution step
      // uses the assumption childFrom as a Boolean assignment (e.g.
      // childFrom = true if we are using MethodId::SB_LITERAL).
      addProofForSubsStep(var, subs, childFrom, cdp);
      vvec.push_back(var);
      svec.push_back(subs);
      pgs.push_back(cdp);
    }
    // should be implied by the substitution now
    TConvPolicy tcpolicy = ida == MethodId::SBA_FIXPOINT ? TConvPolicy::FIXPOINT
                                                         : TConvPolicy::ONCE;
    TConvProofGenerator tcpg(d_pnm,
                             nullptr,
                             tcpolicy,
                             TConvCachePolicy::NEVER,
                             "SUBS_TConvProofGenerator",
                             nullptr,
                             true);
    for (unsigned j = 0, nvars = vvec.size(); j < nvars; j++)
    {
      // substitutions are pre-rewrites
      tcpg.addRewriteStep(vvec[j], svec[j], pgs[j], true);
    }
    // add the proof constructed by the term conversion utility
    std::shared_ptr<ProofNode> pfn = tcpg.getProofForRewriting(t);
    Node eq = pfn->getResult();
    Node ts = builtin::BuiltinProofRuleChecker::applySubstitution(
        t, children, ids, ida);
    Node eqq = t.eqNode(ts);
    // should have the same conclusion, if not, then tcpg does not agree with
    // the substitution.
    if (eq != eqq)
    {
      // this can happen in very rare cases where e.g. x -> a; f(x) -> b
      // and t*{x -> a} = t*{x -> a}*{f(x) -> b} != t*{x -> a, f(x) -> b}
      if (ida == MethodId::SBA_SEQUENTIAL && vsList.size() > 1)
      {
        Trace("smt-proof-pp-debug")
            << "resort to sequential reconstruction" << std::endl;
        // just do the naive sequential reconstruction,
        // (SUBS F1 ... Fn t) ---> (TRANS (SUBS F1 t) ... (SUBS Fn tn))
        Node curr = t;
        std::vector<Node> transChildren;
        for (size_t i = 0, nvs = vsList.size(); i < nvs; i++)
        {
          size_t ii = nvs - 1 - i;
          TNode var = vsList[ii];
          TNode subs = ssList[ii];
          Node next = curr.substitute(var, subs);
          if (next != curr)
          {
            Node eqo = curr.eqNode(next);
            transChildren.push_back(eqo);
            // ensure the proof for the substitution exists
            addProofForSubsStep(var, subs, fromList[ii], cdp);
            // do the single step SUBS on curr with the default arguments
            cdp->addStep(eqo, PfRule::SUBS, {var.eqNode(subs)}, {curr});
            curr = next;
          }
        }
        Assert(curr == ts);
        cdp->addStep(eqq, PfRule::TRANS, transChildren, {});
      }
      else
      {
        Trace("smt-proof-pp-debug")
            << "resort to TRUST_SUBS" << std::endl
            << eq << std::endl
            << eqq << std::endl
            << "from " << children << " applied to " << t << std::endl;
        cdp->addStep(eqq, PfRule::TRUST_SUBS, {}, {eqq});
      }
    }
    else
    {
      cdp->addProof(pfn);
    }
    return eqq;
  }
  else if (id == PfRule::REWRITE)
  {
    // get the kind of rewrite
    MethodId idr = MethodId::RW_REWRITE;
    TheoryId theoryId = d_env.theoryOf(args[0]);
    if (args.size() >= 2)
    {
      getMethodId(args[1], idr);
    }
    Rewriter* rr = d_env.getRewriter();
    Node ret = d_env.rewriteViaMethod(args[0], idr);
    Node eq = args[0].eqNode(ret);
    if (idr == MethodId::RW_REWRITE || idr == MethodId::RW_REWRITE_EQ_EXT)
    {
      // rewrites from theory::Rewriter
      bool isExtEq = (idr == MethodId::RW_REWRITE_EQ_EXT);
      // use rewrite with proof interface
      TrustNode trn = rr->rewriteWithProof(args[0], isExtEq);
      std::shared_ptr<ProofNode> pfn = trn.toProofNode();
      if (pfn == nullptr)
      {
        Trace("smt-proof-pp-debug")
            << "Use TRUST_REWRITE for " << eq << std::endl;
        // did not have a proof of rewriting, probably isExtEq is true
        if (isExtEq)
        {
          // update to THEORY_REWRITE with idr
          Assert(args.size() >= 1);
          Node tid = builtin::BuiltinProofRuleChecker::mkTheoryIdNode(theoryId);
          cdp->addStep(eq, PfRule::THEORY_REWRITE, {}, {eq, tid, args[1]});
        }
        else
        {
          // this should never be applied
          cdp->addStep(eq, PfRule::TRUST_REWRITE, {}, {eq});
        }
      }
      else
      {
        cdp->addProof(pfn);
      }
      Assert(trn.getNode() == ret)
          << "Unexpected rewrite " << args[0] << std::endl
          << "Got: " << trn.getNode() << std::endl
          << "Expected: " << ret;
    }
    else if (idr == MethodId::RW_EVALUATE)
    {
      // change to evaluate, which is never eliminated
      cdp->addStep(eq, PfRule::EVALUATE, {}, {args[0]});
    }
    else
    {
      Node retCurr = args[0];
      std::vector<Node> transEq;
      // try to reconstruct the (extended) rewrite
      // first, use the standard rewriter followed by the extended equality
      // rewriter
      for (size_t i = 0; i < 2; i++)
      {
        if (i == 1 && retCurr.getKind() != EQUAL)
        {
          break;
        }
        MethodId midi =
            i == 0 ? MethodId::RW_REWRITE : MethodId::RW_REWRITE_EQ_EXT;
        Node retDef = d_env.rewriteViaMethod(retCurr, midi);
        if (retDef != retCurr)
        {
          // will expand this as a default rewrite if needed
          Node eqd = retCurr.eqNode(retDef);
          Node mid = mkMethodId(midi);
          cdp->addStep(eqd, PfRule::REWRITE, {}, {retCurr, mid});
          transEq.push_back(eqd);
        }
        retCurr = retDef;
        if (retCurr == ret)
        {
          // already successful
          break;
        }
      }
      if (retCurr != ret)
      {
        // try to prove the rewritten form is equal to the extended rewritten
        // form, treated as a stand alone (theory) rewrite
        Node eqp = retCurr.eqNode(ret);
        std::vector<Node> targs;
        targs.push_back(eqp);
        targs.push_back(
            builtin::BuiltinProofRuleChecker::mkTheoryIdNode(theoryId));
        // in this case, must be a non-standard rewrite kind
        Assert(args.size() >= 2);
        targs.push_back(args[1]);
        Node eqpp = expandMacros(PfRule::THEORY_REWRITE, {}, targs, cdp);
        transEq.push_back(eqp);
        if (eqpp.isNull())
        {
          // don't know how to eliminate
          return Node::null();
        }
      }
      if (transEq.size() > 1)
      {
        // put together with transitivity
        cdp->addStep(eq, PfRule::TRANS, transEq, {});
      }
    }
    if (args[0] == ret)
    {
      // should not be necessary typically
      cdp->addStep(eq, PfRule::REFL, {}, {args[0]});
    }
    return eq;
  }
  else if (id == PfRule::THEORY_REWRITE)
  {
    Assert(!args.empty());
    Node eq = args[0];
    Assert(eq.getKind() == EQUAL);
    TheoryId tid = THEORY_BUILTIN;
    builtin::BuiltinProofRuleChecker::getTheoryId(args[1], tid);
    MethodId mid = MethodId::RW_REWRITE;
    getMethodId(args[2], mid);
    uint32_t recLimit = options::proofRewriteRconsRecLimit();
    // attempt to reconstruct the proof of the equality into cdp using the
    // rewrite database proof reconstructor
    if (d_rdbPc.prove(cdp, args[0][0], args[0][1], tid, mid, recLimit))
    {
      // if successful, we update the proof
      return eq;
    }
    // otherwise no update
  }
  else if (id == PfRule::MACRO_ARITH_SCALE_SUM_UB)
  {
    Trace("macro::arith") << "Expand MACRO_ARITH_SCALE_SUM_UB" << std::endl;
    if (TraceIsOn("macro::arith"))
    {
      for (const auto& child : children)
      {
        Trace("macro::arith") << "  child: " << child << std::endl;
      }
      Trace("macro::arith") << "   args: " << args << std::endl;
    }
    Assert(args.size() == children.size());
    NodeManager* nm = NodeManager::currentNM();
    ProofStepBuffer steps{d_pnm->getChecker()};

    // Scale all children, accumulating
    std::vector<Node> scaledRels;
    for (size_t i = 0; i < children.size(); ++i)
    {
      TNode child = children[i];
      TNode scalar = args[i];
      bool isPos = scalar.getConst<Rational>() > 0;
      Node scalarCmp =
          nm->mkNode(isPos ? GT : LT, scalar, nm->mkConstInt(Rational(0)));
      // (= scalarCmp true)
      Node scalarCmpOrTrue = steps.tryStep(PfRule::EVALUATE, {}, {scalarCmp});
      Assert(!scalarCmpOrTrue.isNull());
      // scalarCmp
      steps.addStep(PfRule::TRUE_ELIM, {scalarCmpOrTrue}, {}, scalarCmp);
      // (and scalarCmp relation)
      Node scalarCmpAndRel =
          steps.tryStep(PfRule::AND_INTRO, {scalarCmp, child}, {});
      Assert(!scalarCmpAndRel.isNull());
      // (=> (and scalarCmp relation) scaled)
      Node impl =
          steps.tryStep(isPos ? PfRule::ARITH_MULT_POS : PfRule::ARITH_MULT_NEG,
                        {},
                        {scalar, child});
      Assert(!impl.isNull());
      // scaled
      Node scaled =
          steps.tryStep(PfRule::MODUS_PONENS, {scalarCmpAndRel, impl}, {});
      Assert(!scaled.isNull());
      scaledRels.emplace_back(scaled);
    }

    Node sumBounds = steps.tryStep(PfRule::ARITH_SUM_UB, scaledRels, {});
    cdp->addSteps(steps);
    Trace("macro::arith") << "Expansion done. Proved: " << sumBounds
                          << std::endl;
    return sumBounds;
  }
  else if (id == PfRule::STRING_INFERENCE)
  {
    // get the arguments
    Node conc;
    InferenceId iid;
    bool isRev;
    std::vector<Node> exp;
    if (theory::strings::InferProofCons::unpackArgs(
            args, conc, iid, isRev, exp))
    {
      if (theory::strings::InferProofCons::addProofTo(
              cdp, conc, iid, isRev, exp))
      {
        return conc;
      }
    }
  }
  else if (id == PfRule::BV_BITBLAST)
  {
    bv::BBProof bb(d_env, nullptr, d_pnm, true);
    Node eq = args[0];
    Assert(eq.getKind() == EQUAL);
    bb.bbAtom(eq[0]);
    Node bbAtom = bb.getStoredBBAtom(eq[0]);
    bb.getProofGenerator()->addProofTo(eq[0].eqNode(bbAtom), cdp);
    return eq;
  }

  // TRUST, PREPROCESS, THEORY_LEMMA, THEORY_PREPROCESS?

  return Node::null();
}

Node ProofPostprocessCallback::addProofForWitnessForm(Node t, CDProof* cdp)
{
  Node tw = SkolemManager::getOriginalForm(t);
  Node eq = t.eqNode(tw);
  if (t == tw)
  {
    // not necessary, add REFL step
    cdp->addStep(eq, PfRule::REFL, {}, {t});
    return eq;
  }
  std::shared_ptr<ProofNode> pn = d_wfpm.getProofFor(eq);
  if (pn != nullptr)
  {
    // add the proof
    cdp->addProof(pn);
  }
  else
  {
    Assert(false) << "ProofPostprocessCallback::addProofForWitnessForm: failed "
                     "to add proof for witness form of "
                  << t;
  }
  return eq;
}

Node ProofPostprocessCallback::addProofForTrans(
    const std::vector<Node>& tchildren, CDProof* cdp)
{
  size_t tsize = tchildren.size();
  if (tsize > 1)
  {
    Node lhs = tchildren[0][0];
    Node rhs = tchildren[tsize - 1][1];
    Node eq = lhs.eqNode(rhs);
    cdp->addStep(eq, PfRule::TRANS, tchildren, {});
    return eq;
  }
  else if (tsize == 1)
  {
    return tchildren[0];
  }
  return Node::null();
}

Node ProofPostprocessCallback::addProofForSubsStep(Node var,
                                                   Node subs,
                                                   Node assump,
                                                   CDProof* cdp)
{
  // ensure we have a proof of var = subs
  Node veqs = var.eqNode(subs);
  if (veqs != assump)
  {
    // should be true intro or false intro
    Assert(subs.isConst());
    cdp->addStep(
        veqs,
        subs.getConst<bool>() ? PfRule::TRUE_INTRO : PfRule::FALSE_INTRO,
        {assump},
        {});
  }
  return veqs;
}

bool ProofPostprocessCallback::addToTransChildren(Node eq,
                                                  std::vector<Node>& tchildren,
                                                  bool isSymm)
{
  Assert(!eq.isNull());
  Assert(eq.getKind() == kind::EQUAL);
  if (eq[0] == eq[1])
  {
    return false;
  }
  Node equ = isSymm ? eq[1].eqNode(eq[0]) : eq;
  Assert(tchildren.empty()
         || (tchildren[tchildren.size() - 1].getKind() == kind::EQUAL
             && tchildren[tchildren.size() - 1][1] == equ[0]));
  tchildren.push_back(equ);
  return true;
}

ProofPostproccess::ProofPostproccess(Env& env,
                                     ProofGenerator* pppg,
                                     rewriter::RewriteDb* rdb,
                                     bool updateScopedAssumptions)
    : EnvObj(env),
      d_cb(env, pppg, rdb, updateScopedAssumptions),
      // the update merges subproofs
      d_updater(env.getProofNodeManager(), d_cb, options().proof.proofPpMerge),
<<<<<<< HEAD
      d_finalCb(env.getProofNodeManager()),
=======
      d_finalCb(env),
>>>>>>> 55d024ac
      d_finalizer(env.getProofNodeManager(), d_finalCb)
{
}

ProofPostproccess::~ProofPostproccess() {}

void ProofPostproccess::process(std::shared_ptr<ProofNode> pf)
{
  // Initialize the callback, which computes necessary static information about
  // how to process, including how to process assumptions in pf.
  d_cb.initializeUpdate();
  // now, process
  d_updater.process(pf);
  // take stats and check pedantic
  d_finalCb.initializeUpdate();
  d_finalizer.process(pf);

  std::stringstream serr;
  bool wasPedanticFailure = d_finalCb.wasPedanticFailure(serr);
  if (wasPedanticFailure)
  {
    AlwaysAssert(!wasPedanticFailure)
        << "ProofPostproccess::process: pedantic failure:" << std::endl
        << serr.str();
  }
}

void ProofPostproccess::setEliminateRule(PfRule rule)
{
  d_cb.setEliminateRule(rule);
}

void ProofPostproccess::setAssertions(const std::vector<Node>& assertions)
{
  // for debugging (slow)
  if (options::proofUpdateDebug())
  {
    d_updater.setDebugFreeAssumptions(assertions);
  }
}

}  // namespace smt
}  // namespace cvc5::internal<|MERGE_RESOLUTION|>--- conflicted
+++ resolved
@@ -1555,11 +1555,7 @@
       d_cb(env, pppg, rdb, updateScopedAssumptions),
       // the update merges subproofs
       d_updater(env.getProofNodeManager(), d_cb, options().proof.proofPpMerge),
-<<<<<<< HEAD
-      d_finalCb(env.getProofNodeManager()),
-=======
       d_finalCb(env),
->>>>>>> 55d024ac
       d_finalizer(env.getProofNodeManager(), d_finalCb)
 {
 }
