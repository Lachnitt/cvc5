/*********************                                                        */
/*! \file proof_post_processor.cpp
 ** \verbatim
 ** Top contributors (to current version):
 **   Andrew Reynolds, Haniel Barbosa
 ** This file is part of the CVC4 project.
 ** Copyright (c) 2009-2020 by the authors listed in the file AUTHORS
 ** in the top-level source directory and their institutional affiliations.
 ** All rights reserved.  See the file COPYING in the top-level source
 ** directory for licensing information.\endverbatim
 **
 ** \brief Implementation of module for processing proof nodes
 **/

#include "smt/proof_post_processor.h"

#include "expr/skolem_manager.h"
#include "options/smt_options.h"
#include "preprocessing/assertion_pipeline.h"
#include "smt/smt_engine.h"
#include "smt/smt_statistics_registry.h"
#include "theory/builtin/proof_checker.h"
#include "theory/rewriter.h"
#include "theory/theory.h"

using namespace CVC4::kind;
using namespace CVC4::theory;

namespace CVC4 {
namespace smt {

ProofPostprocessCallback::ProofPostprocessCallback(ProofNodeManager* pnm,
                                                   SmtEngine* smte,
                                                   ProofGenerator* pppg)
    : d_pnm(pnm), d_smte(smte), d_pppg(pppg), d_wfpm(pnm), d_trrc(pnm)
{
  d_true = NodeManager::currentNM()->mkConst(true);
  // always check whether to update ASSUME
  d_elimRules.insert(PfRule::ASSUME);
}

void ProofPostprocessCallback::initializeUpdate()
{
  d_assumpToProof.clear();
  d_wfAssumptions.clear();
}

void ProofPostprocessCallback::setEliminateRule(PfRule rule)
{
  d_elimRules.insert(rule);
}

bool ProofPostprocessCallback::shouldUpdate(std::shared_ptr<ProofNode> pn,
                                            bool& continueUpdate)
{
  return d_elimRules.find(pn->getRule()) != d_elimRules.end();
}

bool ProofPostprocessCallback::update(Node res,
                                      PfRule id,
                                      const std::vector<Node>& children,
                                      const std::vector<Node>& args,
                                      CDProof* cdp,
                                      bool& continueUpdate)
{
  Trace("smt-proof-pp-debug") << "- Post process " << id << " " << children
                              << " / " << args << std::endl;

  if (id == PfRule::ASSUME)
  {
    // we cache based on the assumption node, not the proof node, since there
    // may be multiple occurrences of the same node.
    Node f = args[0];
    std::shared_ptr<ProofNode> pfn;
    std::map<Node, std::shared_ptr<ProofNode>>::iterator it =
        d_assumpToProof.find(f);
    if (it != d_assumpToProof.end())
    {
      Trace("smt-proof-pp-debug") << "...already computed" << std::endl;
      pfn = it->second;
    }
    else
    {
      Trace("smt-proof-pp-debug") << "...get proof" << std::endl;
      Assert(d_pppg != nullptr);
      // get proof from preprocess proof generator
      pfn = d_pppg->getProofFor(f);
      Trace("smt-proof-pp-debug") << "...finished get proof" << std::endl;
      // print for debugging
      if (pfn == nullptr)
      {
        Trace("smt-proof-pp-debug")
            << "...no proof, possibly an input assumption" << std::endl;
      }
      else
      {
        Assert(pfn->getResult() == f);
        if (Trace.isOn("smt-proof-pp"))
        {
          Trace("smt-proof-pp")
              << "=== Connect proof for preprocessing: " << f << std::endl;
          Trace("smt-proof-pp") << *pfn.get() << std::endl;
        }
      }
      d_assumpToProof[f] = pfn;
    }
    if (pfn == nullptr || pfn->getRule() == PfRule::ASSUME)
    {
      Trace("smt-proof-pp-debug") << "...do not add proof" << std::endl;
      // no update
      return false;
    }
    Trace("smt-proof-pp-debug") << "...add proof" << std::endl;
    // connect the proof
    cdp->addProof(pfn);
    return true;
  }
  Node ret = expandMacros(id, children, args, cdp);
  Trace("smt-proof-pp-debug") << "...expanded = " << !ret.isNull() << std::endl;
  return !ret.isNull();
}

bool ProofPostprocessCallback::updateInternal(Node res,
                                              PfRule id,
                                              const std::vector<Node>& children,
                                              const std::vector<Node>& args,
                                              CDProof* cdp)
{
  bool continueUpdate = true;
  return update(res, id, children, args, cdp, continueUpdate);
}

Node ProofPostprocessCallback::eliminateCrowdingLits(
    const std::vector<Node>& clauseLits,
    const std::vector<Node>& targetClauseLits,
    const std::vector<Node>& children,
    const std::vector<Node>& args,
    CDProof* cdp)
{
  NodeManager* nm = NodeManager::currentNM();
  Node trueNode = nm->mkConst(true);
  // get crowding lits and the position of the last clause that includes
  // them. The factoring step must be added after the last inclusion and before
  // its elimination.
  std::unordered_set<TNode, TNodeHashFunction> crowding;
  std::vector<std::pair<Node, size_t>> lastInclusion;
  // positions of eliminators of crowding literals, which are the positions of
  // the clauses that eliminate crowding literals *after* their last inclusion
  std::vector<size_t> eliminators;
  for (size_t i = 0, size = clauseLits.size(); i < size; ++i)
  {
    if (!crowding.count(clauseLits[i])
        && std::find(
               targetClauseLits.begin(), targetClauseLits.end(), clauseLits[i])
               == targetClauseLits.end())
    {
      Node crowdLit = clauseLits[i];
      crowding.insert(crowdLit);
      // found crowding lit, now get its last inclusion position, which is the
      // position of the last resolution link that introduces the crowding
      // literal. Note that this position has to be *before* the last link, as a
      // link *after* the last inclusion must eliminate the crowding literal.
      size_t j;
      for (j = children.size() - 1; j > 0; --j)
      {
        // notice that only non-unit clauses may be introducing the crowding
        // literal, so we don't need to differentiate unit from non-unit
        if (children[j - 1].getKind() != kind::OR)
        {
          continue;
        }
        if (std::find(children[j - 1].begin(), children[j - 1].end(), crowdLit)
            != children[j - 1].end())
        {
          break;
        }
      }
      Assert(j > 0);
      lastInclusion.emplace_back(crowdLit, j - 1);
      Trace("smt-proof-pp-debug2") << "crowding lit " << crowdLit << "\n";
      Trace("smt-proof-pp-debug2") << "last inc " << j - 1 << "\n";
      // get elimination position, starting from the following link as the last
      // inclusion one. The result is the last (in the chain, but first from
      // this point on) resolution link that eliminates the crowding literal. A
      // literal l is eliminated by a link if it contains a literal l' with
      // opposite polarity to l.
      for (; j < children.size(); ++j)
      {
        bool posFirst = args[(2 * j) - 1] == trueNode;
        Node pivot = args[(2 * j)];
        Trace("smt-proof-pp-debug2")
            << "\tcheck w/ args " << posFirst << " / " << pivot << "\n";
        // To eliminate the crowding literal (crowdLit), the clause must contain
        // it with opposite polarity. There are three successful cases,
        // according to the pivot and its sign
        //
        // - crowdLit is the same as the pivot and posFirst is true, which means
        //   that the clause contains its negation and eliminates it
        //
        // - crowdLit is the negation of the pivot and posFirst is false, so the
        //   clause contains the node whose negation is crowdLit. Note that this
        //   case may either be crowdLit.notNode() == pivot or crowdLit ==
        //   pivot.notNode().
        if ((crowdLit == pivot && posFirst)
            || (crowdLit.notNode() == pivot && !posFirst)
            || (pivot.notNode() == crowdLit && !posFirst))
        {
          Trace("smt-proof-pp-debug2") << "\t\tfound it!\n";
          eliminators.push_back(j);
          break;
        }
      }
      Assert(j < children.size());
    }
  }
  Assert(!lastInclusion.empty());
  // order map so that we process crowding literals in the order of the clauses
  // that last introduce them
  auto cmp = [](std::pair<Node, size_t>& a, std::pair<Node, size_t>& b) {
    return a.second < b.second;
  };
  std::sort(lastInclusion.begin(), lastInclusion.end(), cmp);
  // order eliminators
  std::sort(eliminators.begin(), eliminators.end());
  if (Trace.isOn("smt-proof-pp-debug"))
  {
    Trace("smt-proof-pp-debug") << "crowding lits last inclusion:\n";
    for (const auto& pair : lastInclusion)
    {
      Trace("smt-proof-pp-debug")
          << "\t- [" << pair.second << "] : " << pair.first << "\n";
    }
    Trace("smt-proof-pp-debug") << "eliminators:";
    for (size_t elim : eliminators)
    {
      Trace("smt-proof-pp-debug") << " " << elim;
    }
    Trace("smt-proof-pp-debug") << "\n";
  }
  // TODO (cvc4-wishues/issues/77): implement also simpler version and compare
  //
  // We now start to break the chain, one step at a time. Naively this breaking
  // down would be one resolution/factoring to each crowding literal, but we can
  // merge some of the cases. Effectively we do the following:
  //
  //
  // lastClause   children[start] ... children[end]
  // ---------------------------------------------- CHAIN_RES
  //         C
  //    ----------- FACTORING
  //    lastClause'                children[start'] ... children[end']
  //    -------------------------------------------------------------- CHAIN_RES
  //                                    ...
  //
  // where
  //   lastClause_0 = children[0]
  //   start_0 = 1
  //   end_0 = eliminators[0] - 1
  //   start_i+1 = nextGuardedElimPos - 1
  //
  // The important point is how end_i+1 is computed. It is based on what we call
  // the "nextGuardedElimPos", i.e., the next elimination position that requires
  // removal of duplicates. The intuition is that a factoring step may eliminate
  // the duplicates of crowding literals l1 and l2. If the last inclusion of l2
  // is before the elimination of l1, then we can go ahead and also perform the
  // elimination of l2 without another factoring. However if another literal l3
  // has its last inclusion after the elimination of l2, then the elimination of
  // l3 is the next guarded elimination.
  //
  // To do the above computation then we determine, after a resolution/factoring
  // step, the first crowded literal to have its last inclusion after "end". The
  // first elimination position to be bigger than the position of that crowded
  // literal is the next guarded elimination position.
  size_t lastElim = 0;
  Node lastClause = children[0];
  std::vector<Node> childrenRes;
  std::vector<Node> childrenResArgs;
  Node resPlaceHolder;
  size_t nextGuardedElimPos = eliminators[0];
  do
  {
    size_t start = lastElim + 1;
    size_t end = nextGuardedElimPos - 1;
    Trace("smt-proof-pp-debug2")
        << "res with:\n\tlastClause: " << lastClause << "\n\tstart: " << start
        << "\n\tend: " << end << "\n";
    childrenRes.push_back(lastClause);
    // note that the interval of insert is exclusive in the end, so we add 1
    childrenRes.insert(childrenRes.end(),
                       children.begin() + start,
                       children.begin() + end + 1);
    childrenResArgs.insert(childrenResArgs.end(),
                           args.begin() + (2 * start) - 1,
                           args.begin() + (2 * end) + 1);
    Trace("smt-proof-pp-debug2") << "res children: " << childrenRes << "\n";
    Trace("smt-proof-pp-debug2") << "res args: " << childrenResArgs << "\n";
    resPlaceHolder = d_pnm->getChecker()->checkDebug(PfRule::CHAIN_RESOLUTION,
                                                     childrenRes,
                                                     childrenResArgs,
                                                     Node::null(),
                                                     "");
    Trace("smt-proof-pp-debug2")
        << "resPlaceHorder: " << resPlaceHolder << "\n";
    cdp->addStep(
        resPlaceHolder, PfRule::CHAIN_RESOLUTION, childrenRes, childrenResArgs);
    // I need to add factoring if end < children.size(). Otherwise, this is
    // to be handled by the caller
    if (end < children.size() - 1)
    {
      lastClause = d_pnm->getChecker()->checkDebug(
          PfRule::FACTORING, {resPlaceHolder}, {}, Node::null(), "");
      if (!lastClause.isNull())
      {
        cdp->addStep(lastClause, PfRule::FACTORING, {resPlaceHolder}, {});
      }
      else
      {
        lastClause = resPlaceHolder;
      }
      Trace("smt-proof-pp-debug2") << "lastClause: " << lastClause << "\n";
    }
    else
    {
      lastClause = resPlaceHolder;
      break;
    }
    // update for next round
    childrenRes.clear();
    childrenResArgs.clear();
    lastElim = end;

    // find the position of the last inclusion of the next crowded literal
    size_t nextCrowdedInclusionPos = lastInclusion.size();
    for (size_t i = 0, size = lastInclusion.size(); i < size; ++i)
    {
      if (lastInclusion[i].second > lastElim)
      {
        nextCrowdedInclusionPos = i;
        break;
      }
    }
    Trace("smt-proof-pp-debug2")
        << "nextCrowdedInclusion/Pos: "
        << lastInclusion[nextCrowdedInclusionPos].second << "/"
        << nextCrowdedInclusionPos << "\n";
    // if there is none, then the remaining literals will be used in the next
    // round
    if (nextCrowdedInclusionPos == lastInclusion.size())
    {
      nextGuardedElimPos = children.size();
    }
    else
    {
      nextGuardedElimPos = children.size();
      for (size_t i = 0, size = eliminators.size(); i < size; ++i)
      {
        //  nextGuardedElimPos is the largest element of
        // eliminators bigger the next crowded literal's last inclusion
        if (eliminators[i] > lastInclusion[nextCrowdedInclusionPos].second)
        {
          nextGuardedElimPos = eliminators[i];
          break;
        }
      }
      Assert(nextGuardedElimPos < children.size());
    }
    Trace("smt-proof-pp-debug2")
        << "nextGuardedElimPos: " << nextGuardedElimPos << "\n";
  } while (true);
  return lastClause;
}

Node ProofPostprocessCallback::expandMacros(PfRule id,
                                            const std::vector<Node>& children,
                                            const std::vector<Node>& args,
                                            CDProof* cdp)
{
  if (d_elimRules.find(id) == d_elimRules.end())
  {
    // not eliminated
    return Node::null();
  }
  // macro elimination
  if (id == PfRule::MACRO_SR_EQ_INTRO)
  {
    // (TRANS
    //   (SUBS <children> :args args[0:1])
    //   (REWRITE :args <t.substitute(x1,t1). ... .substitute(xn,tn)> args[2]))
    std::vector<Node> tchildren;
    Node t = args[0];
    Node ts;
    if (!children.empty())
    {
      std::vector<Node> sargs;
      sargs.push_back(t);
      MethodId sid = MethodId::SB_DEFAULT;
      if (args.size() >= 2)
      {
        if (builtin::BuiltinProofRuleChecker::getMethodId(args[1], sid))
        {
          sargs.push_back(args[1]);
        }
      }
      ts =
          builtin::BuiltinProofRuleChecker::applySubstitution(t, children, sid);
      Trace("smt-proof-pp-debug")
          << "...eq intro subs equality is " << t << " == " << ts << ", from "
          << sid << std::endl;
      if (ts != t)
      {
        Node eq = t.eqNode(ts);
        // apply SUBS proof rule if necessary
        if (!updateInternal(eq, PfRule::SUBS, children, sargs, cdp))
        {
          // if we specified that we did not want to eliminate, add as step
          cdp->addStep(eq, PfRule::SUBS, children, sargs);
        }
        tchildren.push_back(eq);
      }
    }
    else
    {
      // no substitute
      ts = t;
    }
    std::vector<Node> rargs;
    rargs.push_back(ts);
    MethodId rid = MethodId::RW_REWRITE;
    if (args.size() >= 3)
    {
      if (builtin::BuiltinProofRuleChecker::getMethodId(args[2], rid))
      {
        rargs.push_back(args[2]);
      }
    }
    builtin::BuiltinProofRuleChecker* builtinPfC =
        static_cast<builtin::BuiltinProofRuleChecker*>(
            d_pnm->getChecker()->getCheckerFor(PfRule::MACRO_SR_EQ_INTRO));
    Node tr = builtinPfC->applyRewrite(ts, rid);
    Trace("smt-proof-pp-debug")
        << "...eq intro rewrite equality is " << ts << " == " << tr << ", from "
        << rid << std::endl;
    if (ts != tr)
    {
      Node eq = ts.eqNode(tr);
      // apply REWRITE proof rule
      if (!updateInternal(eq, PfRule::REWRITE, {}, rargs, cdp))
      {
        // if not elimianted, add as step
        cdp->addStep(eq, PfRule::REWRITE, {}, rargs);
      }
      tchildren.push_back(eq);
    }
    if (t == tr)
    {
      // typically not necessary, but done to be robust
      cdp->addStep(t.eqNode(tr), PfRule::REFL, {}, {t});
      return t.eqNode(tr);
    }
    // must add TRANS if two step
    return addProofForTrans(tchildren, cdp);
  }
  else if (id == PfRule::MACRO_SR_PRED_INTRO)
  {
    std::vector<Node> tchildren;
    std::vector<Node> sargs = args;
    // take into account witness form, if necessary
    bool reqWitness = d_wfpm.requiresWitnessFormIntro(args[0]);
    Trace("smt-proof-pp-debug")
        << "...pred intro reqWitness=" << reqWitness << std::endl;
    // (TRUE_ELIM
    // (TRANS
    //    (MACRO_SR_EQ_INTRO <children> :args (t args[1:]))
    //    ... proof of apply_SR(t) = toWitness(apply_SR(t)) ...
    //    (MACRO_SR_EQ_INTRO {} {toWitness(apply_SR(t))})
    // ))
    // Notice this is an optimized, one sided version of the expansion of
    // MACRO_SR_PRED_TRANSFORM below.
    // We call the expandMacros method on MACRO_SR_EQ_INTRO, where notice
    // that this rule application is immediately expanded in the recursive
    // call and not added to the proof.
    Node conc = expandMacros(PfRule::MACRO_SR_EQ_INTRO, children, sargs, cdp);
    Trace("smt-proof-pp-debug")
        << "...pred intro conclusion is " << conc << std::endl;
    Assert(!conc.isNull());
    Assert(conc.getKind() == EQUAL);
    Assert(conc[0] == args[0]);
    tchildren.push_back(conc);
    if (reqWitness)
    {
      Node weq = addProofForWitnessForm(conc[1], cdp);
      Trace("smt-proof-pp-debug") << "...weq is " << weq << std::endl;
      if (addToTransChildren(weq, tchildren))
      {
        // toWitness(apply_SR(t)) = apply_SR(toWitness(apply_SR(t)))
        // rewrite again, don't need substitution. Also we always use the
        // default rewriter, due to the definition of MACRO_SR_PRED_INTRO.
        Node weqr = expandMacros(PfRule::MACRO_SR_EQ_INTRO, {}, {weq[1]}, cdp);
        addToTransChildren(weqr, tchildren);
      }
    }
    // apply transitivity if necessary
    Node eq = addProofForTrans(tchildren, cdp);
    Assert(!eq.isNull());
    Assert(eq.getKind() == EQUAL);
    Assert(eq[0] == args[0]);
    Assert(eq[1] == d_true);

    cdp->addStep(eq[0], PfRule::TRUE_ELIM, {eq}, {});
    return eq[0];
  }
  else if (id == PfRule::MACRO_SR_PRED_ELIM)
  {
    // (EQ_RESOLVE
    //   children[0]
    //   (MACRO_SR_EQ_INTRO children[1:] :args children[0] ++ args))
    std::vector<Node> schildren(children.begin() + 1, children.end());
    std::vector<Node> srargs;
    srargs.push_back(children[0]);
    srargs.insert(srargs.end(), args.begin(), args.end());
    Node conc = expandMacros(PfRule::MACRO_SR_EQ_INTRO, schildren, srargs, cdp);
    Assert(!conc.isNull());
    Assert(conc.getKind() == EQUAL);
    Assert(conc[0] == children[0]);
    // apply equality resolve
    cdp->addStep(conc[1], PfRule::EQ_RESOLVE, {children[0], conc}, {});
    return conc[1];
  }
  else if (id == PfRule::MACRO_SR_PRED_TRANSFORM)
  {
    // (EQ_RESOLVE
    //   children[0]
    //   (TRANS
    //      (MACRO_SR_EQ_INTRO children[1:] :args (children[0] args[1:]))
    //      ... proof of c = wc
    //      (MACRO_SR_EQ_INTRO {} wc)
    //      (SYMM
    //        (MACRO_SR_EQ_INTRO children[1:] :args <args>)
    //        ... proof of a = wa
    //        (MACRO_SR_EQ_INTRO {} wa))))
    // where
    // wa = toWitness(apply_SR(args[0])) and
    // wc = toWitness(apply_SR(children[0])).
    Trace("smt-proof-pp-debug")
        << "Transform " << children[0] << " == " << args[0] << std::endl;
    if (CDProof::isSame(children[0], args[0]))
    {
      Trace("smt-proof-pp-debug") << "...nothing to do" << std::endl;
      // nothing to do
      return children[0];
    }
    std::vector<Node> tchildren;
    std::vector<Node> schildren(children.begin() + 1, children.end());
    std::vector<Node> sargs = args;
    // first, compute if we need
    bool reqWitness = d_wfpm.requiresWitnessFormTransform(children[0], args[0]);
    Trace("smt-proof-pp-debug") << "...reqWitness=" << reqWitness << std::endl;
    // convert both sides, in three steps, take symmetry of second chain
    for (unsigned r = 0; r < 2; r++)
    {
      std::vector<Node> tchildrenr;
      // first rewrite children[0], then args[0]
      sargs[0] = r == 0 ? children[0] : args[0];
      // t = apply_SR(t)
      Node eq = expandMacros(PfRule::MACRO_SR_EQ_INTRO, schildren, sargs, cdp);
      Trace("smt-proof-pp-debug")
          << "transform subs_rewrite (" << r << "): " << eq << std::endl;
      Assert(!eq.isNull() && eq.getKind() == EQUAL && eq[0] == sargs[0]);
      addToTransChildren(eq, tchildrenr);
      // apply_SR(t) = toWitness(apply_SR(t))
      if (reqWitness)
      {
        Node weq = addProofForWitnessForm(eq[1], cdp);
        Trace("smt-proof-pp-debug")
            << "transform toWitness (" << r << "): " << weq << std::endl;
        if (addToTransChildren(weq, tchildrenr))
        {
          // toWitness(apply_SR(t)) = apply_SR(toWitness(apply_SR(t)))
          // rewrite again, don't need substitution. Also, we always use the
          // default rewriter, due to the definition of MACRO_SR_PRED_TRANSFORM.
          Node weqr =
              expandMacros(PfRule::MACRO_SR_EQ_INTRO, {}, {weq[1]}, cdp);
          Trace("smt-proof-pp-debug") << "transform rewrite_witness (" << r
                                      << "): " << weqr << std::endl;
          addToTransChildren(weqr, tchildrenr);
        }
      }
      Trace("smt-proof-pp-debug")
          << "transform connect (" << r << ")" << std::endl;
      // add to overall chain
      if (r == 0)
      {
        // add the current chain to the overall chain
        tchildren.insert(tchildren.end(), tchildrenr.begin(), tchildrenr.end());
      }
      else
      {
        // add the current chain to cdp
        Node eqr = addProofForTrans(tchildrenr, cdp);
        if (!eqr.isNull())
        {
          Trace("smt-proof-pp-debug") << "transform connect sym " << tchildren
                                      << " " << eqr << std::endl;
          // take symmetry of above and add it to the overall chain
          addToTransChildren(eqr, tchildren, true);
        }
      }
      Trace("smt-proof-pp-debug")
          << "transform finish (" << r << ")" << std::endl;
    }

    // apply transitivity if necessary
    Node eq = addProofForTrans(tchildren, cdp);

    cdp->addStep(args[0], PfRule::EQ_RESOLVE, {children[0], eq}, {});
    return args[0];
  }
  else if (id == PfRule::MACRO_RESOLUTION)
  {
    // first generate the naive chain_resolution
    std::vector<Node> chainResArgs{args.begin() + 1, args.end()};
    Node chainConclusion = d_pnm->getChecker()->checkDebug(
        PfRule::CHAIN_RESOLUTION, children, chainResArgs, Node::null(), "");
    Trace("smt-proof-pp-debug") << "Original conclusion: " << args[0] << "\n";
    Trace("smt-proof-pp-debug")
        << "chainRes conclusion: " << chainConclusion << "\n";
    // There are n cases:
    // - if the conclusion is the same, just replace
    // - if they have the same literals but in different quantity, add a
    //   FACTORING step
    // - if the order is not the same, add a REORDERING step
    // - if there are literals in chainConclusion that are not in the original
    //   conclusion, we need to transform the MACRO_RESOLUTION into a series of
    //   CHAIN_RESOLUTION + FACTORING steps, so that we explicitly eliminate all
    //   these "crowding" literals. We do this via FACTORING so we avoid adding
    //   an exponential number of premises, which would happen if we just
    //   repeated in the premises the clauses needed for eliminating crowding
    //   literals, which could themselves add crowding literals.
    if (chainConclusion == args[0])
    {
      cdp->addStep(
          chainConclusion, PfRule::CHAIN_RESOLUTION, children, chainResArgs);
      return chainConclusion;
    }
    NodeManager* nm = NodeManager::currentNM();
    // If we got here, then chainConclusion is NECESSARILY an OR node
    Assert(chainConclusion.getKind() == kind::OR);
    // get the literals in the chain conclusion
    std::vector<Node> chainConclusionLits{chainConclusion.begin(),
                                          chainConclusion.end()};
    std::set<Node> chainConclusionLitsSet{chainConclusion.begin(),
                                          chainConclusion.end()};
    // is args[0] a unit clause? If it's not an OR node, then yes. Otherwise,
    // it's only a unit if it occurs in chainConclusionLitsSet
    std::vector<Node> conclusionLits;
    // whether conclusion is unit
    if (chainConclusionLitsSet.count(args[0]))
    {
      conclusionLits.push_back(args[0]);
    }
    else
    {
      Assert(args[0].getKind() == kind::OR);
      conclusionLits.insert(
          conclusionLits.end(), args[0].begin(), args[0].end());
    }
    std::set<Node> conclusionLitsSet{conclusionLits.begin(),
                                     conclusionLits.end()};
    // If the sets are different, there are "crowding" literals, i.e. literals
    // that were removed by implicit multi-usage of premises in the resolution
    // chain.
    if (chainConclusionLitsSet != conclusionLitsSet)
    {
      chainConclusion = eliminateCrowdingLits(
          chainConclusionLits, conclusionLits, children, args, cdp);
      // update vector of lits. Note that the set is no longer used, so we don't
      // need to update it
      chainConclusionLits.clear();
      chainConclusionLits.insert(chainConclusionLits.end(),
                                 chainConclusion.begin(),
                                 chainConclusion.end());
    }
    else
    {
      cdp->addStep(
          chainConclusion, PfRule::CHAIN_RESOLUTION, children, chainResArgs);
    }
    // Placeholder for running conclusion
    Node n = chainConclusion;
    // factoring
    if (chainConclusionLits.size() != conclusionLits.size())
    {
      // We build it rather than taking conclusionLits because the order may be
      // different
      std::vector<Node> factoredLits;
      std::unordered_set<TNode, TNodeHashFunction> clauseSet;
      for (size_t i = 0, size = chainConclusionLits.size(); i < size; ++i)
      {
        if (clauseSet.count(chainConclusionLits[i]))
        {
          continue;
        }
        factoredLits.push_back(n[i]);
        clauseSet.insert(n[i]);
      }
      Node factored = factoredLits.empty()
                          ? nm->mkConst(false)
                          : factoredLits.size() == 1
                                ? factoredLits[0]
                                : nm->mkNode(kind::OR, factoredLits);
      cdp->addStep(factored, PfRule::FACTORING, {n}, {});
      n = factored;
    }
    // either same node or n as a clause
    Assert(n == args[0] || n.getKind() == kind::OR);
    // reordering
    if (n != args[0])
    {
      cdp->addStep(args[0], PfRule::REORDERING, {n}, {args[0]});
    }
    return args[0];
  }
  else if (id == PfRule::SUBS)
  {
    NodeManager* nm = NodeManager::currentNM();
    // Notice that a naive way to reconstruct SUBS is to do a term conversion
    // proof for each substitution.
    // The proof of f(a) * { a -> g(b) } * { b -> c } = f(g(c)) is:
    //   TRANS( CONG{f}( a=g(b) ), CONG{f}( CONG{g}( b=c ) ) )
    // Notice that more optimal proofs are possible that do a single traversal
    // over t. This is done by applying later substitutions to the range of
    // previous substitutions, until a final simultaneous substitution is
    // applied to t.  For instance, in the above example, we first prove:
    //   CONG{g}( b = c )
    // by applying the second substitution { b -> c } to the range of the first,
    // giving us a proof of g(b)=g(c). We then construct the updated proof
    // by tranitivity:
    //   TRANS( a=g(b), CONG{g}( b=c ) )
    // We then apply the substitution { a -> g(c), b -> c } to f(a), to obtain:
    //   CONG{f}( TRANS( a=g(b), CONG{g}( b=c ) ) )
    // which notice is more compact than the proof above.
    Node t = args[0];
    // get the kind of substitution
    MethodId ids = MethodId::SB_DEFAULT;
    if (args.size() >= 2)
    {
      builtin::BuiltinProofRuleChecker::getMethodId(args[1], ids);
    }
    std::vector<std::shared_ptr<CDProof>> pfs;
    std::vector<TNode> vsList;
    std::vector<TNode> ssList;
    std::vector<TNode> fromList;
    std::vector<ProofGenerator*> pgs;
    // first, compute the entire substitution
    for (size_t i = 0, nchild = children.size(); i < nchild; i++)
    {
      // get the substitution
      builtin::BuiltinProofRuleChecker::getSubstitutionFor(
          children[i], vsList, ssList, fromList, ids);
      // ensure proofs for each formula in fromList
      if (children[i].getKind() == AND && ids == MethodId::SB_DEFAULT)
      {
        for (size_t j = 0, nchildi = children[i].getNumChildren(); j < nchildi;
             j++)
        {
          Node nodej = nm->mkConst(Rational(j));
          cdp->addStep(
              children[i][j], PfRule::AND_ELIM, {children[i]}, {nodej});
        }
      }
    }
    std::vector<Node> vvec;
    std::vector<Node> svec;
    for (size_t i = 0, nvs = vsList.size(); i < nvs; i++)
    {
      // Note we process in forward order, since later substitution should be
      // applied to earlier ones, and the last child of a SUBS is processed
      // first.
      TNode var = vsList[i];
      TNode subs = ssList[i];
      TNode childFrom = fromList[i];
      Trace("smt-proof-pp-debug")
          << "...process " << var << " -> " << subs << " (" << childFrom << ", "
          << ids << ")" << std::endl;
      // apply the current substitution to the range
      if (!vvec.empty())
      {
        Node ss =
            subs.substitute(vvec.begin(), vvec.end(), svec.begin(), svec.end());
        if (ss != subs)
        {
          Trace("smt-proof-pp-debug")
              << "......updated to " << var << " -> " << ss
              << " based on previous substitution" << std::endl;
          // make the proof for the tranitivity step
          std::shared_ptr<CDProof> pf = std::make_shared<CDProof>(d_pnm);
          pfs.push_back(pf);
          // prove the updated substitution
          TConvProofGenerator tcg(d_pnm,
                                  nullptr,
                                  TConvPolicy::ONCE,
                                  TConvCachePolicy::NEVER,
                                  "nested_SUBS_TConvProofGenerator",
                                  nullptr,
                                  true);
          // add previous rewrite steps
          for (unsigned j = 0, nvars = vvec.size(); j < nvars; j++)
          {
<<<<<<< HEAD
=======
            // substitutions are pre-rewrites
>>>>>>> ce1b2f2f
            tcg.addRewriteStep(vvec[j], svec[j], pgs[j], true);
          }
          // get the proof for the update to the current substitution
          Node seqss = subs.eqNode(ss);
          std::shared_ptr<ProofNode> pfn = tcg.getProofFor(seqss);
          Assert(pfn != nullptr);
          // add the proof
          pf->addProof(pfn);
          // get proof for childFrom from cdp
          pfn = cdp->getProofFor(childFrom);
          pf->addProof(pfn);
          // ensure we have a proof of var = subs
          Node veqs = addProofForSubsStep(var, subs, childFrom, pf.get());
          // transitivity
          pf->addStep(var.eqNode(ss), PfRule::TRANS, {veqs, seqss}, {});
          // add to the substitution
          vvec.push_back(var);
          svec.push_back(ss);
          pgs.push_back(pf.get());
          continue;
        }
      }
      // Just use equality from CDProof, but ensure we have a proof in cdp.
      // This may involve a TRUE_INTRO/FALSE_INTRO if the substitution step
      // uses the assumption childFrom as a Boolean assignment (e.g.
      // childFrom = true if we are using MethodId::SB_LITERAL).
      addProofForSubsStep(var, subs, childFrom, cdp);
      vvec.push_back(var);
      svec.push_back(subs);
      pgs.push_back(cdp);
    }
    Node ts = t.substitute(vvec.begin(), vvec.end(), svec.begin(), svec.end());
    Node eq = t.eqNode(ts);
    if (ts != t)
    {
      // should be implied by the substitution now
      TConvProofGenerator tcpg(d_pnm,
                               nullptr,
                               TConvPolicy::ONCE,
                               TConvCachePolicy::NEVER,
                               "SUBS_TConvProofGenerator",
                               nullptr,
                               true);
      for (unsigned j = 0, nvars = vvec.size(); j < nvars; j++)
      {
<<<<<<< HEAD
=======
        // substitutions are pre-rewrites
>>>>>>> ce1b2f2f
        tcpg.addRewriteStep(vvec[j], svec[j], pgs[j], true);
      }
      // add the proof constructed by the term conversion utility
      std::shared_ptr<ProofNode> pfn = tcpg.getProofFor(eq);
      // should give a proof, if not, then tcpg does not agree with the
      // substitution.
      Assert(pfn != nullptr);
      if (pfn == nullptr)
      {
        cdp->addStep(eq, PfRule::TRUST_SUBS, {}, {eq});
      }
      else
      {
        cdp->addProof(pfn);
      }
    }
    else
    {
      // should not be necessary typically
      cdp->addStep(eq, PfRule::REFL, {}, {t});
    }
    return eq;
  }
  else if (id == PfRule::REWRITE)
  {
    // get the kind of rewrite
    MethodId idr = MethodId::RW_REWRITE;
    if (args.size() >= 2)
    {
      builtin::BuiltinProofRuleChecker::getMethodId(args[1], idr);
    }
    builtin::BuiltinProofRuleChecker* builtinPfC =
        static_cast<builtin::BuiltinProofRuleChecker*>(
            d_pnm->getChecker()->getCheckerFor(PfRule::REWRITE));
    Node ret = builtinPfC->applyRewrite(args[0], idr);
    Node eq = args[0].eqNode(ret);
    if (idr == MethodId::RW_REWRITE || idr == MethodId::RW_REWRITE_EQ_EXT)
    {
      // rewrites from theory::Rewriter
      bool isExtEq = (idr == MethodId::RW_REWRITE_EQ_EXT);
      // use rewrite with proof interface
      Rewriter* rr = d_smte->getRewriter();
      TrustNode trn = rr->rewriteWithProof(args[0], isExtEq);
      std::shared_ptr<ProofNode> pfn = trn.toProofNode();
      if (pfn == nullptr)
      {
        Trace("smt-proof-pp-debug")
            << "Use TRUST_REWRITE for " << eq << std::endl;
        // did not have a proof of rewriting, probably isExtEq is true
        if (isExtEq)
        {
          // update to THEORY_REWRITE with idr
          Assert(args.size() >= 1);
          TheoryId theoryId = Theory::theoryOf(args[0].getType());
          Node tid = builtin::BuiltinProofRuleChecker::mkTheoryIdNode(theoryId);
          cdp->addStep(eq, PfRule::THEORY_REWRITE, {}, {eq, tid, args[1]});
        }
        else
        {
          // this should never be applied
          cdp->addStep(eq, PfRule::TRUST_REWRITE, {}, {eq});
        }
      }
      else
      {
        cdp->addProof(pfn);
      }
      Assert(trn.getNode() == ret)
          << "Unexpected rewrite " << args[0] << std::endl
          << "Got: " << trn.getNode() << std::endl
          << "Expected: " << ret;
    }
    else if (idr == MethodId::RW_EVALUATE)
    {
      // change to evaluate, which is never eliminated
      cdp->addStep(eq, PfRule::EVALUATE, {}, {args[0]});
    }
    else
    {
      // don't know how to eliminate
      return Node::null();
    }
    if (args[0] == ret)
    {
      // should not be necessary typically
      cdp->addStep(eq, PfRule::REFL, {}, {args[0]});
    }
    return eq;
  }
  else if (id == PfRule::THEORY_REWRITE)
  {
    Assert(!args.empty());
    Node eq = args[0];
    Assert(eq.getKind() == EQUAL);
    TheoryId tid = THEORY_BUILTIN;
    builtin::BuiltinProofRuleChecker::getTheoryId(args[1], tid);
    theory::MethodId mid = MethodId::RW_REWRITE;
    builtin::BuiltinProofRuleChecker::getMethodId(args[2], mid);
    // first, try to replay the rewrite using the standard reconstruction module
    if (d_trrc.reconstruct(cdp, eq, tid, mid))
    {
      return eq;
    }
    // otherwise no update
  }

  // TRUST, PREPROCESS, THEORY_LEMMA, THEORY_PREPROCESS?

  return Node::null();
}

Node ProofPostprocessCallback::addProofForWitnessForm(Node t, CDProof* cdp)
{
  Node tw = SkolemManager::getWitnessForm(t);
  Node eq = t.eqNode(tw);
  if (t == tw)
  {
    // not necessary, add REFL step
    cdp->addStep(eq, PfRule::REFL, {}, {t});
    return eq;
  }
  std::shared_ptr<ProofNode> pn = d_wfpm.getProofFor(eq);
  if (pn != nullptr)
  {
    // add the proof
    cdp->addProof(pn);
  }
  else
  {
    Assert(false) << "ProofPostprocessCallback::addProofForWitnessForm: failed "
                     "to add proof for witness form of "
                  << t;
  }
  return eq;
}

Node ProofPostprocessCallback::addProofForTrans(
    const std::vector<Node>& tchildren, CDProof* cdp)
{
  size_t tsize = tchildren.size();
  if (tsize > 1)
  {
    Node lhs = tchildren[0][0];
    Node rhs = tchildren[tsize - 1][1];
    Node eq = lhs.eqNode(rhs);
    cdp->addStep(eq, PfRule::TRANS, tchildren, {});
    return eq;
  }
  else if (tsize == 1)
  {
    return tchildren[0];
  }
  return Node::null();
}

Node ProofPostprocessCallback::addProofForSubsStep(Node var,
                                                   Node subs,
                                                   Node assump,
                                                   CDProof* cdp)
{
  // ensure we have a proof of var = subs
  Node veqs = var.eqNode(subs);
  if (veqs != assump)
  {
    // should be true intro or false intro
    Assert(subs.isConst());
    cdp->addStep(
        veqs,
        subs.getConst<bool>() ? PfRule::TRUE_INTRO : PfRule::FALSE_INTRO,
        {assump},
        {});
  }
  return veqs;
}

bool ProofPostprocessCallback::addToTransChildren(Node eq,
                                                  std::vector<Node>& tchildren,
                                                  bool isSymm)
{
  Assert(!eq.isNull());
  Assert(eq.getKind() == kind::EQUAL);
  if (eq[0] == eq[1])
  {
    return false;
  }
  Node equ = isSymm ? eq[1].eqNode(eq[0]) : eq;
  Assert(tchildren.empty()
         || (tchildren[tchildren.size() - 1].getKind() == kind::EQUAL
             && tchildren[tchildren.size() - 1][1] == equ[0]));
  tchildren.push_back(equ);
  return true;
}

ProofPostprocessFinalCallback::ProofPostprocessFinalCallback(
    ProofNodeManager* pnm)
    : d_ruleCount("finalProof::ruleCount"),
      d_totalRuleCount("finalProof::totalRuleCount", 0),
      d_minPedanticLevel("finalProof::minPedanticLevel", 10),
      d_numFinalProofs("finalProofs::numFinalProofs", 0),
      d_pnm(pnm),
      d_pedanticFailure(false)
{
  smtStatisticsRegistry()->registerStat(&d_ruleCount);
  smtStatisticsRegistry()->registerStat(&d_totalRuleCount);
  smtStatisticsRegistry()->registerStat(&d_minPedanticLevel);
  smtStatisticsRegistry()->registerStat(&d_numFinalProofs);
}

ProofPostprocessFinalCallback::~ProofPostprocessFinalCallback()
{
  smtStatisticsRegistry()->unregisterStat(&d_ruleCount);
  smtStatisticsRegistry()->unregisterStat(&d_totalRuleCount);
  smtStatisticsRegistry()->unregisterStat(&d_minPedanticLevel);
  smtStatisticsRegistry()->unregisterStat(&d_numFinalProofs);
}

void ProofPostprocessFinalCallback::initializeUpdate()
{
  d_pedanticFailure = false;
  d_pedanticFailureOut.str("");
  ++d_numFinalProofs;
}

bool ProofPostprocessFinalCallback::shouldUpdate(std::shared_ptr<ProofNode> pn,
                                                 bool& continueUpdate)
{
  PfRule r = pn->getRule();
  // if not doing eager pedantic checking, fail if below threshold
  if (!options::proofNewEagerChecking())
  {
    if (!d_pedanticFailure)
    {
      Assert(d_pedanticFailureOut.str().empty());
      if (d_pnm->getChecker()->isPedanticFailure(r, d_pedanticFailureOut))
      {
        d_pedanticFailure = true;
      }
    }
  }
  uint32_t plevel = d_pnm->getChecker()->getPedanticLevel(r);
  if (plevel != 0)
  {
    d_minPedanticLevel.minAssign(plevel);
  }
  // record stats for the rule
  d_ruleCount << r;
  ++d_totalRuleCount;
  // print for debugging
  if (Trace.isOn("final-pf-hole"))
  {
    // currently only track theory rewrites
    if (r == PfRule::THEORY_REWRITE)
    {
      const std::vector<Node>& args = pn->getArguments();
      Node eq = args[0];
      TheoryId tid = THEORY_BUILTIN;
      builtin::BuiltinProofRuleChecker::getTheoryId(args[1], tid);
      Trace("final-pf-hole")
          << "hole " << r << " " << tid << " : " << eq << std::endl;
    }
  }
  return false;
}

bool ProofPostprocessFinalCallback::wasPedanticFailure(std::ostream& out) const
{
  if (d_pedanticFailure)
  {
    out << d_pedanticFailureOut.str();
    return true;
  }
  return false;
}

ProofPostproccess::ProofPostproccess(ProofNodeManager* pnm,
                                     SmtEngine* smte,
                                     ProofGenerator* pppg)
    : d_pnm(pnm),
      d_cb(pnm, smte, pppg),
      // the update merges subproofs
      d_updater(d_pnm, d_cb, true),
      d_finalCb(pnm),
      d_finalizer(d_pnm, d_finalCb)
{
}

ProofPostproccess::~ProofPostproccess() {}

void ProofPostproccess::process(std::shared_ptr<ProofNode> pf)
{
  // Initialize the callback, which computes necessary static information about
  // how to process, including how to process assumptions in pf.
  d_cb.initializeUpdate();
  // now, process
  d_updater.process(pf);
  // take stats and check pedantic
  d_finalCb.initializeUpdate();
  d_finalizer.process(pf);

  std::stringstream serr;
  bool wasPedanticFailure = d_finalCb.wasPedanticFailure(serr);
  if (wasPedanticFailure)
  {
    AlwaysAssert(!wasPedanticFailure)
        << "ProofPostproccess::process: pedantic failure:" << std::endl
        << serr.str();
  }
}

void ProofPostproccess::setEliminateRule(PfRule rule)
{
  d_cb.setEliminateRule(rule);
}

void ProofPostproccess::setAssertions(const std::vector<Node>& assertions)
{
  // for debugging (slow)
  if (options::proofNewUpdateDebug())
  {
    d_updater.setDebugFreeAssumptions(assertions);
  }
}

}  // namespace smt
}  // namespace CVC4<|MERGE_RESOLUTION|>--- conflicted
+++ resolved
@@ -806,10 +806,7 @@
           // add previous rewrite steps
           for (unsigned j = 0, nvars = vvec.size(); j < nvars; j++)
           {
-<<<<<<< HEAD
-=======
             // substitutions are pre-rewrites
->>>>>>> ce1b2f2f
             tcg.addRewriteStep(vvec[j], svec[j], pgs[j], true);
           }
           // get the proof for the update to the current substitution
@@ -855,10 +852,7 @@
                                true);
       for (unsigned j = 0, nvars = vvec.size(); j < nvars; j++)
       {
-<<<<<<< HEAD
-=======
         // substitutions are pre-rewrites
->>>>>>> ce1b2f2f
         tcpg.addRewriteStep(vvec[j], svec[j], pgs[j], true);
       }
       // add the proof constructed by the term conversion utility
