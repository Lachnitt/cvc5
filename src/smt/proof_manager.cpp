/*********************                                                        */
/*! \file proof_manager.cpp
 ** \verbatim
 ** Top contributors (to current version):
 **   Andrew Reynolds
 ** This file is part of the CVC4 project.
 ** Copyright (c) 2009-2020 by the authors listed in the file AUTHORS
 ** in the top-level source directory and their institutional affiliations.
 ** All rights reserved.  See the file COPYING in the top-level source
 ** directory for licensing information.\endverbatim
 **
 ** \brief The proof manager of the SMT engine
 **/

#include "smt/proof_manager.h"

#include "expr/proof_node_algorithm.h"
#include "options/base_options.h"
#include "options/smt_options.h"
#include "smt/assertions.h"

namespace CVC4 {
namespace smt {

PfManager::PfManager(context::UserContext* u, SmtEngine* smte)
    : d_pchecker(new ProofChecker(options::proofNewPedantic())),
      d_pnm(new ProofNodeManager(d_pchecker.get())),
<<<<<<< HEAD
      d_rewriteDb(new theory::RewriteDb),
=======
>>>>>>> f51491e4
      d_pppg(new PreprocessProofGenerator(u, d_pnm.get())),
      d_pfpp(new ProofPostproccess(d_pnm.get(), smte, d_pppg.get())),
      d_finalProof(nullptr)
{
  // add rules to eliminate here
  if (options::proofGranularityMode() != options::ProofGranularityMode::OFF)
  {
    d_pfpp->setEliminateRule(PfRule::MACRO_SR_EQ_INTRO);
    d_pfpp->setEliminateRule(PfRule::MACRO_SR_PRED_INTRO);
    d_pfpp->setEliminateRule(PfRule::MACRO_SR_PRED_ELIM);
    d_pfpp->setEliminateRule(PfRule::MACRO_SR_PRED_TRANSFORM);
    if (options::proofGranularityMode()
        != options::ProofGranularityMode::REWRITE)
    {
      d_pfpp->setEliminateRule(PfRule::SUBS);
      d_pfpp->setEliminateRule(PfRule::REWRITE);
      if (options::proofGranularityMode()
          != options::ProofGranularityMode::THEORY_REWRITE)
      {
        // this eliminates theory rewriting steps with finer-grained DSL rules
        d_pfpp->setEliminateRule(PfRule::THEORY_REWRITE);
      }
    }
  }
  d_false = NodeManager::currentNM()->mkConst(false);
}

PfManager::~PfManager() {}

void PfManager::setFinalProof(std::shared_ptr<ProofNode> pfn,
                              context::CDList<Node>* al)
{
  Assert(al != nullptr);
  // Note this assumes that setFinalProof is only called once per unsat
  // response. This method would need to cache its result otherwise.
  Trace("smt-proof") << "SmtEngine::setFinalProof(): get proof body...\n";

  if (Trace.isOn("smt-proof-debug"))
  {
    Trace("smt-proof-debug")
        << "SmtEngine::setFinalProof(): Proof node for false:\n";
    Trace("smt-proof-debug") << *pfn.get() << std::endl;
    Trace("smt-proof-debug") << "=====" << std::endl;
  }

  if (Trace.isOn("smt-proof"))
  {
    Trace("smt-proof") << "SmtEngine::setFinalProof(): get free assumptions..."
                       << std::endl;
    std::vector<Node> fassumps;
    expr::getFreeAssumptions(pfn.get(), fassumps);
    Trace("smt-proof")
        << "SmtEngine::setFinalProof(): initial free assumptions are:\n";
    for (const Node& a : fassumps)
    {
      Trace("smt-proof") << "- " << a << std::endl;
    }
  }

  std::vector<Node> assertions;
  Trace("smt-proof") << "SmtEngine::setFinalProof(): assertions are:\n";
  for (context::CDList<Node>::const_iterator i = al->begin(); i != al->end();
       ++i)
  {
    Node n = *i;
    Trace("smt-proof") << "- " << n << std::endl;
    assertions.push_back(n);
  }
  Trace("smt-proof") << "=====" << std::endl;

  Trace("smt-proof") << "SmtEngine::setFinalProof(): postprocess...\n";
  Assert(d_pfpp != nullptr);
  d_pfpp->setAssertions(assertions);
  d_pfpp->process(pfn);

  Trace("smt-proof") << "SmtEngine::setFinalProof(): make scope...\n";

  // Now make the final scope, which ensures that the only open leaves
  // of the proof are the assertions.
  d_finalProof = d_pnm->mkScope(pfn, assertions);
  Trace("smt-proof") << "SmtEngine::setFinalProof(): finished.\n";
}

void PfManager::printProof(std::shared_ptr<ProofNode> pfn, Assertions& as)
{
  Trace("smt-proof") << "PfManager::printProof: start" << std::endl;
  std::shared_ptr<ProofNode> fp = getFinalProof(pfn, as);
  // TODO (proj #37) according to the proof format, post process the proof node
  // TODO (proj #37) according to the proof format, print the proof node
  // leanPrinter(out, fp.get());
  std::ostream& out = *options::out();
  out << "(proof\n";
  out << *fp;
  out << "\n)\n";
}

void PfManager::checkProof(std::shared_ptr<ProofNode> pfn, Assertions& as)
{
  Trace("smt-proof") << "PfManager::checkProof: start" << std::endl;
  std::shared_ptr<ProofNode> fp = getFinalProof(pfn, as);
  Trace("smt-proof-debug") << "PfManager::checkProof: returned " << *fp.get()
                           << std::endl;
}

ProofChecker* PfManager::getProofChecker() const { return d_pchecker.get(); }

ProofNodeManager* PfManager::getProofNodeManager() const { return d_pnm.get(); }

theory::RewriteDb* PfManager::getRewriteDatabase() const
{
  return d_rewriteDb.get();
}

smt::PreprocessProofGenerator* PfManager::getPreprocessProofGenerator() const
{
  return d_pppg.get();
}

std::shared_ptr<ProofNode> PfManager::getFinalProof(
    std::shared_ptr<ProofNode> pfn, Assertions& as)
{
  context::CDList<Node>* al = as.getAssertionList();
  setFinalProof(pfn, al);
  Assert(d_finalProof);
  return d_finalProof;
}

}  // namespace smt
}  // namespace CVC4<|MERGE_RESOLUTION|>--- conflicted
+++ resolved
@@ -25,10 +25,6 @@
 PfManager::PfManager(context::UserContext* u, SmtEngine* smte)
     : d_pchecker(new ProofChecker(options::proofNewPedantic())),
       d_pnm(new ProofNodeManager(d_pchecker.get())),
-<<<<<<< HEAD
-      d_rewriteDb(new theory::RewriteDb),
-=======
->>>>>>> f51491e4
       d_pppg(new PreprocessProofGenerator(u, d_pnm.get())),
       d_pfpp(new ProofPostproccess(d_pnm.get(), smte, d_pppg.get())),
       d_finalProof(nullptr)
