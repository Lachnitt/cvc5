--- conflicted
+++ resolved
@@ -176,7 +176,6 @@
   }
   else if (options::proofFormatMode() == options::ProofFormatMode::VERIT)
   {
-<<<<<<< HEAD
     d_vpfpp.reset(new proof::VeritProofPostprocess(d_pnm.get(), false));
     d_vpfpp->process(fp);
     proof::veritPrinter(out, fp,false);
@@ -186,11 +185,6 @@
     d_vpfpp.reset(new proof::VeritProofPostprocess(d_pnm.get(), true));
     d_vpfpp->process(fp);
     proof::veritPrinter(out, fp,true);
-=======
-    proof::VeritProofPostprocess vpfpp(d_pnm.get());
-    vpfpp.process(fp);
-    proof::veritPrinter(out, fp);
->>>>>>> c9f12cb1
   }
   else if (options::proofFormatMode() == options::ProofFormatMode::LFSC)
   {
