/*********************                                                        */
/*! \file proof_manager.cpp
 ** \verbatim
 ** Top contributors (to current version):
 **   Andrew Reynolds, Haniel Barbosa, Gereon Kremer
 ** This file is part of the CVC4 project.
 ** Copyright (c) 2009-2021 by the authors listed in the file AUTHORS
 ** in the top-level source directory and their institutional affiliations.
 ** All rights reserved.  See the file COPYING in the top-level source
 ** directory for licensing information.\endverbatim
 **
 ** \brief The proof manager of the SMT engine
 **/

#include "smt/proof_manager.h"

#include "expr/proof_checker.h"
#include "expr/proof_node_algorithm.h"
#include "expr/proof_node_manager.h"
#include "options/base_options.h"
#include "options/proof_options.h"
#include "options/smt_options.h"
#include "proof/dot/dot_printer.h"
#include "proof/lean/lean_post_processor.h"
#include "proof/lean/lean_printer.h"
#include "proof/lfsc/lfsc_post_processor.h"
#include "proof/lfsc/lfsc_printer.h"
#include "proof/verit/verit_post_processor.h"
#include "proof/verit/verit_printer.h"
#include "smt/assertions.h"
#include "smt/defined_function.h"
#include "smt/preprocess_proof_generator.h"
#include "smt/proof_post_processor.h"
#include "theory/rewrite_db.h"

namespace cvc5 {
namespace smt {

PfManager::PfManager(context::UserContext* u, SmtEngine* smte)
    : d_pchecker(new ProofChecker(options::proofPedantic())),
      d_pnm(new ProofNodeManager(d_pchecker.get())),
      d_rewriteDb(new theory::RewriteDb),
      d_pppg(new PreprocessProofGenerator(
          d_pnm.get(), u, "smt::PreprocessProofGenerator")),
      d_pfpp(new ProofPostproccess(d_pnm.get(), smte, d_pppg.get())),
      d_finalProof(nullptr)
{
  // add rules to eliminate here
  if (options::proofGranularityMode() != options::ProofGranularityMode::OFF)
  {
    d_pfpp->setEliminateRule(PfRule::MACRO_SR_EQ_INTRO);
    d_pfpp->setEliminateRule(PfRule::MACRO_SR_PRED_INTRO);
    d_pfpp->setEliminateRule(PfRule::MACRO_SR_PRED_ELIM);
    d_pfpp->setEliminateRule(PfRule::MACRO_SR_PRED_TRANSFORM);
    d_pfpp->setEliminateRule(PfRule::MACRO_RESOLUTION);
    d_pfpp->setEliminateRule(PfRule::MACRO_ARITH_SCALE_SUM_UB);
    if (options::proofGranularityMode()
        != options::ProofGranularityMode::REWRITE)
    {
      d_pfpp->setEliminateRule(PfRule::SUBS);
      d_pfpp->setEliminateRule(PfRule::REWRITE);
      if (options::proofGranularityMode()
          != options::ProofGranularityMode::THEORY_REWRITE)
      {
        // this eliminates theory rewriting steps with finer-grained DSL rules
        d_pfpp->setEliminateRule(PfRule::THEORY_REWRITE);
      }
    }
  }
  d_false = NodeManager::currentNM()->mkConst(false);
}

PfManager::~PfManager() {}

void PfManager::setFinalProof(std::shared_ptr<ProofNode> pfn,
                              Assertions& as,
                              DefinedFunctionMap& df)
{
  // Note this assumes that setFinalProof is only called once per unsat
  // response. This method would need to cache its result otherwise.
  Trace("smt-proof") << "SmtEngine::setFinalProof(): get proof body...\n";

  if (Trace.isOn("smt-proof-debug"))
  {
    Trace("smt-proof-debug")
        << "SmtEngine::setFinalProof(): Proof node for false:\n";
    Trace("smt-proof-debug") << *pfn.get() << std::endl;
    Trace("smt-proof-debug") << "=====" << std::endl;
  }

  std::vector<Node> assertions;
  getAssertions(as, df, assertions);

  if (Trace.isOn("smt-proof"))
  {
    Trace("smt-proof") << "SmtEngine::setFinalProof(): get free assumptions..."
                       << std::endl;
    std::vector<Node> fassumps;
    expr::getFreeAssumptions(pfn.get(), fassumps);
    Trace("smt-proof")
        << "SmtEngine::setFinalProof(): initial free assumptions are:\n";
    for (const Node& a : fassumps)
    {
      Trace("smt-proof") << "- " << a << std::endl;
    }

    Trace("smt-proof") << "SmtEngine::setFinalProof(): assertions are:\n";
    for (const Node& n : assertions)
    {
      Trace("smt-proof") << "- " << n << std::endl;
    }
    Trace("smt-proof") << "=====" << std::endl;
  }

  Trace("smt-proof") << "SmtEngine::setFinalProof(): postprocess...\n";
  Assert(d_pfpp != nullptr);
  d_pfpp->setAssertions(assertions);
  d_pfpp->process(pfn);

  Trace("smt-proof") << "SmtEngine::setFinalProof(): make scope...\n";

  // Now make the final scope, which ensures that the only open leaves
  // of the proof are the assertions.
  d_finalProof = d_pnm->mkScope(pfn, assertions);
  Trace("smt-proof") << "SmtEngine::setFinalProof(): finished.\n";
}

void PfManager::printProof(std::ostream& out,
                           std::shared_ptr<ProofNode> pfn,
                           Assertions& as,
                           DefinedFunctionMap& df)
{
  Trace("smt-proof") << "PfManager::printProof: start" << std::endl;
  std::shared_ptr<ProofNode> fp = getFinalProof(pfn, as, df);
  // if we are in incremental mode, we don't want to invalidate the proof
  // nodes in fp, since these may be reused in further check-sat calls
  if (options::incrementalSolving()
      && options::proofFormatMode() != options::ProofFormatMode::NONE)
  {
    fp = d_pnm->clone(fp);
  }
<<<<<<< HEAD
=======
  // TODO (proj #37) according to the proof format, post process the proof node
  // TODO (proj #37) according to the proof format, print the proof node
  
>>>>>>> c35aad2c
  if (options::proofFormatMode() == options::ProofFormatMode::DOT)
  {
    proof::DotPrinter::print(out, fp.get());
  }
  else if (options::proofFormatMode() == options::ProofFormatMode::LEAN)
  {
    proof::LeanProofPostprocess lpfpp(d_pnm.get());
    std::vector<Node> assertions;
    getAssertions(as, df, assertions);
    lpfpp.process(fp);
    proof::LeanPrinter::print(out, assertions, fp);
  }
  else if (options::proofFormatMode() == options::ProofFormatMode::VERIT)
  {
    proof::VeritProofPostprocess vpfpp(d_pnm.get());
    vpfpp.process(fp);
    proof::veritPrinter(out, fp);
  }
  else if (options::proofFormatMode() == options::ProofFormatMode::LFSC)
  {
    std::vector<Node> assertions;
    getAssertions(as, df, assertions);
    // NOTE: update permanent to fp, which could be reused in incremental mode
    proof::LfscTermProcessor ltp;
    proof::LfscProofPostprocess lpp(ltp, d_pnm.get());
    lpp.process(fp);
    proof::LfscPrinter lp(ltp);
    lp.print(out, assertions, fp.get());
  }
  else
  {
    out << "(proof\n";
    out << *fp;
    out << "\n)\n";
  }
}
void PfManager::checkProof(std::shared_ptr<ProofNode> pfn,
                           Assertions& as,
                           DefinedFunctionMap& df)
{
  Trace("smt-proof") << "PfManager::checkProof: start" << std::endl;
  std::shared_ptr<ProofNode> fp = getFinalProof(pfn, as, df);
  Trace("smt-proof-debug") << "PfManager::checkProof: returned " << *fp.get()
                           << std::endl;
}

ProofChecker* PfManager::getProofChecker() const { return d_pchecker.get(); }

ProofNodeManager* PfManager::getProofNodeManager() const { return d_pnm.get(); }

theory::RewriteDb* PfManager::getRewriteDatabase() const
{
  return d_rewriteDb.get();
}

smt::PreprocessProofGenerator* PfManager::getPreprocessProofGenerator() const
{
  return d_pppg.get();
}

std::shared_ptr<ProofNode> PfManager::getFinalProof(
    std::shared_ptr<ProofNode> pfn, Assertions& as, DefinedFunctionMap& df)
{
  setFinalProof(pfn, as, df);
  Assert(d_finalProof);
  return d_finalProof;
}

void PfManager::getAssertions(Assertions& as,
                              DefinedFunctionMap& df,
                              std::vector<Node>& assertions)
{
  context::CDList<Node>* al = as.getAssertionList();
  Assert(al != nullptr);
  for (context::CDList<Node>::const_iterator i = al->begin(); i != al->end();
       ++i)
  {
    assertions.push_back(*i);
  }
  NodeManager* nm = NodeManager::currentNM();
  for (const std::pair<const Node, const smt::DefinedFunction>& dfn : df)
  {
    Node def = dfn.second.getFormula();
    const std::vector<Node>& formals = dfn.second.getFormals();
    if (!formals.empty())
    {
      Node bvl = nm->mkNode(kind::BOUND_VAR_LIST, formals);
      def = nm->mkNode(kind::LAMBDA, bvl, def);
    }
    // assume the (possibly higher order) equality
    Node eq = dfn.first.eqNode(def);
    assertions.push_back(eq);
  }
}

}  // namespace smt
}  // namespace cvc5<|MERGE_RESOLUTION|>--- conflicted
+++ resolved
@@ -139,12 +139,8 @@
   {
     fp = d_pnm->clone(fp);
   }
-<<<<<<< HEAD
-=======
   // TODO (proj #37) according to the proof format, post process the proof node
   // TODO (proj #37) according to the proof format, print the proof node
-  
->>>>>>> c35aad2c
   if (options::proofFormatMode() == options::ProofFormatMode::DOT)
   {
     proof::DotPrinter::print(out, fp.get());
