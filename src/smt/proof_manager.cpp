/******************************************************************************
 * Top contributors (to current version):
 *   Andrew Reynolds, Haniel Barbosa, Gereon Kremer
 *
 * This file is part of the cvc5 project.
 *
 * Copyright (c) 2009-2022 by the authors listed in the file AUTHORS
 * in the top-level source directory and their institutional affiliations.
 * All rights reserved.  See the file COPYING in the top-level source
 * directory for licensing information.
 * ****************************************************************************
 *
 * The proof manager of the SMT engine.
 */

#include "smt/proof_manager.h"

#include "options/base_options.h"
#include "options/main_options.h"
#include "options/smt_options.h"
#include "proof/alethe/alethe_node_converter.h"
#include "proof/alethe/alethe_post_processor.h"
#include "proof/alethe/alethe_printer.h"
#include "proof/dot/dot_printer.h"
#include "proof/lean/lean_post_processor.h"
#include "proof/lean/lean_printer.h"
#include "proof/lfsc/lfsc_post_processor.h"
#include "proof/lfsc/lfsc_printer.h"
#include "proof/proof_checker.h"
#include "proof/proof_node_algorithm.h"
#include "proof/proof_node_manager.h"
#include "rewriter/rewrite_db.h"
#include "smt/assertions.h"
#include "smt/difficulty_post_processor.h"
#include "smt/env.h"
#include "smt/preprocess_proof_generator.h"
#include "smt/proof_post_processor.h"

namespace cvc5::internal {
namespace smt {

PfManager::PfManager(Env& env)
    : EnvObj(env),
      d_rewriteDb(new rewriter::RewriteDb),
      d_pchecker(
          new ProofChecker(statisticsRegistry(),
                           options().proof.proofCheck,
                           static_cast<uint32_t>(options().proof.proofPedantic),
                           d_rewriteDb.get())),
      d_pnm(new ProofNodeManager(
          env.getOptions(), env.getRewriter(), d_pchecker.get())),
      d_pppg(nullptr),
      d_pfpp(nullptr)
{
  // now construct preprocess proof generator
  d_pppg = std::make_unique<PreprocessProofGenerator>(
      env, env.getUserContext(), "smt::PreprocessProofGenerator");
  // Now, initialize the proof postprocessor with the environment.
  // By default the post-processor will update all assumptions, which
  // can lead to SCOPE subproofs of the form
  //   A
  //  ...
  //   B1    B2
  //  ...   ...
  // ------------
  //      C
  // ------------- SCOPE [B1, B2]
  // B1 ^ B2 => C
  //
  // where A is an available assumption from outside the scope (note
  // that B1 was an assumption of this SCOPE subproof but since it could
  // be inferred from A, it was updated). This shape is problematic for
  // the Alethe reconstruction, so we disable the update of scoped
  // assumptions (which would disable the update of B1 in this case).
  d_pfpp = std::make_unique<ProofPostprocess>(
      env,
      d_pppg.get(),
      d_rewriteDb.get(),
      options().proof.proofFormatMode != options::ProofFormatMode::ALETHE);

  // add rules to eliminate here
  if (options().proof.proofGranularityMode
      != options::ProofGranularityMode::MACRO)
  {
    d_pfpp->setEliminateRule(PfRule::MACRO_SR_EQ_INTRO);
    d_pfpp->setEliminateRule(PfRule::MACRO_SR_PRED_INTRO);
    d_pfpp->setEliminateRule(PfRule::MACRO_SR_PRED_ELIM);
    d_pfpp->setEliminateRule(PfRule::MACRO_SR_PRED_TRANSFORM);
    d_pfpp->setEliminateRule(PfRule::MACRO_RESOLUTION_TRUST);
    d_pfpp->setEliminateRule(PfRule::MACRO_RESOLUTION);
    if (options().proof.proofFormatMode != options::ProofFormatMode::ALETHE)
    {
      d_pfpp->setEliminateRule(PfRule::MACRO_ARITH_SCALE_SUM_UB);
    }
    if (options().proof.proofGranularityMode
        != options::ProofGranularityMode::REWRITE)
    {
      d_pfpp->setEliminateRule(PfRule::SUBS);
      d_pfpp->setEliminateRule(PfRule::REWRITE);
      if (options().proof.proofGranularityMode
          != options::ProofGranularityMode::THEORY_REWRITE)
      {
        // this eliminates theory rewriting steps with finer-grained DSL rules
        d_pfpp->setEliminateRule(PfRule::THEORY_REWRITE);
      }
    }
    // theory-specific lazy proof reconstruction
    d_pfpp->setEliminateRule(PfRule::STRING_INFERENCE);
    d_pfpp->setEliminateRule(PfRule::BV_BITBLAST);
  }
  d_false = NodeManager::currentNM()->mkConst(false);
}

PfManager::~PfManager() {}

std::shared_ptr<ProofNode> PfManager::connectProofToAssertions(
    std::shared_ptr<ProofNode> pfn, Assertions& as, ProofScopeMode scopeMode)
{
  // Note this assumes that connectProofToAssertions is only called once per
  // unsat response. This method would need to cache its result otherwise.
  Trace("smt-proof")
      << "SolverEngine::connectProofToAssertions(): get proof body...\n";

  if (TraceIsOn("smt-proof-debug"))
  {
    Trace("smt-proof-debug")
        << "SolverEngine::connectProofToAssertions(): Proof node for false:\n";
    Trace("smt-proof-debug") << *pfn.get() << std::endl;
    Trace("smt-proof-debug") << "=====" << std::endl;
  }

  if (TraceIsOn("smt-proof"))
  {
    Trace("smt-proof")
        << "SolverEngine::connectProofToAssertions(): get free assumptions..."
        << std::endl;
    std::vector<Node> fassumps;
    expr::getFreeAssumptions(pfn.get(), fassumps);
    Trace("smt-proof") << "SolverEngine::connectProofToAssertions(): initial "
                          "free assumptions are:\n";
    for (const Node& a : fassumps)
    {
      Trace("smt-proof") << "- " << a << std::endl;
    }

    Trace("smt-proof")
        << "SolverEngine::connectProofToAssertions(): assertions are:\n";
    std::vector<Node> assertions;
    getAssertions(as, assertions);
    for (const Node& n : assertions)
    {
      Trace("smt-proof") << "- " << n << std::endl;
    }
    Trace("smt-proof") << "=====" << std::endl;
  }

  Trace("smt-proof")
      << "SolverEngine::connectProofToAssertions(): postprocess...\n";
  Assert(d_pfpp != nullptr);
  d_pfpp->setAssertions(assertions);
  d_pfpp->process(pfn);

  switch (scopeMode)
  {
    case ProofScopeMode::NONE:
    {
      return pfn;
    }
    // Now make the final scope(s), which ensure(s) that the only open leaves
    // of the proof are the assertions (and definitions). If we are pruning
    // the input, we will try to minimize the used assertions (and definitions).
    case ProofScopeMode::UNIFIED:
    {
      Trace("smt-proof") << "SolverEngine::connectProofToAssertions(): make "
                            "unified scope...\n";
      std::vector<Node> assertions;
      getAssertions(as, assertions);
      return d_pnm->mkScope(
          pfn, assertions, true, options().proof.proofPruneInput);
    }
    case ProofScopeMode::DEFINITIONS_AND_ASSERTIONS:
    {
      Trace("smt-proof")
          << "SolverEngine::connectProofToAssertions(): make split scope...\n";
      // To support proof pruning for nested scopes, we need to:
      // 1. Minimize assertions of closed unified scope.
      std::vector<Node> unifiedAssertions;
      getAssertions(as, unifiedAssertions);
      Pf pf = d_pnm->mkScope(
          pfn, unifiedAssertions, true, options().proof.proofPruneInput);
      Assert(pf->getRule() == PfRule::SCOPE);
      // 2. Extract minimum unified assertions from the scope node.
      std::unordered_set<Node> minUnifiedAssertions;
      minUnifiedAssertions.insert(pf->getArguments().cbegin(),
                                  pf->getArguments().cend());
      // 3. Split those assertions into minimized definitions and assertions.
      std::vector<Node> minDefinitions;
      std::vector<Node> minAssertions;
      getDefinitionsAndAssertions(as, minDefinitions, minAssertions);
      std::function<bool(Node)> predicate = [&minUnifiedAssertions](Node n) {
        return minUnifiedAssertions.find(n) != minUnifiedAssertions.cend();
      };
      std::remove_if(minDefinitions.begin(), minDefinitions.end(), predicate);
      std::remove_if(minAssertions.begin(), minAssertions.end(), predicate);
      // 4. Extract proof from unified scope and encapsulate it with split
      // scopes introducing minimized definitions and assertions.
      return d_pnm->mkNode(
          PfRule::SCOPE,
          {d_pnm->mkNode(PfRule::SCOPE, pf->getChildren(), minAssertions)},
          minDefinitions);
    }
    default: Unreachable();
  }
}

void PfManager::printProof(std::ostream& out,
                           std::shared_ptr<ProofNode> fp,
                           options::ProofFormatMode mode)
{
  Trace("smt-proof") << "PfManager::printProof: start" << std::endl;
  // if we are in incremental mode, we don't want to invalidate the proof
  // nodes in fp, since these may be reused in further check-sat calls
  if (options().base.incrementalSolving
      && mode != options::ProofFormatMode::NONE)
  {
    fp = d_pnm->clone(fp);
  }

  // according to the proof format, post process and print the proof node
  if (mode == options::ProofFormatMode::DOT)
  {
    proof::DotPrinter dotPrinter(d_env);
    dotPrinter.print(out, fp.get());
  }
  else if (mode == options::ProofFormatMode::LEAN)
  {
    Assert(fp->getRule() == PfRule::SCOPE);
    std::vector<Node> assertions = fp->getArguments();
    proof::LeanProofPostprocess lpfpp(d_env);
    lpfpp.process(fp);
    proof::LeanPrinter::print(out, assertions, fp);
  }
  else if (mode == options::ProofFormatMode::ALETHE)
  {
    proof::AletheNodeConverter anc;
    proof::AletheProofPostprocess vpfpp(
        d_env, anc, options().proof.proofAletheResPivots);
    vpfpp.process(fp);
    proof::AletheProofPrinter vpp(d_env);
    vpp.print(out, fp);
  }
  else if (mode == options::ProofFormatMode::LFSC)
  {
    Assert(fp->getRule() == PfRule::SCOPE);
    proof::LfscNodeConverter ltp;
    proof::LfscProofPostprocess lpp(d_env, ltp);
    lpp.process(fp);
<<<<<<< HEAD
    proof::LfscPrinter lp(ltp, d_rewriteDb.get());
    lp.print(out, assertions, fp.get());
=======
    proof::LfscPrinter lp(ltp);
    lp.print(out, fp.get());
>>>>>>> 1a3c3c10
  }
  else if (mode == options::ProofFormatMode::TPTP)
  {
    out << "% SZS output start Proof for " << options().driver.filename
        << std::endl;
    // TODO (proj #37) print in TPTP compliant format
    out << *fp << std::endl;
    out << "% SZS output end Proof for " << options().driver.filename
        << std::endl;
  }
  else
  {
    // otherwise, print using default printer
    // we call the printing method explicitly because we may want to print the
    // final proof node with conclusions
    fp->printDebug(out, options().proof.proofPrintConclusion);
  }
}

void PfManager::translateDifficultyMap(std::map<Node, Node>& dmap,
                                       Assertions& as)
{
  Trace("difficulty-proc") << "Translate difficulty start" << std::endl;
  Trace("difficulty") << "PfManager::translateDifficultyMap" << std::endl;
  if (dmap.empty())
  {
    return;
  }
  std::map<Node, Node> dmapp = dmap;
  dmap.clear();
  Trace("difficulty-proc") << "Get ppAsserts" << std::endl;
  std::vector<Node> ppAsserts;
  for (const std::pair<const Node, Node>& ppa : dmapp)
  {
    Trace("difficulty") << "  preprocess difficulty: " << ppa.second << " for "
                        << ppa.first << std::endl;
    // The difficulty manager should only report difficulty for preprocessed
    // assertions, or we will get an open proof below. This is ensured
    // internally by the difficuly manager.
    ppAsserts.push_back(ppa.first);
  }
  Trace("difficulty-proc") << "Make SAT refutation" << std::endl;
  // assume a SAT refutation from all input assertions that were marked
  // as having a difficulty
  CDProof cdp(d_env);
  Node fnode = NodeManager::currentNM()->mkConst(false);
  cdp.addStep(fnode, PfRule::SAT_REFUTATION, ppAsserts, {});
  std::shared_ptr<ProofNode> pf = cdp.getProofFor(fnode);
  Trace("difficulty-proc") << "Get final proof" << std::endl;
  std::shared_ptr<ProofNode> fpf = connectProofToAssertions(pf, as);
  Trace("difficulty-debug") << "Final proof is " << *fpf.get() << std::endl;
  Assert(fpf->getRule() == PfRule::SCOPE);
  fpf = fpf->getChildren()[0];
  // analyze proof
  Assert(fpf->getRule() == PfRule::SAT_REFUTATION);
  const std::vector<std::shared_ptr<ProofNode>>& children = fpf->getChildren();
  DifficultyPostprocessCallback dpc;
  ProofNodeUpdater dpnu(d_env, dpc);
  Trace("difficulty-proc") << "Compute accumulated difficulty" << std::endl;
  // For each child of SAT_REFUTATION, we increment the difficulty on all
  // "source" free assumptions (see DifficultyPostprocessCallback) by the
  // difficulty of the preprocessed assertion.
  for (const std::shared_ptr<ProofNode>& c : children)
  {
    Node res = c->getResult();
    Assert(dmapp.find(res) != dmapp.end());
    Trace("difficulty-debug") << "  process: " << res << std::endl;
    Trace("difficulty-debug") << "  .dvalue: " << dmapp[res] << std::endl;
    Trace("difficulty-debug") << "  ..proof: " << *c.get() << std::endl;
    if (!dpc.setCurrentDifficulty(dmapp[res]))
    {
      continue;
    }
    dpnu.process(c);
  }
  // get the accumulated difficulty map from the callback
  dpc.getDifficultyMap(dmap);
  Trace("difficulty-proc") << "Translate difficulty end" << std::endl;
}

ProofChecker* PfManager::getProofChecker() const { return d_pchecker.get(); }

ProofNodeManager* PfManager::getProofNodeManager() const { return d_pnm.get(); }

rewriter::RewriteDb* PfManager::getRewriteDatabase() const
{
  return d_rewriteDb.get();
}

smt::PreprocessProofGenerator* PfManager::getPreprocessProofGenerator() const
{
  return d_pppg.get();
}

void PfManager::getAssertions(Assertions& as, std::vector<Node>& assertions)
{
  // note that the assertion list is always available
  const context::CDList<Node>& al = as.getAssertionList();
  for (const Node& a : al)
  {
    assertions.push_back(a);
  }
}

void PfManager::getDefinitionsAndAssertions(Assertions& as,
                                            std::vector<Node>& definitions,
                                            std::vector<Node>& assertions)
{
  const context::CDList<Node>& defs = as.getAssertionListDefinitions();
  for (const Node& d : defs)
  {
    // Keep treating (mutually) recursive functions as declarations +
    // assertions.
    if (d.getKind() == kind::EQUAL)
    {
      definitions.push_back(d);
    }
  }
  const context::CDList<Node>& asserts = as.getAssertionList();
  for (const Node& a : asserts)
  {
    if (std::find(definitions.cbegin(), definitions.cend(), a)
        == definitions.cend())
    {
      assertions.push_back(a);
    }
  }
}

}  // namespace smt
}  // namespace cvc5::internal<|MERGE_RESOLUTION|>--- conflicted
+++ resolved
@@ -128,6 +128,8 @@
     Trace("smt-proof-debug") << *pfn.get() << std::endl;
     Trace("smt-proof-debug") << "=====" << std::endl;
   }
+  std::vector<Node> assertions;
+  getAssertions(as, assertions);
 
   if (TraceIsOn("smt-proof"))
   {
@@ -145,8 +147,6 @@
 
     Trace("smt-proof")
         << "SolverEngine::connectProofToAssertions(): assertions are:\n";
-    std::vector<Node> assertions;
-    getAssertions(as, assertions);
     for (const Node& n : assertions)
     {
       Trace("smt-proof") << "- " << n << std::endl;
@@ -173,8 +173,6 @@
     {
       Trace("smt-proof") << "SolverEngine::connectProofToAssertions(): make "
                             "unified scope...\n";
-      std::vector<Node> assertions;
-      getAssertions(as, assertions);
       return d_pnm->mkScope(
           pfn, assertions, true, options().proof.proofPruneInput);
     }
@@ -255,13 +253,8 @@
     proof::LfscNodeConverter ltp;
     proof::LfscProofPostprocess lpp(d_env, ltp);
     lpp.process(fp);
-<<<<<<< HEAD
     proof::LfscPrinter lp(ltp, d_rewriteDb.get());
-    lp.print(out, assertions, fp.get());
-=======
-    proof::LfscPrinter lp(ltp);
     lp.print(out, fp.get());
->>>>>>> 1a3c3c10
   }
   else if (mode == options::ProofFormatMode::TPTP)
   {
