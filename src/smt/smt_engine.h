--- conflicted
+++ resolved
@@ -58,12 +58,8 @@
 class TheoryEngine;
 
 class ProofManager;
-<<<<<<< HEAD
-class NewProofManager;
-=======
 class ProofChecker;
 class ProofNodeManager;
->>>>>>> 504c1be8
 
 class Model;
 class LogicRequest;
