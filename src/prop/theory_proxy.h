--- conflicted
+++ resolved
@@ -88,14 +88,7 @@
 
   SatValue getDecisionPolarity(SatVariable var);
 
-<<<<<<< HEAD
-  /** Shorthand for Dump("state") << PopCommand() */
-  void dumpStatePop();
-
   CnfStream* getCnfStream();
-
-=======
->>>>>>> 2c2f05c9
  private:
   /** The prop engine we are using. */
   PropEngine* d_propEngine;
