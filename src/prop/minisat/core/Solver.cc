--- conflicted
+++ resolved
@@ -2249,12 +2249,7 @@
   // Last index in the trail
   int backtrack_index = trail.size();
 
-<<<<<<< HEAD
-  Assert(options::unsatCoresMode() == options::UnsatCoresMode::OFF
-         || options::unsatCoresMode() != options::UnsatCoresMode::OLD_PROOF
-=======
   Assert(options::unsatCoresMode() != options::UnsatCoresMode::OLD_PROOF
->>>>>>> c86249b3
          || lemmas.size() == static_cast<int>(lemmas_cnf_assertion.size()));
 
   // Attach all the clauses and enqueue all the propagations
@@ -2339,12 +2334,7 @@
     }
   }
 
-<<<<<<< HEAD
-  Assert(options::unsatCoresMode() == options::UnsatCoresMode::OFF
-         || options::unsatCoresMode() != options::UnsatCoresMode::OLD_PROOF
-=======
   Assert(options::unsatCoresMode() != options::UnsatCoresMode::OLD_PROOF
->>>>>>> c86249b3
          || lemmas.size() == static_cast<int>(lemmas_cnf_assertion.size()));
   // Clear the lemmas
   lemmas.clear();
