--- conflicted
+++ resolved
@@ -70,11 +70,7 @@
    * @param node formula to convert and assert
    * @param negated whether we are asserting the node negated
    * @param removable whether the SAT solver can choose to remove the clauses
-<<<<<<< HEAD
-   * @param input whether the SAT solver can choose to remove the clauses
-=======
    * @param input whether the node is from the input
->>>>>>> 454f3f74
    * @param pg a proof generator for node
    */
   void convertAndAssert(TNode node,
