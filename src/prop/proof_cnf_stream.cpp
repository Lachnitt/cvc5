--- conflicted
+++ resolved
@@ -160,21 +160,6 @@
 
 Node ProofCnfStream::normalizeAndRegister(TNode clauseNode, const SatClause& clause)
 {
-<<<<<<< HEAD
- // we do this here because I have the guarantee this node indeed corresponds
-  // to a clause
-  if (d_input)
-  {
-    Node clauseNodePersistent = SkolemManager::getOriginalForm(clauseNode);
-    d_inputClauseNodes.push_back(
-        {clauseNodePersistent.begin(), clauseNodePersistent.end()});
-  }
-  else
-  {
-    Node clauseNodePersistent = SkolemManager::getOriginalForm(clauseNode);
-    d_lemmaClauseNodes.push_back(
-        {clauseNodePersistent.begin(), clauseNodePersistent.end()});
-=======
   // we do this here because I have the guarantee this node indeed corresponds
   // to a clause
   Node clauseNodePersistent = SkolemManager::getOriginalForm(clauseNode);
@@ -196,7 +181,6 @@
   else
   {
     d_lemmaClauseNodes.push_back(newClNodes);
->>>>>>> e4b64778
   }
   Node normClauseNode = d_psb.factorReorderElimDoubleNeg(clauseNode);
   if (TraceIsOn("cnf") && normClauseNode != clauseNode)
@@ -316,22 +300,14 @@
         if (d_input)
         {
           d_inputClauses.insert(nnode);
-<<<<<<< HEAD
-          d_inputClauseNodes.push_back({SkolemManager::getOriginalForm(nnode)});
-=======
           d_inputClauseNodes.push_back({nm->mkNode(
               kind::SEXPR, SkolemManager::getOriginalForm(nnode), pol)});
->>>>>>> e4b64778
         }
         else
         {
           d_lemmaClauses.insert(nnode);
-<<<<<<< HEAD
-          d_lemmaClauseNodes.push_back({SkolemManager::getOriginalForm(nnode)});
-=======
           d_lemmaClauseNodes.push_back({nm->mkNode(
               kind::SEXPR, SkolemManager::getOriginalForm(nnode), pol)});
->>>>>>> e4b64778
         }
       }
     }
