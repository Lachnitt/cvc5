--- conflicted
+++ resolved
@@ -595,15 +595,10 @@
   {
     clauseExp = nm->mkNode(kind::OR, proven[0].notNode(), proven[1]);
   }
-<<<<<<< HEAD
   d_currPropagationProccessed = normalizeAndRegister(clauseExp);
-  // consume steps
-=======
-  normalizeAndRegister(clauseExp);
   // consume steps if clausification being recorded. If we are not logging it,
   // we need to add the clause as a closed step to the proof so that the SAT
   // proof does not have non-input formulas as assumptions.
->>>>>>> 3c4ad6a4
   if (proofLogging)
   {
     const std::vector<std::pair<Node, ProofStep>>& steps = d_psb.getSteps();
