/*********************                                                        */
/*! \file prop_engine.cpp
 ** \verbatim
 ** Top contributors (to current version):
 **   Morgan Deters, Dejan Jovanovic, Tim King
 ** This file is part of the CVC4 project.
 ** Copyright (c) 2009-2020 by the authors listed in the file AUTHORS
 ** in the top-level source directory and their institutional affiliations.
 ** All rights reserved.  See the file COPYING in the top-level source
 ** directory for licensing information.\endverbatim
 **
 ** \brief Implementation of the propositional engine of CVC4
 **
 ** Implementation of the propositional engine of CVC4.
 **/

#include "prop/prop_engine.h"

#include <iomanip>
#include <map>
#include <utility>

#include "base/check.h"
#include "base/output.h"
#include "decision/decision_engine.h"
#include "expr/expr.h"
#include "options/base_options.h"
#include "options/decision_options.h"
#include "options/main_options.h"
#include "options/options.h"
#include "options/smt_options.h"
#include "proof/proof_manager.h"
#include "prop/cnf_stream.h"
#include "prop/minisat/minisat.h"
#include "prop/sat_solver.h"
#include "prop/sat_solver_factory.h"
#include "prop/theory_proxy.h"
#include "smt/smt_statistics_registry.h"
#include "theory/theory_engine.h"
#include "theory/theory_registrar.h"
#include "util/resource_manager.h"
#include "util/result.h"

namespace CVC4 {
namespace prop {

/** Keeps a boolean flag scoped */
class ScopedBool {

private:

  bool d_original;
  bool& d_reference;

public:

  ScopedBool(bool& reference) :
    d_reference(reference) {
    d_original = reference;
  }

  ~ScopedBool() {
    d_reference = d_original;
  }
};

PropEngine::PropEngine(TheoryEngine* te,
                       context::Context* satContext,
                       context::UserContext* userContext,
                       ResourceManager* rm,
                       OutputManager& outMgr,
                       ProofNodeManager* pnm)
    : d_inCheckSat(false),
      d_theoryEngine(te),
      d_context(satContext),
      d_theoryProxy(nullptr),
      d_satSolver(nullptr),
      d_registrar(nullptr),
      d_pnm(pnm),
      d_cnfStream(nullptr),
      d_pfCnfStream(nullptr),
      d_ppm(nullptr),
      d_interrupted(false),
      d_resourceManager(rm),
      d_outMgr(outMgr)
{
  Debug("prop") << "Constructing the PropEngine" << endl;

  d_decisionEngine.reset(new DecisionEngine(satContext, userContext, rm));
  d_decisionEngine->init();  // enable appropriate strategies

  d_satSolver = SatSolverFactory::createCDCLTMinisat(smtStatisticsRegistry());

  d_registrar = new theory::TheoryRegistrar(d_theoryEngine);
  d_cnfStream = new CVC4::prop::CnfStream(
      d_satSolver, d_registrar, userContext, &d_outMgr, rm, true);
  d_theoryProxy = new TheoryProxy(
      this, d_theoryEngine, d_decisionEngine.get(), d_context, d_cnfStream);
  d_satSolver->initialize(d_context, d_theoryProxy, userContext, pnm);

  d_decisionEngine->setSatSolver(d_satSolver);
  d_decisionEngine->setCnfStream(d_cnfStream);
  if (pnm)
  {
    d_pfCnfStream.reset(new ProofCnfStream(
        userContext,
        *d_cnfStream,
        static_cast<MinisatSatSolver*>(d_satSolver)->getProofManager(),
        pnm));
    d_ppm.reset(
        new PropPfManager(userContext, pnm, d_satSolver, d_pfCnfStream.get()));
  }
  if (options::unsatCores())
  {
    ProofManager::currentPM()->initCnfProof(d_cnfStream, userContext);
  }
}

void PropEngine::finishInit()
{
  NodeManager* nm = NodeManager::currentNM();
  d_cnfStream->convertAndAssert(nm->mkConst(true), false, false);
  // this is necessary because if True is later asserted to the prop engine the
  // CNF stream will ignore it since the SAT solver already had it registered,
  // thus not having True as an assumption for the SAT proof. To solve this
  // issue we track it directly here
<<<<<<< HEAD
  if (d_pfCnfStream)
=======
  if (isProofEnabled())
>>>>>>> 4149c7eb
  {
    static_cast<MinisatSatSolver*>(d_satSolver)
        ->getProofManager()
        ->registerSatAssumptions({nm->mkConst(true)});
  }
  d_cnfStream->convertAndAssert(nm->mkConst(false).notNode(), false, false);
}

PropEngine::~PropEngine() {
  Debug("prop") << "Destructing the PropEngine" << endl;
  d_decisionEngine->shutdown();
  d_decisionEngine.reset(nullptr);
  delete d_cnfStream;
  delete d_registrar;
  delete d_satSolver;
  delete d_theoryProxy;
}

void PropEngine::notifyPreprocessedAssertions(
    const preprocessing::AssertionPipeline& ap)
{
  // notify the theory engine of preprocessed assertions
  d_theoryEngine->notifyPreprocessedAssertions(ap.ref());

  // Add assertions to decision engine, which manually extracts what assertions
  // corresponded to term formula removal. Note that alternatively we could
  // delay all theory preprocessing and term formula removal to this point, in
  // which case this method could simply take a vector of Node and not rely on
  // assertion pipeline or its ITE skolem map.
  std::vector<Node> ppLemmas;
  std::vector<Node> ppSkolems;
  for (const std::pair<const Node, unsigned>& i : ap.getIteSkolemMap())
  {
    Assert(i.second >= ap.getRealAssertionsEnd() && i.second < ap.size());
    ppSkolems.push_back(i.first);
    ppLemmas.push_back(ap[i.second]);
  }
  d_decisionEngine->addAssertions(ap.ref(), ppLemmas, ppSkolems);
}

void PropEngine::assertFormula(TNode node) {
  Assert(!d_inCheckSat) << "Sat solver in solve()!";
  Debug("prop") << "assertFormula(" << node << ")" << endl;
  // Assert as non-removable
<<<<<<< HEAD
  if (d_pfCnfStream)
=======
  if (isProofEnabled())
>>>>>>> 4149c7eb
  {
    d_pfCnfStream->convertAndAssert(node, false, false, nullptr);
    // register in proof manager
    d_ppm->registerAssertion(node);
  }
  else
  {
    d_cnfStream->convertAndAssert(node, false, false, true);
  }
}

void PropEngine::assertLemma(theory::TrustNode trn, bool removable)
{
  Node node = trn.getNode();
  bool negated = trn.getKind() == theory::TrustNodeKind::CONFLICT;
  Debug("prop::lemmas") << "assertLemma(" << node << ")" << endl;
  // Assert as (possibly) removable
<<<<<<< HEAD
  if (d_pfCnfStream)
=======
  if (isProofEnabled())
>>>>>>> 4149c7eb
  {
    Assert(trn.getGenerator());
    d_pfCnfStream->convertAndAssert(
        node, negated, removable, trn.getGenerator());
  }
  else
  {
    d_cnfStream->convertAndAssert(node, removable, negated);
  }
}

void PropEngine::assertLemmas(theory::TrustNode lem,
                              std::vector<theory::TrustNode>& ppLemmas,
                              std::vector<Node>& ppSkolems,
                              bool removable)
{
  Assert(ppSkolems.size() == ppLemmas.size());
  // assert the lemmas
  assertLemma(lem, removable);
  for (size_t i = 0, lsize = ppLemmas.size(); i < lsize; ++i)
  {
    assertLemma(ppLemmas[i], removable);
  }

  // assert to decision engine
  if (!removable)
  {
    // also add to the decision engine, where notice we don't need proofs
    std::vector<Node> assertions;
    assertions.push_back(lem.getProven());
    std::vector<Node> ppLemmasF;
    for (const theory::TrustNode& tnl : ppLemmas)
    {
      ppLemmasF.push_back(tnl.getProven());
    }
    d_decisionEngine->addAssertions(assertions, ppLemmasF, ppSkolems);
  }
}

void PropEngine::requirePhase(TNode n, bool phase) {
  Debug("prop") << "requirePhase(" << n << ", " << phase << ")" << endl;

  Assert(n.getType().isBoolean());
  SatLiteral lit = d_cnfStream->getLiteral(n);
  d_satSolver->requirePhase(phase ? lit : ~lit);
}

bool PropEngine::isDecision(Node lit) const {
  Assert(isSatLiteral(lit));
  return d_satSolver->isDecision(d_cnfStream->getLiteral(lit).getSatVariable());
}

void PropEngine::printSatisfyingAssignment(){
  const CnfStream::NodeToLiteralMap& transCache =
    d_cnfStream->getTranslationCache();
  Debug("prop-value") << "Literal | Value | Expr" << endl
                      << "----------------------------------------"
                      << "-----------------" << endl;
  for(CnfStream::NodeToLiteralMap::const_iterator i = transCache.begin(),
      end = transCache.end();
      i != end;
      ++i) {
    pair<Node, SatLiteral> curr = *i;
    SatLiteral l = curr.second;
    if(!l.isNegated()) {
      Node n = curr.first;
      SatValue value = d_satSolver->modelValue(l);
      Debug("prop-value") << "'" << l << "' " << value << " " << n << endl;
    }
  }
}

Result PropEngine::checkSat() {
  Assert(!d_inCheckSat) << "Sat solver in solve()!";
  Debug("prop") << "PropEngine::checkSat()" << endl;

  // Mark that we are in the checkSat
  ScopedBool scopedBool(d_inCheckSat);
  d_inCheckSat = true;

  // TODO This currently ignores conflicts (a dangerous practice).
  d_theoryEngine->presolve();

  if(options::preprocessOnly()) {
    return Result(Result::SAT_UNKNOWN, Result::REQUIRES_FULL_CHECK);
  }

  // Reset the interrupted flag
  d_interrupted = false;

  // Check the problem
  SatValue result = d_satSolver->solve();

  if( result == SAT_VALUE_UNKNOWN ) {

    Result::UnknownExplanation why = Result::INTERRUPTED;
    if (d_resourceManager->outOfTime())
      why = Result::TIMEOUT;
    if (d_resourceManager->outOfResources())
      why = Result::RESOURCEOUT;

    return Result(Result::SAT_UNKNOWN, why);
  }

  if( result == SAT_VALUE_TRUE && Debug.isOn("prop") ) {
    printSatisfyingAssignment();
  }

  Debug("prop") << "PropEngine::checkSat() => " << result << endl;
  if(result == SAT_VALUE_TRUE && d_theoryEngine->isIncomplete()) {
    return Result(Result::SAT_UNKNOWN, Result::INCOMPLETE);
  }
  return Result(result == SAT_VALUE_TRUE ? Result::SAT : Result::UNSAT);
}

Node PropEngine::getValue(TNode node) const
{
  Assert(node.getType().isBoolean());
  Assert(d_cnfStream->hasLiteral(node));

  SatLiteral lit = d_cnfStream->getLiteral(node);

  SatValue v = d_satSolver->value(lit);
  if (v == SAT_VALUE_TRUE)
  {
    return NodeManager::currentNM()->mkConst(true);
  }
  else if (v == SAT_VALUE_FALSE)
  {
    return NodeManager::currentNM()->mkConst(false);
  }
  else
  {
    Assert(v == SAT_VALUE_UNKNOWN);
    return Node::null();
  }
}

bool PropEngine::isSatLiteral(TNode node) const
{
  return d_cnfStream->hasLiteral(node);
}

bool PropEngine::hasValue(TNode node, bool& value) const
{
  Assert(node.getType().isBoolean());
  Assert(d_cnfStream->hasLiteral(node)) << node;

  SatLiteral lit = d_cnfStream->getLiteral(node);

  SatValue v = d_satSolver->value(lit);
  if (v == SAT_VALUE_TRUE)
  {
    value = true;
    return true;
  }
  else if (v == SAT_VALUE_FALSE)
  {
    value = false;
    return true;
  }
  else
  {
    Assert(v == SAT_VALUE_UNKNOWN);
    return false;
  }
}

void PropEngine::getBooleanVariables(std::vector<TNode>& outputVariables) const
{
  d_cnfStream->getBooleanVariables(outputVariables);
}

void PropEngine::ensureLiteral(TNode n) { d_cnfStream->ensureLiteral(n); }

void PropEngine::push()
{
  Assert(!d_inCheckSat) << "Sat solver in solve()!";
  d_satSolver->push();
  Debug("prop") << "push()" << endl;
}

void PropEngine::pop()
{
  Assert(!d_inCheckSat) << "Sat solver in solve()!";
  d_satSolver->pop();
  Debug("prop") << "pop()" << endl;
}

void PropEngine::resetTrail()
{
  d_satSolver->resetTrail();
  Debug("prop") << "resetTrail()" << endl;
}

unsigned PropEngine::getAssertionLevel() const
{
  return d_satSolver->getAssertionLevel();
}

bool PropEngine::isRunning() const { return d_inCheckSat; }
void PropEngine::interrupt()
{
  if (!d_inCheckSat)
  {
    return;
  }

  d_interrupted = true;
  d_satSolver->interrupt();
  Debug("prop") << "interrupt()" << endl;
}

void PropEngine::spendResource(ResourceManager::Resource r)
{
  d_resourceManager->spendResource(r);
}

bool PropEngine::properExplanation(TNode node, TNode expl) const
{
  if (!d_cnfStream->hasLiteral(node))
  {
    Trace("properExplanation")
        << "properExplanation(): Failing because node "
        << "being explained doesn't have a SAT literal ?!" << std::endl
        << "properExplanation(): The node is: " << node << std::endl;
    return false;
  }

  SatLiteral nodeLit = d_cnfStream->getLiteral(node);

  for (TNode::kinded_iterator i = expl.begin(kind::AND),
                              i_end = expl.end(kind::AND);
       i != i_end;
       ++i)
  {
    if (!d_cnfStream->hasLiteral(*i))
    {
      Trace("properExplanation")
          << "properExplanation(): Failing because one of explanation "
          << "nodes doesn't have a SAT literal" << std::endl
          << "properExplanation(): The explanation node is: " << *i
          << std::endl;
      return false;
    }

    SatLiteral iLit = d_cnfStream->getLiteral(*i);

    if (iLit == nodeLit)
    {
      Trace("properExplanation")
          << "properExplanation(): Failing because the node" << std::endl
          << "properExplanation(): " << node << std::endl
          << "properExplanation(): cannot be made to explain itself!"
          << std::endl;
      return false;
    }

    if (!d_satSolver->properExplanation(nodeLit, iLit))
    {
      Trace("properExplanation")
          << "properExplanation(): SAT solver told us that node" << std::endl
          << "properExplanation(): " << *i << std::endl
          << "properExplanation(): is not part of a proper explanation node for"
          << std::endl
          << "properExplanation(): " << node << std::endl
          << "properExplanation(): Perhaps it one of the two isn't assigned or "
             "the explanation"
          << std::endl
          << "properExplanation(): node wasn't propagated before the node "
             "being explained"
          << std::endl;
      return false;
    }
  }

  return true;
}

void PropEngine::checkProof(context::CDList<Node>* assertions)
{
  if (!d_pnm)
  {
    return;
  }
  return d_ppm->checkProof(assertions);
}

ProofCnfStream* PropEngine::getProofCnfStream() { return d_pfCnfStream.get(); }

std::shared_ptr<ProofNode> PropEngine::getProof()
{
  if (!d_pnm)
  {
    return nullptr;
  }
  return d_ppm->getProof();
}

<<<<<<< HEAD
=======
bool PropEngine::isProofEnabled() const { return d_pfCnfStream != nullptr; }

>>>>>>> 4149c7eb
}  // namespace prop
}  // namespace CVC4<|MERGE_RESOLUTION|>--- conflicted
+++ resolved
@@ -124,11 +124,7 @@
   // CNF stream will ignore it since the SAT solver already had it registered,
   // thus not having True as an assumption for the SAT proof. To solve this
   // issue we track it directly here
-<<<<<<< HEAD
-  if (d_pfCnfStream)
-=======
   if (isProofEnabled())
->>>>>>> 4149c7eb
   {
     static_cast<MinisatSatSolver*>(d_satSolver)
         ->getProofManager()
@@ -173,11 +169,7 @@
   Assert(!d_inCheckSat) << "Sat solver in solve()!";
   Debug("prop") << "assertFormula(" << node << ")" << endl;
   // Assert as non-removable
-<<<<<<< HEAD
-  if (d_pfCnfStream)
-=======
   if (isProofEnabled())
->>>>>>> 4149c7eb
   {
     d_pfCnfStream->convertAndAssert(node, false, false, nullptr);
     // register in proof manager
@@ -195,11 +187,7 @@
   bool negated = trn.getKind() == theory::TrustNodeKind::CONFLICT;
   Debug("prop::lemmas") << "assertLemma(" << node << ")" << endl;
   // Assert as (possibly) removable
-<<<<<<< HEAD
-  if (d_pfCnfStream)
-=======
   if (isProofEnabled())
->>>>>>> 4149c7eb
   {
     Assert(trn.getGenerator());
     d_pfCnfStream->convertAndAssert(
@@ -499,10 +487,7 @@
   return d_ppm->getProof();
 }
 
-<<<<<<< HEAD
-=======
 bool PropEngine::isProofEnabled() const { return d_pfCnfStream != nullptr; }
 
->>>>>>> 4149c7eb
 }  // namespace prop
 }  // namespace CVC4