/*********************                                                        */
/*! \file prop_engine.cpp
 ** \verbatim
 ** Top contributors (to current version):
 **   Morgan Deters, Dejan Jovanovic, Tim King
 ** This file is part of the CVC4 project.
 ** Copyright (c) 2009-2020 by the authors listed in the file AUTHORS
 ** in the top-level source directory and their institutional affiliations.
 ** All rights reserved.  See the file COPYING in the top-level source
 ** directory for licensing information.\endverbatim
 **
 ** \brief Implementation of the propositional engine of CVC4
 **
 ** Implementation of the propositional engine of CVC4.
 **/

#include "prop/prop_engine.h"

#include <iomanip>
#include <map>
#include <utility>

#include "base/check.h"
#include "base/output.h"
#include "decision/decision_engine.h"
#include "expr/expr.h"
#include "options/base_options.h"
#include "options/decision_options.h"
#include "options/main_options.h"
#include "options/options.h"
#include "options/smt_options.h"
#include "proof/proof_manager.h"
#include "prop/cnf_stream.h"
#include "prop/minisat/minisat.h"
#include "prop/sat_solver.h"
#include "prop/sat_solver_factory.h"
#include "prop/theory_proxy.h"
#include "smt/smt_statistics_registry.h"
#include "theory/theory_engine.h"
#include "theory/theory_registrar.h"
#include "util/resource_manager.h"
#include "util/result.h"

namespace CVC4 {
namespace prop {

/** Keeps a boolean flag scoped */
class ScopedBool {

private:

  bool d_original;
  bool& d_reference;

public:

  ScopedBool(bool& reference) :
    d_reference(reference) {
    d_original = reference;
  }

  ~ScopedBool() {
    d_reference = d_original;
  }
};

PropEngine::PropEngine(TheoryEngine* te,
                       context::Context* satContext,
                       context::UserContext* userContext,
                       ResourceManager* rm,
                       OutputManager& outMgr,
                       ProofNodeManager* pnm)
    : d_inCheckSat(false),
      d_theoryEngine(te),
      d_context(satContext),
      d_theoryProxy(nullptr),
      d_satSolver(nullptr),
      d_registrar(nullptr),
      d_pnm(pnm),
      d_cnfStream(nullptr),
      d_pfCnfStream(nullptr),
      d_ppm(nullptr),
<<<<<<< HEAD
      d_proof(pnm, userContext, "CDProof::PropEngine"),
=======
>>>>>>> c5192003
      d_interrupted(false),
      d_resourceManager(rm),
      d_outMgr(outMgr)
{
  Debug("prop") << "Constructing the PropEngine" << endl;

  d_decisionEngine.reset(new DecisionEngine(satContext, userContext, rm));
  d_decisionEngine->init();  // enable appropriate strategies

  d_satSolver = SatSolverFactory::createCDCLTMinisat(smtStatisticsRegistry());

  d_registrar = new theory::TheoryRegistrar(d_theoryEngine);
  d_cnfStream = new CVC4::prop::CnfStream(
      d_satSolver, d_registrar, userContext, &d_outMgr, rm, true);
  d_theoryProxy = new TheoryProxy(
      this, d_theoryEngine, d_decisionEngine.get(), d_context, d_cnfStream);
  d_satSolver->initialize(d_context, d_theoryProxy, userContext, pnm);

  d_decisionEngine->setSatSolver(d_satSolver);
  d_decisionEngine->setCnfStream(d_cnfStream);
  if (pnm)
  {
    d_pfCnfStream.reset(new ProofCnfStream(
        userContext,
        *d_cnfStream,
        static_cast<MinisatSatSolver*>(d_satSolver)->getProofManager(),
        pnm));
    d_ppm.reset(
        new PropPfManager(userContext, pnm, d_satSolver, d_pfCnfStream.get()));
  }
  if (options::unsatCores())
  {
    ProofManager::currentPM()->initCnfProof(d_cnfStream, userContext);
  }
}

void PropEngine::finishInit()
{
  NodeManager* nm = NodeManager::currentNM();
  d_cnfStream->convertAndAssert(nm->mkConst(true), false, false);
  // this is necessary because if True is later asserted to the prop engine the
  // CNF stream will ignore it since the SAT solver already had it registered,
  // thus not having True as an assumption for the SAT proof. To solve this
  // issue we track it directly here
  if (d_pfCnfStream)
  {
    static_cast<MinisatSatSolver*>(d_satSolver)
        ->getProofManager()
        ->registerSatAssumptions({nm->mkConst(true)});
  }
  d_cnfStream->convertAndAssert(nm->mkConst(false).notNode(), false, false);
}

PropEngine::~PropEngine() {
  Debug("prop") << "Destructing the PropEngine" << endl;
  d_decisionEngine->shutdown();
  d_decisionEngine.reset(nullptr);
  delete d_cnfStream;
  delete d_registrar;
  delete d_satSolver;
  delete d_theoryProxy;
}

void PropEngine::notifyPreprocessedAssertions(
    const preprocessing::AssertionPipeline& ap)
{
  // notify the theory engine of preprocessed assertions
  d_theoryEngine->notifyPreprocessedAssertions(ap.ref());

  // Add assertions to decision engine, which manually extracts what assertions
  // corresponded to term formula removal. Note that alternatively we could
  // delay all theory preprocessing and term formula removal to this point, in
  // which case this method could simply take a vector of Node and not rely on
  // assertion pipeline or its ITE skolem map.
  std::vector<Node> ppLemmas;
  std::vector<Node> ppSkolems;
  for (const std::pair<const Node, unsigned>& i : ap.getIteSkolemMap())
  {
    Assert(i.second >= ap.getRealAssertionsEnd() && i.second < ap.size());
    ppSkolems.push_back(i.first);
    ppLemmas.push_back(ap[i.second]);
  }
  d_decisionEngine->addAssertions(ap.ref(), ppLemmas, ppSkolems);
}

void PropEngine::assertFormula(TNode node) {
  Assert(!d_inCheckSat) << "Sat solver in solve()!";
  Debug("prop") << "assertFormula(" << node << ")" << endl;
  // Assert as non-removable
  if (d_pfCnfStream)
  {
    d_pfCnfStream->convertAndAssert(node, false, false, nullptr);
    // register in proof manager
    d_ppm->registerAssertion(node);
  }
  else
  {
    d_cnfStream->convertAndAssert(node, false, false, true);
  }
}

void PropEngine::assertLemma(theory::TrustNode trn, bool removable)
{
  Node node = trn.getNode();
  bool negated = trn.getKind() == theory::TrustNodeKind::CONFLICT;
  Debug("prop::lemmas") << "assertLemma(" << node << ")" << endl;
  // Assert as (possibly) removable
  if (d_pfCnfStream)
  {
    Assert(trn.getGenerator());
    d_pfCnfStream->convertAndAssert(
        node, negated, removable, trn.getGenerator());
  }
  else
  {
    d_cnfStream->convertAndAssert(node, removable, negated);
  }
}

void PropEngine::assertLemmas(theory::TrustNode lem,
                              std::vector<theory::TrustNode>& ppLemmas,
                              std::vector<Node>& ppSkolems,
                              bool removable)
{
  Assert(ppSkolems.size() == ppLemmas.size());
  // assert the lemmas
  assertLemma(lem, removable);
  for (size_t i = 0, lsize = ppLemmas.size(); i < lsize; ++i)
  {
    assertLemma(ppLemmas[i], removable);
  }

  // assert to decision engine
  if (!removable)
  {
    // also add to the decision engine, where notice we don't need proofs
    std::vector<Node> assertions;
    assertions.push_back(lem.getProven());
    std::vector<Node> ppLemmasF;
    for (const theory::TrustNode& tnl : ppLemmas)
    {
      ppLemmasF.push_back(tnl.getProven());
    }
    d_decisionEngine->addAssertions(assertions, ppLemmasF, ppSkolems);
  }
}

void PropEngine::requirePhase(TNode n, bool phase) {
  Debug("prop") << "requirePhase(" << n << ", " << phase << ")" << endl;

  Assert(n.getType().isBoolean());
  SatLiteral lit = d_cnfStream->getLiteral(n);
  d_satSolver->requirePhase(phase ? lit : ~lit);
}

bool PropEngine::isDecision(Node lit) const {
  Assert(isSatLiteral(lit));
  return d_satSolver->isDecision(d_cnfStream->getLiteral(lit).getSatVariable());
}

void PropEngine::printSatisfyingAssignment(){
  const CnfStream::NodeToLiteralMap& transCache =
    d_cnfStream->getTranslationCache();
  Debug("prop-value") << "Literal | Value | Expr" << endl
                      << "----------------------------------------"
                      << "-----------------" << endl;
  for(CnfStream::NodeToLiteralMap::const_iterator i = transCache.begin(),
      end = transCache.end();
      i != end;
      ++i) {
    pair<Node, SatLiteral> curr = *i;
    SatLiteral l = curr.second;
    if(!l.isNegated()) {
      Node n = curr.first;
      SatValue value = d_satSolver->modelValue(l);
      Debug("prop-value") << "'" << l << "' " << value << " " << n << endl;
    }
  }
}

Result PropEngine::checkSat() {
  Assert(!d_inCheckSat) << "Sat solver in solve()!";
  Debug("prop") << "PropEngine::checkSat()" << endl;

  // Mark that we are in the checkSat
  ScopedBool scopedBool(d_inCheckSat);
  d_inCheckSat = true;

  // TODO This currently ignores conflicts (a dangerous practice).
  d_theoryEngine->presolve();

  if(options::preprocessOnly()) {
    return Result(Result::SAT_UNKNOWN, Result::REQUIRES_FULL_CHECK);
  }

  // Reset the interrupted flag
  d_interrupted = false;

  // Check the problem
  SatValue result = d_satSolver->solve();

  if( result == SAT_VALUE_UNKNOWN ) {

    Result::UnknownExplanation why = Result::INTERRUPTED;
    if (d_resourceManager->outOfTime())
      why = Result::TIMEOUT;
    if (d_resourceManager->outOfResources())
      why = Result::RESOURCEOUT;

    return Result(Result::SAT_UNKNOWN, why);
  }

  if( result == SAT_VALUE_TRUE && Debug.isOn("prop") ) {
    printSatisfyingAssignment();
  }

  Debug("prop") << "PropEngine::checkSat() => " << result << endl;
  if(result == SAT_VALUE_TRUE && d_theoryEngine->isIncomplete()) {
    return Result(Result::SAT_UNKNOWN, Result::INCOMPLETE);
  }
  return Result(result == SAT_VALUE_TRUE ? Result::SAT : Result::UNSAT);
}

Node PropEngine::getValue(TNode node) const
{
  Assert(node.getType().isBoolean());
  Assert(d_cnfStream->hasLiteral(node));

  SatLiteral lit = d_cnfStream->getLiteral(node);

  SatValue v = d_satSolver->value(lit);
  if (v == SAT_VALUE_TRUE)
  {
    return NodeManager::currentNM()->mkConst(true);
  }
  else if (v == SAT_VALUE_FALSE)
  {
    return NodeManager::currentNM()->mkConst(false);
  }
  else
  {
    Assert(v == SAT_VALUE_UNKNOWN);
    return Node::null();
  }
}

bool PropEngine::isSatLiteral(TNode node) const
{
  return d_cnfStream->hasLiteral(node);
}

bool PropEngine::hasValue(TNode node, bool& value) const
{
  Assert(node.getType().isBoolean());
  Assert(d_cnfStream->hasLiteral(node)) << node;

  SatLiteral lit = d_cnfStream->getLiteral(node);

  SatValue v = d_satSolver->value(lit);
  if (v == SAT_VALUE_TRUE)
  {
    value = true;
    return true;
  }
  else if (v == SAT_VALUE_FALSE)
  {
    value = false;
    return true;
  }
  else
  {
    Assert(v == SAT_VALUE_UNKNOWN);
    return false;
  }
}

void PropEngine::getBooleanVariables(std::vector<TNode>& outputVariables) const
{
  d_cnfStream->getBooleanVariables(outputVariables);
}

void PropEngine::ensureLiteral(TNode n) { d_cnfStream->ensureLiteral(n); }

void PropEngine::push()
{
  Assert(!d_inCheckSat) << "Sat solver in solve()!";
  d_satSolver->push();
  Debug("prop") << "push()" << endl;
}

void PropEngine::pop()
{
  Assert(!d_inCheckSat) << "Sat solver in solve()!";
  d_satSolver->pop();
  Debug("prop") << "pop()" << endl;
}

void PropEngine::resetTrail()
{
  d_satSolver->resetTrail();
  Debug("prop") << "resetTrail()" << endl;
}

unsigned PropEngine::getAssertionLevel() const
{
  return d_satSolver->getAssertionLevel();
}

bool PropEngine::isRunning() const { return d_inCheckSat; }
void PropEngine::interrupt()
{
  if (!d_inCheckSat)
  {
    return;
  }

  d_interrupted = true;
  d_satSolver->interrupt();
  Debug("prop") << "interrupt()" << endl;
}

void PropEngine::spendResource(ResourceManager::Resource r)
{
  d_resourceManager->spendResource(r);
}

bool PropEngine::properExplanation(TNode node, TNode expl) const
{
  if (!d_cnfStream->hasLiteral(node))
  {
    Trace("properExplanation")
        << "properExplanation(): Failing because node "
        << "being explained doesn't have a SAT literal ?!" << std::endl
        << "properExplanation(): The node is: " << node << std::endl;
    return false;
  }

  SatLiteral nodeLit = d_cnfStream->getLiteral(node);

  for (TNode::kinded_iterator i = expl.begin(kind::AND),
                              i_end = expl.end(kind::AND);
       i != i_end;
       ++i)
  {
    if (!d_cnfStream->hasLiteral(*i))
    {
      Trace("properExplanation")
          << "properExplanation(): Failing because one of explanation "
          << "nodes doesn't have a SAT literal" << std::endl
          << "properExplanation(): The explanation node is: " << *i
          << std::endl;
      return false;
    }

    SatLiteral iLit = d_cnfStream->getLiteral(*i);

    if (iLit == nodeLit)
    {
      Trace("properExplanation")
          << "properExplanation(): Failing because the node" << std::endl
          << "properExplanation(): " << node << std::endl
          << "properExplanation(): cannot be made to explain itself!"
          << std::endl;
      return false;
    }

    if (!d_satSolver->properExplanation(nodeLit, iLit))
    {
      Trace("properExplanation")
          << "properExplanation(): SAT solver told us that node" << std::endl
          << "properExplanation(): " << *i << std::endl
          << "properExplanation(): is not part of a proper explanation node for"
          << std::endl
          << "properExplanation(): " << node << std::endl
          << "properExplanation(): Perhaps it one of the two isn't assigned or "
             "the explanation"
          << std::endl
          << "properExplanation(): node wasn't propagated before the node "
             "being explained"
          << std::endl;
      return false;
    }
  }

  return true;
}

void PropEngine::checkProof(context::CDList<Node>* assertions)
{
  if (!d_pnm)
  {
    return;
  }
  return d_ppm->checkProof(assertions);
}

ProofCnfStream* PropEngine::getProofCnfStream() { return d_pfCnfStream.get(); }

std::shared_ptr<ProofNode> PropEngine::getProof()
{
  if (!d_pnm)
  {
    return nullptr;
  }
  return d_ppm->getProof();
}

}  // namespace prop
}  // namespace CVC4<|MERGE_RESOLUTION|>--- conflicted
+++ resolved
@@ -80,10 +80,6 @@
       d_cnfStream(nullptr),
       d_pfCnfStream(nullptr),
       d_ppm(nullptr),
-<<<<<<< HEAD
-      d_proof(pnm, userContext, "CDProof::PropEngine"),
-=======
->>>>>>> c5192003
       d_interrupted(false),
       d_resourceManager(rm),
       d_outMgr(outMgr)
