/******************************************************************************
 * Top contributors (to current version):
 *   Andrew Reynolds, Haniel Barbosa, Morgan Deters
 *
 * This file is part of the cvc5 project.
 *
 * Copyright (c) 2009-2023 by the authors listed in the file AUTHORS
 * in the top-level source directory and their institutional affiliations.
 * All rights reserved.  See the file COPYING in the top-level source
 * directory for licensing information.
 * ****************************************************************************
 *
 * Implementation of the propositional engine of cvc5.
 */

#include "prop/prop_engine.h"

#include <iomanip>
#include <map>
#include <utility>

#include "prop/proof_cnf_stream.h"

#include "base/check.h"
#include "base/output.h"
#include "expr/skolem_manager.h"
#include "options/base_options.h"
#include "options/decision_options.h"
#include "options/main_options.h"
#include "options/options.h"
#include "options/proof_options.h"
#include "options/smt_options.h"
#include "proof/proof_node_algorithm.h"
#include "prop/cnf_stream.h"
#include "prop/dratT_proof_manager.h"
#include "prop/minisat/minisat.h"
#include "prop/prop_proof_manager.h"
#include "prop/sat_solver.h"
#include "prop/sat_solver_factory.h"
#include "prop/theory_proxy.h"
#include "smt/env.h"
#include "theory/output_channel.h"
#include "theory/theory_engine.h"
#include "util/resource_manager.h"
#include "util/result.h"

//#include "prop/proof_cnf_stream.cpp"

namespace cvc5::internal {
namespace prop {

/** Keeps a boolean flag scoped */
class ScopedBool {

private:

  bool d_original;
  bool& d_reference;

public:

  ScopedBool(bool& reference) :
    d_reference(reference) {
    d_original = reference;
  }

  ~ScopedBool() {
    d_reference = d_original;
  }
};

PropEngine::PropEngine(Env& env, TheoryEngine* te)
    : EnvObj(env),
      d_inCheckSat(false),
      d_theoryEngine(te),
      d_skdm(new SkolemDefManager(d_env.getContext(), d_env.getUserContext())),
      d_theoryProxy(nullptr),
      d_satSolver(nullptr),
      d_cnfStream(nullptr),
      d_pfCnfStream(nullptr),
      d_theoryLemmaPg(d_env, d_env.getUserContext(), "PropEngine::ThLemmaPg"),
      d_ppm(nullptr),
      d_interrupted(false),
      d_assumptions(d_env.getUserContext())
{
  Trace("prop") << "Constructing the PropEngine" << std::endl;
  context::UserContext* userContext = d_env.getUserContext();
  ProofNodeManager* pnm = d_env.getProofNodeManager();

  d_satSolver =
      SatSolverFactory::createCDCLTMinisat(d_env, statisticsRegistry());

  // CNF stream and theory proxy required pointers to each other, make the
  // theory proxy first
  d_theoryProxy = new TheoryProxy(d_env, this, d_theoryEngine, d_skdm.get());
  d_cnfStream = new CnfStream(env,
                              d_satSolver,
                              d_theoryProxy,
                              userContext,
                              FormulaLitPolicy::TRACK,
                              "prop");

  // connect theory proxy
  d_theoryProxy->finishInit(d_satSolver, d_cnfStream);
  bool satProofs = d_env.isSatProofProducing();
  // connect SAT solver
  d_satSolver->initialize(d_env.getContext(),
                          d_theoryProxy,
                          d_env.getUserContext(),
                          satProofs ? pnm : nullptr);
  if (satProofs)
  {
    d_pfCnfStream.reset(new ProofCnfStream(
        env,
        *d_cnfStream,
        static_cast<MinisatSatSolver*>(d_satSolver)->getProofManager()));
    d_ppm.reset(
        new PropPfManager(env, userContext, d_satSolver, d_pfCnfStream.get()));
  }
}

void PropEngine::finishInit()
{
  NodeManager* nm = NodeManager::currentNM();
  d_cnfStream->convertAndAssert(nm->mkConst(true), false, false);
  // this is necessary because if True is later asserted to the prop engine the
  // CNF stream will ignore it since the SAT solver already had it registered,
  // thus not having True as an assumption for the SAT proof. To solve this
  // issue we track it directly here
  if (isProofEnabled())
  {
    static_cast<MinisatSatSolver*>(d_satSolver)
        ->getProofManager()
        ->registerSatAssumptions({nm->mkConst(true)});
  }
  d_cnfStream->convertAndAssert(nm->mkConst(false).notNode(), false, false);
}

PropEngine::~PropEngine() {
  Trace("prop") << "Destructing the PropEngine" << std::endl;
  delete d_cnfStream;
  delete d_satSolver;
  delete d_theoryProxy;
}

TrustNode PropEngine::preprocess(TNode node,
                                 std::vector<theory::SkolemLemma>& newLemmas)
{
  return d_theoryProxy->preprocess(node, newLemmas);
}

TrustNode PropEngine::removeItes(TNode node,
                                 std::vector<theory::SkolemLemma>& newLemmas)
{
  return d_theoryProxy->removeItes(node, newLemmas);
}

void PropEngine::notifyTopLevelSubstitution(const Node& lhs,
                                            const Node& rhs) const
{
  d_theoryProxy->notifyTopLevelSubstitution(lhs, rhs);
  if (isOutputOn(OutputTag::SUBS))
  {
    Node eq = SkolemManager::getOriginalForm(lhs.eqNode(rhs));
    output(OutputTag::SUBS) << "(substitution " << eq << ")" << std::endl;
  }
  Assert(lhs.getType() == rhs.getType());
}

void PropEngine::assertInputFormulas(
    const std::vector<Node>& assertions,
    std::unordered_map<size_t, Node>& skolemMap)
{
  Assert(!d_inCheckSat) << "Sat solver in solve()!";
  d_theoryProxy->notifyInputFormulas(assertions, skolemMap);
  for (const Node& node : assertions)
  {
    Trace("prop") << "assertFormula(" << node << ")" << std::endl;
    assertInternal(node, false, false, true);
  }
}

void PropEngine::assertLemma(TrustNode tlemma, theory::LemmaProperty p)
{
  bool removable = isLemmaPropertyRemovable(p);

  // call preprocessor
  std::vector<theory::SkolemLemma> ppLemmas;
  TrustNode tplemma = d_theoryProxy->preprocessLemma(tlemma, ppLemmas);

  // do final checks on the lemmas we are about to send
  if (d_env.isTheoryProofProducing()
      && options().proof.proofCheck == options::ProofCheckMode::EAGER)
  {
    Assert(tplemma.getGenerator() != nullptr);
    // ensure closed, make the proof node eagerly here to debug
    tplemma.debugCheckClosed(
        options(), "te-proof-debug", "TheoryEngine::lemma");
    for (theory::SkolemLemma& lem : ppLemmas)
    {
      Assert(lem.d_lemma.getGenerator() != nullptr);
      lem.d_lemma.debugCheckClosed(
          options(), "te-proof-debug", "TheoryEngine::lemma_new");
    }
  }

  if (TraceIsOn("te-lemma"))
  {
    Trace("te-lemma") << "Lemma, output: " << tplemma.getProven() << std::endl;
    for (const theory::SkolemLemma& lem : ppLemmas)
    {
      Trace("te-lemma") << "Lemma, new lemma: " << lem.d_lemma.getProven()
                        << " (skolem is " << lem.d_skolem << ")" << std::endl;
    }
    Trace("te-lemma") << "removable = " << removable << std::endl;
  }

  // now, assert the lemmas
  assertLemmasInternal(tplemma, ppLemmas, removable);
}

void PropEngine::assertTrustedLemmaInternal(TrustNode trn, bool removable)
{
  Node node = trn.getNode();
  Trace("prop::lemmas") << "assertLemma(" << node << ")" << std::endl;
  if (isOutputOn(OutputTag::LEMMAS))
  {
    output(OutputTag::LEMMAS) << "(lemma ";
    // use original form of the lemma here
    output(OutputTag::LEMMAS) << SkolemManager::getOriginalForm(node);
    output(OutputTag::LEMMAS) << ")" << std::endl;
  }
  bool negated = trn.getKind() == TrustNodeKind::CONFLICT;
  // should have a proof generator if the theory engine is proof producing
  Assert(!d_env.isTheoryProofProducing() || trn.getGenerator() != nullptr);
  // if we are producing proofs for the SAT solver but not for theory engine,
  // then we need to prevent the lemma of being added as an assumption (since
  // the generator will be null). We use the default proof generator for lemmas.
  if (isProofEnabled() && !d_env.isTheoryProofProducing()
      && !trn.getGenerator())
  {
    Node actualNode = negated ? node.notNode() : node;
    d_theoryLemmaPg.addStep(actualNode, PfRule::THEORY_LEMMA, {}, {actualNode});
    trn = TrustNode::mkReplaceGenTrustNode(trn, &d_theoryLemmaPg);
  }
  assertInternal(node, negated, removable, false, trn.getGenerator());
}

void PropEngine::assertInternal(
    TNode node, bool negated, bool removable, bool input, ProofGenerator* pg)
{
  // Assert as (possibly) removable
  if (options().smt.unsatCoresMode == options::UnsatCoresMode::ASSUMPTIONS)
  {
    if (input)
    {
      d_cnfStream->ensureLiteral(node);
      if (negated)
      {
        d_assumptions.push_back(node.notNode());
      }
      else
      {
        d_assumptions.push_back(node);
      }
    }
    else
    {
      d_cnfStream->convertAndAssert(node, removable, negated);
    }
  }
  else if (isProofEnabled())
  {
    d_pfCnfStream->convertAndAssert(node, negated, removable, input, pg);
    // if input, register the assertion in the proof manager
    if (input)
    {
      d_ppm->registerAssertion(node);
    }
  }
  else
  {
    d_cnfStream->convertAndAssert(node, removable, negated);
  }
}

void PropEngine::assertLemmasInternal(
    TrustNode trn,
    const std::vector<theory::SkolemLemma>& ppLemmas,
    bool removable)
{
  if (!removable)
  {
    // notify skolem definitions first to ensure that the computation of
    // when a literal contains a skolem is accurate in the calls below.
    Trace("prop") << "Notify skolem definitions..." << std::endl;
    for (const theory::SkolemLemma& lem : ppLemmas)
    {
      d_theoryProxy->notifySkolemDefinition(lem.getProven(), lem.d_skolem);
    }
  }
  // Assert to the SAT solver first
  Trace("prop") << "Push to SAT..." << std::endl;
  if (!trn.isNull())
  {
    assertTrustedLemmaInternal(trn, removable);
  }
  for (const theory::SkolemLemma& lem : ppLemmas)
  {
    assertTrustedLemmaInternal(lem.d_lemma, removable);
  }
  // Note that this order is important for theories that send lemmas during
  // preregistration, as it impacts the order in which lemmas are processed
  // by default by the decision engine. In particular, sending to the SAT
  // solver first means that lemmas sent during preregistration in response to
  // the current lemma are processed after that lemma. This makes a difference
  // e.g. for string reduction lemmas, where preregistration lemmas are
  // introduced for skolems that appear in reductions. Moving the above
  // block after the one below has mixed performance on SMT-LIB strings logics.
  if (!removable)
  {
    Trace("prop") << "Notify assertions..." << std::endl;
    // also add to the decision engine, where notice we don't need proofs
    if (!trn.isNull())
    {
      // notify the theory proxy of the lemma
      d_theoryProxy->notifyAssertion(trn.getProven(), TNode::null(), true);
    }
    for (const theory::SkolemLemma& lem : ppLemmas)
    {
      d_theoryProxy->notifyAssertion(lem.getProven(), lem.d_skolem, true);
    }
  }
  Trace("prop") << "Finish " << trn << std::endl;
}

void PropEngine::requirePhase(TNode n, bool phase) {
  Trace("prop") << "requirePhase(" << n << ", " << phase << ")" << std::endl;

  Assert(n.getType().isBoolean());
  SatLiteral lit = d_cnfStream->getLiteral(n);
  d_satSolver->requirePhase(phase ? lit : ~lit);
}

bool PropEngine::isDecision(Node lit) const {
  Assert(isSatLiteral(lit));
  return d_satSolver->isDecision(d_cnfStream->getLiteral(lit).getSatVariable());
}

std::vector<Node> PropEngine::getPropDecisions() const
{
  std::vector<Node> decisions;
  std::vector<SatLiteral> miniDecisions = d_satSolver->getDecisions();
  for (SatLiteral d : miniDecisions)
  {
    decisions.push_back(d_cnfStream->getNode(d));
  }
  return decisions;
}

std::vector<Node> PropEngine::getPropOrderHeap() const
{
  return d_satSolver->getOrderHeap();
}

bool PropEngine::isFixed(TNode lit) const
{
  if (isSatLiteral(lit))
  {
    return d_satSolver->isFixed(d_cnfStream->getLiteral(lit).getSatVariable());
  }
  return false;
}

void PropEngine::printSatisfyingAssignment(){
  const CnfStream::NodeToLiteralMap& transCache =
    d_cnfStream->getTranslationCache();
  Trace("prop-value") << "Literal | Value | Expr" << std::endl
                      << "----------------------------------------"
                      << "-----------------" << std::endl;
  for(CnfStream::NodeToLiteralMap::const_iterator i = transCache.begin(),
      end = transCache.end();
      i != end;
      ++i) {
    std::pair<Node, SatLiteral> curr = *i;
    SatLiteral l = curr.second;
    if(!l.isNegated()) {
      Node n = curr.first;
      SatValue value = d_satSolver->modelValue(l);
      Trace("prop-value") << "'" << l << "' " << value << " " << n << std::endl;
    }
  }
}
void PropEngine::outputIncompleteReason(UnknownExplanation uexp,
                                        theory::IncompleteId iid)
{
  if (isOutputOn(OutputTag::INCOMPLETE))
  {
    output(OutputTag::INCOMPLETE) << "(incomplete ";
    output(OutputTag::INCOMPLETE) << uexp;
    if (iid != theory::IncompleteId::UNKNOWN)
    {
      output(OutputTag::INCOMPLETE) << " " << iid;
    }
    output(OutputTag::INCOMPLETE) << ")" << std::endl;
  }
}

Result PropEngine::checkSat() {
  Assert(!d_inCheckSat) << "Sat solver in solve()!";
  Trace("prop") << "PropEngine::checkSat()" << std::endl;

  // Mark that we are in the checkSat
  ScopedBool scopedBool(d_inCheckSat);
  d_inCheckSat = true;

  if (options().base.preprocessOnly)
  {
    outputIncompleteReason(UnknownExplanation::REQUIRES_FULL_CHECK);
    return Result(Result::UNKNOWN, UnknownExplanation::REQUIRES_FULL_CHECK);
  }

  // Note this currently ignores conflicts (a dangerous practice).
  d_theoryProxy->presolve();

  // Reset the interrupted flag
  d_interrupted = false;

  // Check the problem
  SatValue result;
  if (d_assumptions.size() == 0)
  {
    result = d_satSolver->solve();
  }
  else
  {
    std::vector<SatLiteral> assumptions;
    for (const Node& node : d_assumptions)
    {
      assumptions.push_back(d_cnfStream->getLiteral(node));
    }
    result = d_satSolver->solve(assumptions);
  }

  d_theoryProxy->postsolve();

  if( result == SAT_VALUE_UNKNOWN ) {
    ResourceManager* rm = resourceManager();
    UnknownExplanation why = UnknownExplanation::INTERRUPTED;
    if (rm->outOfTime())
    {
      why = UnknownExplanation::TIMEOUT;
    }
    if (rm->outOfResources())
    {
      why = UnknownExplanation::RESOURCEOUT;
    }
    outputIncompleteReason(why);
    return Result(Result::UNKNOWN, why);
  }

  if( result == SAT_VALUE_TRUE && TraceIsOn("prop") ) {
    printSatisfyingAssignment();
  }

  Trace("prop") << "PropEngine::checkSat() => " << result << std::endl;
  if (result == SAT_VALUE_TRUE)
  {
    if (d_theoryProxy->isModelUnsound())
    {
      outputIncompleteReason(UnknownExplanation::INCOMPLETE,
                             d_theoryProxy->getModelUnsoundId());
      return Result(Result::UNKNOWN, UnknownExplanation::INCOMPLETE);
    }
  }
  else if (d_theoryProxy->isRefutationUnsound())
  {
    outputIncompleteReason(UnknownExplanation::INCOMPLETE,
                           d_theoryProxy->getRefutationUnsoundId());
    return Result(Result::UNKNOWN, UnknownExplanation::INCOMPLETE);
  }
  return Result(result == SAT_VALUE_TRUE ? Result::SAT : Result::UNSAT);
}

Node PropEngine::getValue(TNode node) const
{
  Assert(node.getType().isBoolean());
  Assert(d_cnfStream->hasLiteral(node));

  SatLiteral lit = d_cnfStream->getLiteral(node);

  SatValue v = d_satSolver->value(lit);
  if (v == SAT_VALUE_TRUE)
  {
    return NodeManager::currentNM()->mkConst(true);
  }
  else if (v == SAT_VALUE_FALSE)
  {
    return NodeManager::currentNM()->mkConst(false);
  }
  else
  {
    Assert(v == SAT_VALUE_UNKNOWN);
    return Node::null();
  }
}

bool PropEngine::isSatLiteral(TNode node) const
{
  return d_cnfStream->hasLiteral(node);
}

bool PropEngine::hasValue(TNode node, bool& value) const
{
  Assert(node.getType().isBoolean());
  Assert(d_cnfStream->hasLiteral(node)) << node;

  SatLiteral lit = d_cnfStream->getLiteral(node);

  SatValue v = d_satSolver->value(lit);
  if (v == SAT_VALUE_TRUE)
  {
    value = true;
    return true;
  }
  else if (v == SAT_VALUE_FALSE)
  {
    value = false;
    return true;
  }
  else
  {
    Assert(v == SAT_VALUE_UNKNOWN);
    return false;
  }
}

void PropEngine::getBooleanVariables(std::vector<TNode>& outputVariables) const
{
  d_cnfStream->getBooleanVariables(outputVariables);
}

Node PropEngine::ensureLiteral(TNode n)
{
  // must preprocess
  Node preprocessed = getPreprocessedTerm(n);
  Trace("ensureLiteral") << "ensureLiteral preprocessed: " << preprocessed
                         << std::endl;
  if (isProofEnabled())
  {
    d_pfCnfStream->ensureLiteral(preprocessed);
  }
  else
  {
    d_cnfStream->ensureLiteral(preprocessed);
  }
  return preprocessed;
}

Node PropEngine::getPreprocessedTerm(TNode n)
{
  // must preprocess
  std::vector<theory::SkolemLemma> newLemmas;
  TrustNode tpn = d_theoryProxy->preprocess(n, newLemmas);
  // send lemmas corresponding to the skolems introduced by preprocessing n
  TrustNode trnNull;
  assertLemmasInternal(trnNull, newLemmas, false);
  return tpn.isNull() ? Node(n) : tpn.getNode();
}

Node PropEngine::getPreprocessedTerm(TNode n,
                                     std::vector<Node>& skAsserts,
                                     std::vector<Node>& sks)
{
  // get the preprocessed form of the term
  Node pn = getPreprocessedTerm(n);
  // initialize the set of skolems and assertions to process
  std::vector<Node> toProcessAsserts;
  std::vector<Node> toProcess;
  d_theoryProxy->getSkolems(pn, toProcessAsserts, toProcess);
  size_t index = 0;
  // until fixed point is reached
  while (index < toProcess.size())
  {
    Node ka = toProcessAsserts[index];
    Node k = toProcess[index];
    index++;
    if (std::find(sks.begin(), sks.end(), k) != sks.end())
    {
      // already added the skolem to the list
      continue;
    }
    // must preprocess lemmas as well
    Node kap = getPreprocessedTerm(ka);
    skAsserts.push_back(kap);
    sks.push_back(k);
    // get the skolems in the preprocessed form of the lemma ka
    d_theoryProxy->getSkolems(kap, toProcessAsserts, toProcess);
  }
  // return the preprocessed term
  return pn;
}

void PropEngine::push()
{
  Assert(!d_inCheckSat) << "Sat solver in solve()!";
  d_satSolver->push();
  Trace("prop") << "push()" << std::endl;
}

void PropEngine::pop()
{
  Assert(!d_inCheckSat) << "Sat solver in solve()!";
  d_satSolver->pop();
  Trace("prop") << "pop()" << std::endl;
}

void PropEngine::resetTrail()
{
  d_satSolver->resetTrail();
  Trace("prop") << "resetTrail()" << std::endl;
}

uint32_t PropEngine::getAssertionLevel() const
{
  return d_satSolver->getAssertionLevel();
}

bool PropEngine::isRunning() const { return d_inCheckSat; }
void PropEngine::interrupt()
{
  if (!d_inCheckSat)
  {
    return;
  }

  d_interrupted = true;
  d_satSolver->interrupt();
  Trace("prop") << "interrupt()" << std::endl;
}

void PropEngine::spendResource(Resource r)
{
  d_env.getResourceManager()->spendResource(r);
}

bool PropEngine::properExplanation(TNode node, TNode expl) const
{
  if (!d_cnfStream->hasLiteral(node))
  {
    Trace("properExplanation")
        << "properExplanation(): Failing because node "
        << "being explained doesn't have a SAT literal ?!" << std::endl
        << "properExplanation(): The node is: " << node << std::endl;
    return false;
  }

  SatLiteral nodeLit = d_cnfStream->getLiteral(node);

  for (TNode::kinded_iterator i = expl.begin(kind::AND),
                              i_end = expl.end(kind::AND);
       i != i_end;
       ++i)
  {
    if (!d_cnfStream->hasLiteral(*i))
    {
      Trace("properExplanation")
          << "properExplanation(): Failing because one of explanation "
          << "nodes doesn't have a SAT literal" << std::endl
          << "properExplanation(): The explanation node is: " << *i
          << std::endl;
      return false;
    }

    SatLiteral iLit = d_cnfStream->getLiteral(*i);

    if (iLit == nodeLit)
    {
      Trace("properExplanation")
          << "properExplanation(): Failing because the node" << std::endl
          << "properExplanation(): " << node << std::endl
          << "properExplanation(): cannot be made to explain itself!"
          << std::endl;
      return false;
    }
  }

  return true;
}

void PropEngine::checkProof(const context::CDList<Node>& assertions)
{
  if (!d_env.isSatProofProducing())
  {
    return;
  }
  return d_ppm->checkProof(assertions);
}

CnfStream* PropEngine::getCnfStream() { return d_theoryProxy->getCnfStream(); }

ProofCnfStream* PropEngine::getProofCnfStream() { return d_pfCnfStream.get(); }

std::shared_ptr<ProofNode> PropEngine::getProof(bool connectCnf)
{
<<<<<<< HEAD
  if(d_env.getOptions().proof.proofFormatMode == options::ProofFormatMode::DRATT)
  {
    DratTProofManager *dpm = new DratTProofManager(d_pfCnfStream->getInputClauseNodes(),d_pfCnfStream->getLemmaClauseNodes());

    dpm->printDratTProof();
=======
  if (TraceIsOn("dratt"))
  {
    std::vector<std::vector<Node>> cls = d_pfCnfStream->getInputClauseNodes();
    for (auto cl : cls)
    {
      Trace("dratt") << "Input:\n";
      for (auto l : cl)
      {
        Trace("dratt") << "\t" << l << "\n";
      }
    }
    cls.clear();
    cls = d_pfCnfStream->getLemmaClauseNodes();
    Trace("dratt") << "\n";
    for (auto cl : cls)
    {
      Trace("dratt") << "Lemma:\n";
      for (auto l : cl)
      {
        Trace("dratt") << "\t" << l << "\n";
      }
    }
>>>>>>> e4b64778
  }
  if (!d_env.isSatProofProducing())
  {
    return nullptr;
  }
  Trace("sat-proof") << "PropEngine::getProof: getting proof with cnfStream's "
                        "lazycdproof cxt lvl "
                     << userContext()->getLevel() << "\n";
  return d_ppm->getProof(connectCnf);
}

std::vector<std::shared_ptr<ProofNode>> PropEngine::getProofLeaves(modes::ProofComponent pc)
{
  return d_ppm->getProofLeaves(pc);
}

bool PropEngine::isProofEnabled() const { return d_pfCnfStream != nullptr; }

void PropEngine::getUnsatCore(std::vector<Node>& core)
{
  if (options().smt.unsatCoresMode == options::UnsatCoresMode::ASSUMPTIONS)
  {
    Trace("unsat-core") << "PropEngine::getUnsatCore: via unsat assumptions"
                        << std::endl;
    std::vector<SatLiteral> unsat_assumptions;
    d_satSolver->getUnsatAssumptions(unsat_assumptions);
    for (const SatLiteral& lit : unsat_assumptions)
    {
      core.push_back(d_cnfStream->getNode(lit));
    }
  }
  else
  {
    Trace("unsat-core") << "PropEngine::getUnsatCore: via proof" << std::endl;
    // otherwise, it is just the free assumptions of the proof
    std::shared_ptr<ProofNode> pfn = getProof();
    expr::getFreeAssumptions(pfn.get(), core);
  }
}

std::vector<Node> PropEngine::getLearnedZeroLevelLiterals(
    modes::LearnedLitType ltype) const
{
  return d_theoryProxy->getLearnedZeroLevelLiterals(ltype);
}

std::vector<Node> PropEngine::getLearnedZeroLevelLiteralsForRestart() const
{
  return d_theoryProxy->getLearnedZeroLevelLiteralsForRestart();
}

modes::LearnedLitType PropEngine::getLiteralType(const Node& lit) const
{
  return d_theoryProxy->getLiteralType(lit);
}

}  // namespace prop
}  // namespace cvc5::internal<|MERGE_RESOLUTION|>--- conflicted
+++ resolved
@@ -703,13 +703,11 @@
 
 std::shared_ptr<ProofNode> PropEngine::getProof(bool connectCnf)
 {
-<<<<<<< HEAD
   if(d_env.getOptions().proof.proofFormatMode == options::ProofFormatMode::DRATT)
   {
     DratTProofManager *dpm = new DratTProofManager(d_pfCnfStream->getInputClauseNodes(),d_pfCnfStream->getLemmaClauseNodes());
 
     dpm->printDratTProof();
-=======
   if (TraceIsOn("dratt"))
   {
     std::vector<std::vector<Node>> cls = d_pfCnfStream->getInputClauseNodes();
@@ -732,7 +730,6 @@
         Trace("dratt") << "\t" << l << "\n";
       }
     }
->>>>>>> e4b64778
   }
   if (!d_env.isSatProofProducing())
   {
