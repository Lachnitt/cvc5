/******************************************************************************
 * Top contributors (to current version):
 *   Aina Niemetz, Martin Brain, Haniel Barbosa
 * Copyright (c) 2013  University of Oxford
 *
 * This file is part of the cvc5 project.
 *
 * Copyright (c) 2009-2021 by the authors listed in the file AUTHORS
 * in the top-level source directory and their institutional affiliations.
 * All rights reserved.  See the file COPYING in the top-level source
 * directory for licensing information.
 * ****************************************************************************
 *
 * A floating-point value.
 *
 * This file contains the data structures used by the constant and parametric
 * types of the floating point theory.
 */

#include "util/floatingpoint.h"

#include <math.h>

#include <limits>

#include "base/check.h"
#include "util/floatingpoint_literal_symfpu.h"
#include "util/integer.h"

/* -------------------------------------------------------------------------- */

namespace cvc5 {

/* -------------------------------------------------------------------------- */

uint32_t FloatingPoint::getUnpackedExponentWidth(FloatingPointSize& size)
{
  return FloatingPointLiteral::getUnpackedExponentWidth(size);
}

uint32_t FloatingPoint::getUnpackedSignificandWidth(FloatingPointSize& size)
{
  return FloatingPointLiteral::getUnpackedSignificandWidth(size);
}

FloatingPoint::FloatingPoint(uint32_t d_exp_size,
                             uint32_t d_sig_size,
                             const BitVector& bv)
    : d_fpl(new FloatingPointLiteral(d_exp_size, d_sig_size, bv))
{
}

FloatingPoint::FloatingPoint(const FloatingPointSize& size, const BitVector& bv)
    : d_fpl(new FloatingPointLiteral(size, bv))
{
}

FloatingPoint::FloatingPoint(const FloatingPointSize& size,
                             const RoundingMode& rm,
                             const BitVector& bv,
                             bool signedBV)
    : d_fpl(new FloatingPointLiteral(size, rm, bv, signedBV))
{
}

FloatingPoint::FloatingPoint(FloatingPointLiteral* fpl) { d_fpl.reset(fpl); }

FloatingPoint::FloatingPoint(const FloatingPoint& fp)
{
  d_fpl.reset(new FloatingPointLiteral(*fp.d_fpl));
}

FloatingPoint::FloatingPoint(const FloatingPointSize& size,
                             const RoundingMode& rm,
                             const Rational& r)
{
  Rational two(2, 1);

  if (r.isZero())
  {
    // In keeping with the SMT-LIB standard
    d_fpl.reset(new FloatingPointLiteral(
        size, FloatingPointLiteral::SpecialConstKind::FPZERO, false));
  }
  else
  {
    uint32_t negative = (r.sgn() < 0) ? 1 : 0;
    Rational rabs(r.abs());

    // Compute the exponent
    Integer exp(0U);
    Integer inc(1U);
    Rational working(1, 1);

    if (rabs != working)
    {
      if (rabs < working)
      {
        while (rabs < working)
        {
          exp -= inc;
          working /= two;
        }
      }
      else
      {
        while (rabs >= working)
        {
          exp += inc;
          working *= two;
        }
        exp -= inc;
        working /= two;
      }
    }

    Assert(working <= rabs);
    Assert(rabs < working * two);

    // Work out the number of bits required to represent the exponent for a
    // normal number
    uint32_t expBits = 2;  // No point starting with an invalid amount

    Integer doubleInt(2);
    if (exp.strictlyPositive())
    {
      // 1 more than exactly representable with expBits
      Integer representable(4);
      while (representable <= exp)
      {  // hence <=
        representable *= doubleInt;
        ++expBits;
      }
    }
    else if (exp.strictlyNegative())
    {
      Integer representable(-4);  // Exactly representable with expBits + sign
                                  // but -2^n and -(2^n - 1) are both subnormal
      while ((representable + doubleInt) > exp)
      {
        representable *= doubleInt;
        ++expBits;
      }
    }
    ++expBits;  // To allow for sign

    BitVector exactExp(expBits, exp);

    // Compute the significand.
    uint32_t sigBits = size.significandWidth() + 2;  // guard and sticky bits
    BitVector sig(sigBits, 0U);
    BitVector one(sigBits, 1U);
    Rational workingSig(0, 1);
    for (uint32_t i = 0; i < sigBits - 1; ++i)
    {
      Rational mid(workingSig + working);

      if (mid <= rabs)
      {
        sig = sig.setBit(0, true);
        workingSig = mid;
      }

      sig = sig.leftShift(one);
      working /= two;
    }

    // Compute the sticky bit
    Rational remainder(rabs - workingSig);
    Assert(Rational(0, 1) <= remainder);

    if (!remainder.isZero())
    {
      sig = sig.setBit(0, true);
    }

    // Build an exact float
    FloatingPointSize exactFormat(expBits, sigBits);

    // A small subtlety... if the format has expBits the unpacked format
    // may have more to allow subnormals to be normalised.
    // Thus...
    uint32_t extension =
        FloatingPointLiteral::getUnpackedExponentWidth(exactFormat) - expBits;

    FloatingPointLiteral exactFloat(
        exactFormat, negative, exactExp.signExtend(extension), sig);

    // Then cast...
    d_fpl.reset(new FloatingPointLiteral(exactFloat.convert(size, rm)));
  }
}

FloatingPoint::~FloatingPoint()
{
}

const FloatingPointSize& FloatingPoint::getSize() const
{
  return d_fpl->getSize();
}

FloatingPoint FloatingPoint::makeNaN(const FloatingPointSize& size)
{
  return FloatingPoint(new FloatingPointLiteral(
      size, FloatingPointLiteral::SpecialConstKind::FPNAN));
}

FloatingPoint FloatingPoint::makeInf(const FloatingPointSize& size, bool sign)
{
  return FloatingPoint(new FloatingPointLiteral(
      size, FloatingPointLiteral::SpecialConstKind::FPINF, sign));
}

FloatingPoint FloatingPoint::makeZero(const FloatingPointSize& size, bool sign)
{
  return FloatingPoint(new FloatingPointLiteral(
      size, FloatingPointLiteral::SpecialConstKind::FPZERO, sign));
}

FloatingPoint FloatingPoint::makeMinSubnormal(const FloatingPointSize& size,
                                              bool sign)
{
  BitVector bvsign = sign ? BitVector::mkOne(1) : BitVector::mkZero(1);
  BitVector bvexp = BitVector::mkZero(size.packedExponentWidth());
  BitVector bvsig = BitVector::mkOne(size.packedSignificandWidth());
  return FloatingPoint(size, bvsign.concat(bvexp).concat(bvsig));
}

FloatingPoint FloatingPoint::makeMaxSubnormal(const FloatingPointSize& size,
                                              bool sign)
{
  BitVector bvsign = sign ? BitVector::mkOne(1) : BitVector::mkZero(1);
  BitVector bvexp = BitVector::mkZero(size.packedExponentWidth());
  BitVector bvsig = BitVector::mkOnes(size.packedSignificandWidth());
  return FloatingPoint(size, bvsign.concat(bvexp).concat(bvsig));
}

FloatingPoint FloatingPoint::makeMinNormal(const FloatingPointSize& size,
                                           bool sign)
{
  BitVector bvsign = sign ? BitVector::mkOne(1) : BitVector::mkZero(1);
  BitVector bvexp = BitVector::mkOne(size.packedExponentWidth());
  BitVector bvsig = BitVector::mkZero(size.packedSignificandWidth());
  return FloatingPoint(size, bvsign.concat(bvexp).concat(bvsig));
}

FloatingPoint FloatingPoint::makeMaxNormal(const FloatingPointSize& size,
                                           bool sign)
{
  BitVector bvsign = sign ? BitVector::mkOne(1) : BitVector::mkZero(1);
  BitVector bvexp = BitVector::mkOnes(size.packedExponentWidth());
  bvexp.setBit(0, false);
  BitVector bvsig = BitVector::mkOnes(size.packedSignificandWidth());
  return FloatingPoint(size, bvsign.concat(bvexp).concat(bvsig));
}

FloatingPoint FloatingPoint::absolute(void) const
{
  return FloatingPoint(new FloatingPointLiteral(d_fpl->absolute()));
}

FloatingPoint FloatingPoint::negate(void) const
{
  return FloatingPoint(new FloatingPointLiteral(d_fpl->negate()));
}

FloatingPoint FloatingPoint::add(const RoundingMode& rm,
                                 const FloatingPoint& arg) const
{
  return FloatingPoint(new FloatingPointLiteral(d_fpl->add(rm, *arg.d_fpl)));
}

FloatingPoint FloatingPoint::sub(const RoundingMode& rm,
                                 const FloatingPoint& arg) const
{
  return FloatingPoint(new FloatingPointLiteral(d_fpl->sub(rm, *arg.d_fpl)));
}

FloatingPoint FloatingPoint::mult(const RoundingMode& rm,
                                  const FloatingPoint& arg) const
{
  return FloatingPoint(new FloatingPointLiteral(d_fpl->mult(rm, *arg.d_fpl)));
}

FloatingPoint FloatingPoint::fma(const RoundingMode& rm,
                                 const FloatingPoint& arg1,
                                 const FloatingPoint& arg2) const
{
  return FloatingPoint(
      new FloatingPointLiteral(d_fpl->fma(rm, *arg1.d_fpl, *arg2.d_fpl)));
}

FloatingPoint FloatingPoint::div(const RoundingMode& rm,
                                 const FloatingPoint& arg) const
{
  return FloatingPoint(new FloatingPointLiteral(d_fpl->div(rm, *arg.d_fpl)));
}

FloatingPoint FloatingPoint::sqrt(const RoundingMode& rm) const
{
  return FloatingPoint(new FloatingPointLiteral(d_fpl->sqrt(rm)));
}

FloatingPoint FloatingPoint::rti(const RoundingMode& rm) const
{
  return FloatingPoint(new FloatingPointLiteral(d_fpl->rti(rm)));
}

FloatingPoint FloatingPoint::rem(const FloatingPoint& arg) const
{
  return FloatingPoint(new FloatingPointLiteral(d_fpl->rem(*arg.d_fpl)));
}

FloatingPoint FloatingPoint::maxTotal(const FloatingPoint& arg,
                                      bool zeroCaseLeft) const
{
  return FloatingPoint(
      new FloatingPointLiteral(d_fpl->maxTotal(*arg.d_fpl, zeroCaseLeft)));
}

FloatingPoint FloatingPoint::minTotal(const FloatingPoint& arg,
                                      bool zeroCaseLeft) const
{
  return FloatingPoint(
      new FloatingPointLiteral(d_fpl->minTotal(*arg.d_fpl, zeroCaseLeft)));
}

FloatingPoint::PartialFloatingPoint FloatingPoint::max(
    const FloatingPoint& arg) const
{
  FloatingPoint tmp(maxTotal(arg, true));
  return PartialFloatingPoint(tmp, tmp == maxTotal(arg, false));
}

FloatingPoint::PartialFloatingPoint FloatingPoint::min(
    const FloatingPoint& arg) const
{
  FloatingPoint tmp(minTotal(arg, true));
  return PartialFloatingPoint(tmp, tmp == minTotal(arg, false));
}

bool FloatingPoint::operator==(const FloatingPoint& fp) const
{
  return *d_fpl == *fp.d_fpl;
}

bool FloatingPoint::operator<=(const FloatingPoint& fp) const
{
  return *d_fpl <= *fp.d_fpl;
}

bool FloatingPoint::operator<(const FloatingPoint& fp) const
{
  return *d_fpl < *fp.d_fpl;
}

BitVector FloatingPoint::getExponent() const { return d_fpl->getExponent(); }

BitVector FloatingPoint::getSignificand() const
{
  return d_fpl->getSignificand();
}

bool FloatingPoint::getSign() const { return d_fpl->getSign(); }

bool FloatingPoint::isNormal(void) const { return d_fpl->isNormal(); }

bool FloatingPoint::isSubnormal(void) const { return d_fpl->isSubnormal(); }

bool FloatingPoint::isZero(void) const { return d_fpl->isZero(); }

bool FloatingPoint::isInfinite(void) const { return d_fpl->isInfinite(); }

bool FloatingPoint::isNaN(void) const { return d_fpl->isNaN(); }

bool FloatingPoint::isNegative(void) const { return d_fpl->isNegative(); }

bool FloatingPoint::isPositive(void) const { return d_fpl->isPositive(); }

FloatingPoint FloatingPoint::convert(const FloatingPointSize& target,
                                     const RoundingMode& rm) const
{
  return FloatingPoint(new FloatingPointLiteral(d_fpl->convert(target, rm)));
}

BitVector FloatingPoint::convertToBVTotal(BitVectorSize width,
                                          const RoundingMode& rm,
                                          bool signedBV,
                                          BitVector undefinedCase) const
{
  if (signedBV)
  {
    return d_fpl->convertToSBVTotal(width, rm, undefinedCase);
  }
  return d_fpl->convertToUBVTotal(width, rm, undefinedCase);
}

Rational FloatingPoint::convertToRationalTotal(Rational undefinedCase) const
{
  PartialRational p(convertToRational());

  return p.second ? p.first : undefinedCase;
}

FloatingPoint::PartialBitVector FloatingPoint::convertToBV(
    BitVectorSize width, const RoundingMode& rm, bool signedBV) const
{
  BitVector tmp(convertToBVTotal(width, rm, signedBV, BitVector(width, 0U)));
  BitVector confirm(
      convertToBVTotal(width, rm, signedBV, BitVector(width, 1U)));

  return PartialBitVector(tmp, tmp == confirm);
}

FloatingPoint::PartialRational FloatingPoint::convertToRational(void) const
{
  if (isNaN() || isInfinite())
  {
    return PartialRational(Rational(0U, 1U), false);
  }
  if (isZero())
  {
    return PartialRational(Rational(0U, 1U), true);
  }
  Integer sign((d_fpl->getSign()) ? -1 : 1);
  Integer exp(
      d_fpl->getExponent().toSignedInteger()
      - (Integer(d_fpl->getSize().significandWidth()
                 - 1)));  // -1 as forcibly normalised into the [1,2) range
  Integer significand(d_fpl->getSignificand().toInteger());
  Integer signedSignificand(sign * significand);

  // We only have multiplyByPow(uint32_t) so we can't convert all numbers.
  // As we convert Integer -> unsigned int -> uint32_t we need that
  // unsigned int is not smaller than uint32_t
  static_assert(sizeof(unsigned int) >= sizeof(uint32_t),
                "Conversion float -> real could loose data");
#ifdef CVC5_ASSERTIONS
  // Note that multipling by 2^n requires n bits of space (worst case)
  // so, in effect, these tests limit us to cases where the resultant
  // number requires up to 2^32 bits = 512 megabyte to represent.
  Integer shiftLimit(std::numeric_limits<uint32_t>::max());
#endif

  if (!(exp.strictlyNegative()))
  {
    Assert(exp <= shiftLimit);
    Integer r(signedSignificand.multiplyByPow2(exp.toUnsignedInt()));
    return PartialRational(Rational(r), true);
  }
  Integer one(1U);
  Assert((-exp) <= shiftLimit);
  Integer q(one.multiplyByPow2((-exp).toUnsignedInt()));
  Rational r(signedSignificand, q);
  return PartialRational(r, true);
}

BitVector FloatingPoint::pack(void) const { return d_fpl->pack(); }

<<<<<<< HEAD
void FloatingPoint::getToStringBitvectors(BitVector& s,
                                          BitVector& e,
                                          BitVector& i) const
{
  // retrive BV value
=======
void FloatingPoint::getIEEEBitvectors(BitVector& sign,
                                      BitVector& exp,
                                      BitVector& sig) const
{
  // retrieve BV value
>>>>>>> 3a750bb1
  BitVector bv(pack());
  uint32_t largestSignificandBit =
      getSize().significandWidth() - 2;  // -1 for -inclusive, -1 for hidden
  uint32_t largestExponentBit =
      (getSize().exponentWidth() - 1) + (largestSignificandBit + 1);
<<<<<<< HEAD
  s = bv.extract(largestExponentBit + 1, largestExponentBit + 1);
  e = bv.extract(largestExponentBit, largestSignificandBit + 1);
  i = bv.extract(largestSignificandBit, 0);
=======
  sign = bv.extract(largestExponentBit + 1, largestExponentBit + 1);
  exp = bv.extract(largestExponentBit, largestSignificandBit + 1);
  sig = bv.extract(largestSignificandBit, 0);
>>>>>>> 3a750bb1
}

std::string FloatingPoint::toString(bool printAsIndexed) const
{
  std::string str;
  // retrive BV value
  BitVector v[3];
<<<<<<< HEAD
  getToStringBitvectors(v[0], v[1], v[2]);
=======
  getIEEEBitvectors(v[0], v[1], v[2]);
>>>>>>> 3a750bb1
  str.append("(fp ");
  for (uint32_t i = 0; i < 3; ++i)
  {
    if (printAsIndexed)
    {
      str.append("(_ bv");
      str.append(v[i].getValue().toString());
      str.append(" ");
      str.append(std::to_string(v[i].getSize()));
      str.append(")");
    }
    else
    {
      str.append("#b");
      str.append(v[i].toString());
    }
    if (i < 2)
    {
      str.append(" ");
    }
  }
  str.append(")");
  return str;
}

std::ostream& operator<<(std::ostream& os, const FloatingPoint& fp)
{
  // print in binary notation
  return os << fp.toString();
}

std::ostream& operator<<(std::ostream& os, const FloatingPointSize& fps)
{
  return os << "(_ FloatingPoint " << fps.exponentWidth() << " "
            << fps.significandWidth() << ")";
}

std::ostream& operator<<(std::ostream& os, const FloatingPointConvertSort& fpcs)
{
  return os << "(_ to_fp " << fpcs.getSize().exponentWidth() << " "
            << fpcs.getSize().significandWidth() << ")";
}
}  // namespace cvc5<|MERGE_RESOLUTION|>--- conflicted
+++ resolved
@@ -458,33 +458,19 @@
 
 BitVector FloatingPoint::pack(void) const { return d_fpl->pack(); }
 
-<<<<<<< HEAD
-void FloatingPoint::getToStringBitvectors(BitVector& s,
-                                          BitVector& e,
-                                          BitVector& i) const
-{
-  // retrive BV value
-=======
 void FloatingPoint::getIEEEBitvectors(BitVector& sign,
                                       BitVector& exp,
                                       BitVector& sig) const
 {
   // retrieve BV value
->>>>>>> 3a750bb1
   BitVector bv(pack());
   uint32_t largestSignificandBit =
       getSize().significandWidth() - 2;  // -1 for -inclusive, -1 for hidden
   uint32_t largestExponentBit =
       (getSize().exponentWidth() - 1) + (largestSignificandBit + 1);
-<<<<<<< HEAD
-  s = bv.extract(largestExponentBit + 1, largestExponentBit + 1);
-  e = bv.extract(largestExponentBit, largestSignificandBit + 1);
-  i = bv.extract(largestSignificandBit, 0);
-=======
   sign = bv.extract(largestExponentBit + 1, largestExponentBit + 1);
   exp = bv.extract(largestExponentBit, largestSignificandBit + 1);
   sig = bv.extract(largestSignificandBit, 0);
->>>>>>> 3a750bb1
 }
 
 std::string FloatingPoint::toString(bool printAsIndexed) const
@@ -492,11 +478,7 @@
   std::string str;
   // retrive BV value
   BitVector v[3];
-<<<<<<< HEAD
-  getToStringBitvectors(v[0], v[1], v[2]);
-=======
   getIEEEBitvectors(v[0], v[1], v[2]);
->>>>>>> 3a750bb1
   str.append("(fp ");
   for (uint32_t i = 0; i < 3; ++i)
   {
