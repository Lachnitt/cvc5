/*********************                                                        */
/*! \file theory_engine.cpp
 ** \verbatim
 ** Top contributors (to current version):
 **   Andrew Reynolds, Dejan Jovanovic, Morgan Deters
 ** This file is part of the CVC4 project.
 ** Copyright (c) 2009-2020 by the authors listed in the file AUTHORS
 ** in the top-level source directory and their institutional affiliations.
 ** All rights reserved.  See the file COPYING in the top-level source
 ** directory for licensing information.\endverbatim
 **
 ** \brief The theory engine
 **
 ** The theory engine.
 **/

#include "theory/theory_engine.h"

#include <list>
#include <vector>

#include "base/map_util.h"
#include "decision/decision_engine.h"
#include "expr/attribute.h"
#include "expr/lazy_proof.h"
#include "expr/node.h"
#include "expr/node_builder.h"
#include "expr/node_visitor.h"
#include "expr/proof_ensure_closed.h"
#include "options/bv_options.h"
#include "options/options.h"
#include "options/quantifiers_options.h"
#include "options/theory_options.h"
#include "printer/printer.h"
#include "smt/dump.h"
#include "smt/logic_exception.h"
#include "smt/term_formula_removal.h"
#include "theory/arith/arith_ite_utils.h"
#include "theory/bv/theory_bv_utils.h"
#include "theory/care_graph.h"
#include "theory/combination_care_graph.h"
#include "theory/decision_manager.h"
#include "theory/quantifiers/first_order_model.h"
#include "theory/quantifiers/fmf/model_engine.h"
#include "theory/quantifiers/theory_quantifiers.h"
#include "theory/quantifiers_engine.h"
#include "theory/relevance_manager.h"
#include "theory/rewriter.h"
#include "theory/theory.h"
#include "theory/theory_engine_proof_generator.h"
#include "theory/theory_id.h"
#include "theory/theory_model.h"
#include "theory/theory_traits.h"
#include "theory/uf/equality_engine.h"
#include "util/resource_manager.h"

using namespace std;

using namespace CVC4::preprocessing;
using namespace CVC4::theory;

namespace CVC4 {

/* -------------------------------------------------------------------------- */

namespace theory {

/**
 * IMPORTANT: The order of the theories is important. For example, strings
 *            depends on arith, quantifiers needs to come as the very last.
 *            Do not change this order.
 */

#define CVC4_FOR_EACH_THEORY                                     \
  CVC4_FOR_EACH_THEORY_STATEMENT(CVC4::theory::THEORY_BUILTIN)   \
  CVC4_FOR_EACH_THEORY_STATEMENT(CVC4::theory::THEORY_BOOL)      \
  CVC4_FOR_EACH_THEORY_STATEMENT(CVC4::theory::THEORY_UF)        \
  CVC4_FOR_EACH_THEORY_STATEMENT(CVC4::theory::THEORY_ARITH)     \
  CVC4_FOR_EACH_THEORY_STATEMENT(CVC4::theory::THEORY_BV)        \
  CVC4_FOR_EACH_THEORY_STATEMENT(CVC4::theory::THEORY_FP)        \
  CVC4_FOR_EACH_THEORY_STATEMENT(CVC4::theory::THEORY_ARRAYS)    \
  CVC4_FOR_EACH_THEORY_STATEMENT(CVC4::theory::THEORY_DATATYPES) \
  CVC4_FOR_EACH_THEORY_STATEMENT(CVC4::theory::THEORY_SEP)       \
  CVC4_FOR_EACH_THEORY_STATEMENT(CVC4::theory::THEORY_SETS)      \
  CVC4_FOR_EACH_THEORY_STATEMENT(CVC4::theory::THEORY_BAGS)      \
  CVC4_FOR_EACH_THEORY_STATEMENT(CVC4::theory::THEORY_STRINGS)   \
  CVC4_FOR_EACH_THEORY_STATEMENT(CVC4::theory::THEORY_QUANTIFIERS)

}  // namespace theory

/* -------------------------------------------------------------------------- */

inline void flattenAnd(Node n, std::vector<TNode>& out){
  Assert(n.getKind() == kind::AND);
  for(Node::iterator i=n.begin(), i_end=n.end(); i != i_end; ++i){
    Node curr = *i;
    if(curr.getKind() == kind::AND){
      flattenAnd(curr, out);
    }else{
      out.push_back(curr);
    }
  }
}

inline Node flattenAnd(Node n){
  std::vector<TNode> out;
  flattenAnd(n, out);
  return NodeManager::currentNM()->mkNode(kind::AND, out);
}

/**
 * Compute the string for a given theory id. In this module, we use
 * THEORY_SAT_SOLVER as an id, which is not a normal id but maps to
 * THEORY_LAST. Thus, we need our own string conversion here.
 *
 * @param id The theory id
 * @return The string corresponding to the theory id
 */
std::string getTheoryString(theory::TheoryId id)
{
  if (id == theory::THEORY_SAT_SOLVER)
  {
    return "THEORY_SAT_SOLVER";
  }
  else
  {
    std::stringstream ss;
    ss << id;
    return ss.str();
  }
}

void TheoryEngine::finishInit()
{
  // NOTE: This seems to be required since
  // theory::TheoryTraits<THEORY>::isParametric cannot be accessed without
  // using the CVC4_FOR_EACH_THEORY_STATEMENT macro. -AJR
  std::vector<theory::Theory*> paraTheories;
#ifdef CVC4_FOR_EACH_THEORY_STATEMENT
#undef CVC4_FOR_EACH_THEORY_STATEMENT
#endif
#define CVC4_FOR_EACH_THEORY_STATEMENT(THEORY)   \
  if (theory::TheoryTraits<THEORY>::isParametric \
      && d_logicInfo.isTheoryEnabled(THEORY))    \
  {                                              \
    paraTheories.push_back(theoryOf(THEORY));    \
  }
  // Collect the parametric theories, which are given to the theory combination
  // manager below
  CVC4_FOR_EACH_THEORY;

  // Initialize the theory combination architecture
  if (options::tcMode() == options::TcMode::CARE_GRAPH)
  {
    d_tc.reset(new CombinationCareGraph(*this, paraTheories, d_pnm));
  }
  else
  {
    Unimplemented() << "TheoryEngine::finishInit: theory combination mode "
                    << options::tcMode() << " not supported";
  }
  // create the relevance filter if any option requires it
  if (options::relevanceFilter())
  {
    d_relManager.reset(
        new RelevanceManager(d_userContext, theory::Valuation(this)));
  }

  // initialize the quantifiers engine
  if (d_logicInfo.isQuantified())
  {
    // initialize the quantifiers engine
    d_quantEngine = new QuantifiersEngine(this, *d_decManager.get(), d_pnm);
  }
  // initialize the theory combination manager, which decides and allocates the
  // equality engines to use for all theories.
  d_tc->finishInit();
  // get pointer to the shared solver
  d_sharedSolver = d_tc->getSharedSolver();

  // set the core equality engine on quantifiers engine
  if (d_logicInfo.isQuantified())
  {
    d_quantEngine->setMasterEqualityEngine(d_tc->getCoreEqualityEngine());
  }

  // finish initializing the theories by linking them with the appropriate
  // utilities and then calling their finishInit method.
  for(TheoryId theoryId = theory::THEORY_FIRST; theoryId != theory::THEORY_LAST; ++ theoryId) {
    Theory* t = d_theoryTable[theoryId];
    if (t == nullptr)
    {
      continue;
    }
    // setup the pointers to the utilities
    const EeTheoryInfo* eeti = d_tc->getEeTheoryInfo(theoryId);
    Assert(eeti != nullptr);
    // the theory's official equality engine is the one specified by the
    // equality engine manager
    t->setEqualityEngine(eeti->d_usedEe);
    // set the quantifiers engine
    t->setQuantifiersEngine(d_quantEngine);
    // set the decision manager for the theory
    t->setDecisionManager(d_decManager.get());
    // finish initializing the theory
    t->finishInit();
  }

  // finish initializing the quantifiers engine
  if (d_logicInfo.isQuantified())
  {
    d_quantEngine->finishInit();
  }
}

ProofNodeManager* TheoryEngine::getProofNodeManager() const { return d_pnm; }

TheoryEngine::TheoryEngine(context::Context* context,
                           context::UserContext* userContext,
                           ResourceManager* rm,
                           const LogicInfo& logicInfo,
                           OutputManager& outMgr,
                           ProofNodeManager* pnm)
    : d_propEngine(nullptr),
      d_context(context),
      d_userContext(userContext),
      d_logicInfo(logicInfo),
      d_outMgr(outMgr),
      d_pnm(pnm),
      d_lazyProof(
          d_pnm != nullptr
              ? new LazyCDProof(
                    d_pnm, nullptr, d_userContext, "TheoryEngine::LazyCDProof")
              : nullptr),
      d_tepg(new TheoryEngineProofGenerator(d_pnm, d_userContext)),
      d_tc(nullptr),
      d_sharedSolver(nullptr),
      d_quantEngine(nullptr),
      d_decManager(new DecisionManager(userContext)),
      d_relManager(nullptr),
      d_preRegistrationVisitor(this, context),
      d_eager_model_building(false),
      d_inConflict(context, false),
      d_inSatMode(false),
      d_hasShutDown(false),
      d_incomplete(context, false),
      d_propagationMap(context),
      d_propagationMapTimestamp(context, 0),
      d_propagatedLiterals(context),
      d_propagatedLiteralsIndex(context, 0),
      d_atomRequests(context),
      d_combineTheoriesTime("TheoryEngine::combineTheoriesTime"),
      d_true(),
      d_false(),
      d_interrupted(false),
      d_resourceManager(rm),
      d_inPreregister(false),
      d_factsAsserted(context, false),
      d_attr_handle(),
      d_arithSubstitutionsAdded("theory::arith::zzz::arith::substitutions", 0)
{
  for(TheoryId theoryId = theory::THEORY_FIRST; theoryId != theory::THEORY_LAST;
      ++ theoryId)
  {
    d_theoryTable[theoryId] = NULL;
    d_theoryOut[theoryId] = NULL;
  }

  smtStatisticsRegistry()->registerStat(&d_combineTheoriesTime);
  d_true = NodeManager::currentNM()->mkConst<bool>(true);
  d_false = NodeManager::currentNM()->mkConst<bool>(false);

  smtStatisticsRegistry()->registerStat(&d_arithSubstitutionsAdded);
}

TheoryEngine::~TheoryEngine() {
  Assert(d_hasShutDown);

  for(TheoryId theoryId = theory::THEORY_FIRST; theoryId != theory::THEORY_LAST; ++ theoryId) {
    if(d_theoryTable[theoryId] != NULL) {
      delete d_theoryTable[theoryId];
      delete d_theoryOut[theoryId];
    }
  }

  delete d_quantEngine;

  smtStatisticsRegistry()->unregisterStat(&d_combineTheoriesTime);
  smtStatisticsRegistry()->unregisterStat(&d_arithSubstitutionsAdded);
}

void TheoryEngine::interrupt() { d_interrupted = true; }
void TheoryEngine::preRegister(TNode preprocessed) {
  Debug("theory") << "TheoryEngine::preRegister( " << preprocessed << ")"
                  << std::endl;
  d_preregisterQueue.push(preprocessed);

  if (!d_inPreregister) {
    // We're in pre-register
    d_inPreregister = true;

    // Process the pre-registration queue
    while (!d_preregisterQueue.empty()) {
      // Get the next atom to pre-register
      preprocessed = d_preregisterQueue.front();
      d_preregisterQueue.pop();

      // the atom should not have free variables
      Debug("theory") << "TheoryEngine::preRegister: " << preprocessed
                      << std::endl;
      Assert(!expr::hasFreeVar(preprocessed));
      // should not have witness
      Assert(!expr::hasSubtermKind(kind::WITNESS, preprocessed));

      // Pre-register the terms in the atom
      theory::TheoryIdSet theories = NodeVisitor<PreRegisterVisitor>::run(
          d_preRegistrationVisitor, preprocessed);
      theories = TheoryIdSetUtil::setRemove(THEORY_BOOL, theories);
      // Remove the top theory, if any more that means multiple theories were
      // involved
      bool multipleTheories =
          TheoryIdSetUtil::setRemove(Theory::theoryOf(preprocessed), theories);
      if (Configuration::isAssertionBuild())
      {
        TheoryId i;
        // This should never throw an exception, since theories should be
        // guaranteed to be initialized.
        // These checks don't work with finite model finding, because it
        // uses Rational constants to represent cardinality constraints,
        // even though arithmetic isn't actually involved.
        if (!options::finiteModelFind())
        {
          while ((i = TheoryIdSetUtil::setPop(theories)) != THEORY_LAST)
          {
            if (!d_logicInfo.isTheoryEnabled(i))
            {
              LogicInfo newLogicInfo = d_logicInfo.getUnlockedCopy();
              newLogicInfo.enableTheory(i);
              newLogicInfo.lock();
              std::stringstream ss;
              ss << "The logic was specified as " << d_logicInfo.getLogicString()
                << ", which doesn't include " << i
                << ", but found a term in that theory." << std::endl
                << "You might want to extend your logic to "
                << newLogicInfo.getLogicString() << std::endl;
              throw LogicException(ss.str());
            }
          }
        }
      }

      // pre-register with the shared solver, which also handles
      // calling prepregister on individual theories.
      Assert(d_sharedSolver != nullptr);
      d_sharedSolver->preRegisterShared(preprocessed, multipleTheories);
    }

    // Leaving pre-register
    d_inPreregister = false;
  }
}

void TheoryEngine::printAssertions(const char* tag) {
  if (Trace.isOn(tag)) {

    for (TheoryId theoryId = THEORY_FIRST; theoryId < THEORY_LAST; ++theoryId) {
      Theory* theory = d_theoryTable[theoryId];
      if (theory && d_logicInfo.isTheoryEnabled(theoryId)) {
        Trace(tag) << "--------------------------------------------" << endl;
        Trace(tag) << "Assertions of " << theory->getId() << ": " << endl;
        {
          context::CDList<Assertion>::const_iterator it = theory->facts_begin(),
                                                     it_end =
                                                         theory->facts_end();
          for (unsigned i = 0; it != it_end; ++it, ++i)
          {
            if ((*it).d_isPreregistered)
            {
              Trace(tag) << "[" << i << "]: ";
            }
            else
            {
              Trace(tag) << "(" << i << "): ";
            }
            Trace(tag) << (*it).d_assertion << endl;
          }
        }

        if (d_logicInfo.isSharingEnabled()) {
          Trace(tag) << "Shared terms of " << theory->getId() << ": " << endl;
          context::CDList<TNode>::const_iterator it = theory->shared_terms_begin(), it_end = theory->shared_terms_end();
          for (unsigned i = 0; it != it_end; ++ it, ++i) {
              Trace(tag) << "[" << i << "]: " << (*it) << endl;
          }
        }
      }
    }
  }
}

void TheoryEngine::dumpAssertions(const char* tag) {
  if (Dump.isOn(tag)) {
    const Printer& printer = d_outMgr.getPrinter();
    std::ostream& out = d_outMgr.getDumpOut();
    printer.toStreamCmdComment(out, "Starting completeness check");
    for (TheoryId theoryId = THEORY_FIRST; theoryId < THEORY_LAST; ++theoryId) {
      Theory* theory = d_theoryTable[theoryId];
      if (theory && d_logicInfo.isTheoryEnabled(theoryId)) {
        printer.toStreamCmdComment(out, "Completeness check");
        printer.toStreamCmdPush(out);

        // Dump the shared terms
        if (d_logicInfo.isSharingEnabled()) {
          printer.toStreamCmdComment(out, "Shared terms");
          context::CDList<TNode>::const_iterator it = theory->shared_terms_begin(), it_end = theory->shared_terms_end();
          for (unsigned i = 0; it != it_end; ++ it, ++i) {
              stringstream ss;
              ss << (*it);
              printer.toStreamCmdComment(out, ss.str());
          }
        }

        // Dump the assertions
        printer.toStreamCmdComment(out, "Assertions");
        context::CDList<Assertion>::const_iterator it = theory->facts_begin(), it_end = theory->facts_end();
        for (; it != it_end; ++ it) {
          // Get the assertion
          Node assertionNode = (*it).d_assertion;
          // Purify all the terms

          if ((*it).d_isPreregistered)
          {
            printer.toStreamCmdComment(out, "Preregistered");
          }
          else
          {
            printer.toStreamCmdComment(out, "Shared assertion");
          }
          printer.toStreamCmdAssert(out, assertionNode);
        }
        printer.toStreamCmdCheckSat(out);

        printer.toStreamCmdPop(out);
      }
    }
  }
}

/**
 * Check all (currently-active) theories for conflicts.
 * @param effort the effort level to use
 */
void TheoryEngine::check(Theory::Effort effort) {
  // spendResource();

  // Reset the interrupt flag
  d_interrupted = false;

#ifdef CVC4_FOR_EACH_THEORY_STATEMENT
#undef CVC4_FOR_EACH_THEORY_STATEMENT
#endif
#define CVC4_FOR_EACH_THEORY_STATEMENT(THEORY)                      \
  if (theory::TheoryTraits<THEORY>::hasCheck                        \
      && d_logicInfo.isTheoryEnabled(THEORY))                       \
  {                                                                 \
    theoryOf(THEORY)->check(effort);                                \
    if (d_inConflict)                                               \
    {                                                               \
      Debug("conflict") << THEORY << " in conflict. " << std::endl; \
      break;                                                        \
    }                                                               \
  }

  // Do the checking
  try {

    // Mark the output channel unused (if this is FULL_EFFORT, and nothing
    // is done by the theories, no additional check will be needed)
    d_outputChannelUsed = false;

    // Mark the lemmas flag (no lemmas added)
    d_lemmasAdded = false;

    Debug("theory") << "TheoryEngine::check(" << effort << "): d_factsAsserted = " << (d_factsAsserted ? "true" : "false") << endl;

    // If in full effort, we have a fake new assertion just to jumpstart the checking
    if (Theory::fullEffort(effort)) {
      d_factsAsserted = true;
      // Reset round for the relevance manager, which notice only sets a flag
      // to indicate that its information must be recomputed.
      if (d_relManager != nullptr)
      {
        d_relManager->resetRound();
      }
      d_tc->resetRound();
    }

    // Check until done
    while (d_factsAsserted && !d_inConflict && !d_lemmasAdded) {

      Debug("theory") << "TheoryEngine::check(" << effort << "): running check" << endl;

      Trace("theory::assertions") << endl;
      if (Trace.isOn("theory::assertions")) {
        printAssertions("theory::assertions");
      }

      if(Theory::fullEffort(effort)) {
        Trace("theory::assertions::fulleffort") << endl;
        if (Trace.isOn("theory::assertions::fulleffort")) {
          printAssertions("theory::assertions::fulleffort");
        }
      }

      // Note that we've discharged all the facts
      d_factsAsserted = false;

      // Do the checking
      CVC4_FOR_EACH_THEORY;

      Debug("theory") << "TheoryEngine::check(" << effort << "): running propagation after the initial check" << endl;

      // We are still satisfiable, propagate as much as possible
      propagate(effort);

      // We do combination if all has been processed and we are in fullcheck
      if (Theory::fullEffort(effort) && d_logicInfo.isSharingEnabled() && !d_factsAsserted && !d_lemmasAdded && !d_inConflict) {
        // Do the combination
        Debug("theory") << "TheoryEngine::check(" << effort << "): running combination" << endl;
        {
          TimerStat::CodeTimer combineTheoriesTimer(d_combineTheoriesTime);
          d_tc->combineTheories();
        }
        if(d_logicInfo.isQuantified()){
          d_quantEngine->notifyCombineTheories();
        }
      }
    }

    // Must consult quantifiers theory for last call to ensure sat, or otherwise add a lemma
    if( Theory::fullEffort(effort) && ! d_inConflict && ! needCheck() ) {
      Trace("theory::assertions-model") << endl;
      if (Trace.isOn("theory::assertions-model")) {
        printAssertions("theory::assertions-model");
      }
      // reset the model in the combination engine
      d_tc->resetModel();
      //checks for theories requiring the model go at last call
      for (TheoryId theoryId = THEORY_FIRST; theoryId < THEORY_LAST; ++theoryId) {
        if( theoryId!=THEORY_QUANTIFIERS ){
          Theory* theory = d_theoryTable[theoryId];
          if (theory && d_logicInfo.isTheoryEnabled(theoryId)) {
            if( theory->needsCheckLastEffort() ){
              if (!d_tc->buildModel())
              {
                break;
              }
              theory->check(Theory::EFFORT_LAST_CALL);
            }
          }
        }
      }
      if (!d_inConflict)
      {
        if(d_logicInfo.isQuantified()) {
          // quantifiers engine must check at last call effort
          d_quantEngine->check(Theory::EFFORT_LAST_CALL);
        }
      }
      if (!d_inConflict && !needCheck())
      {
        // If d_eager_model_building is false, then we only mark that we
        // are in "SAT mode". We build the model later only if the user asks
        // for it via getBuiltModel.
        d_inSatMode = true;
        if (d_eager_model_building)
        {
          d_tc->buildModel();
        }
      }
    }

    Debug("theory") << "TheoryEngine::check(" << effort << "): done, we are " << (d_inConflict ? "unsat" : "sat") << (d_lemmasAdded ? " with new lemmas" : " with no new lemmas");
    Debug("theory") << ", need check = " << (needCheck() ? "YES" : "NO") << endl;

    if( Theory::fullEffort(effort) && !d_inConflict && !needCheck()) {
      // Do post-processing of model from the theories (e.g. used for THEORY_SEP
      // to construct heap model)
      d_tc->postProcessModel(d_incomplete.get());
    }
  } catch(const theory::Interrupted&) {
    Trace("theory") << "TheoryEngine::check() => interrupted" << endl;
  }
  // If fulleffort, check all theories
  if(Dump.isOn("theory::fullcheck") && Theory::fullEffort(effort)) {
    if (!d_inConflict && !needCheck()) {
      dumpAssertions("theory::fullcheck");
    }
  }
}

void TheoryEngine::propagate(Theory::Effort effort)
{
  // Reset the interrupt flag
  d_interrupted = false;

  // Definition of the statement that is to be run by every theory
#ifdef CVC4_FOR_EACH_THEORY_STATEMENT
#undef CVC4_FOR_EACH_THEORY_STATEMENT
#endif
#define CVC4_FOR_EACH_THEORY_STATEMENT(THEORY) \
  if (theory::TheoryTraits<THEORY>::hasPropagate && d_logicInfo.isTheoryEnabled(THEORY)) { \
    theoryOf(THEORY)->propagate(effort); \
  }

  // Reset the interrupt flag
  d_interrupted = false;

  // Propagate for each theory using the statement above
  CVC4_FOR_EACH_THEORY;
}

Node TheoryEngine::getNextDecisionRequest()
{
  return d_decManager->getNextDecisionRequest();
}

bool TheoryEngine::properConflict(TNode conflict) const {
  bool value;
  if (conflict.getKind() == kind::AND) {
    for (unsigned i = 0; i < conflict.getNumChildren(); ++ i) {
      if (! getPropEngine()->hasValue(conflict[i], value)) {
        Debug("properConflict") << "Bad conflict is due to unassigned atom: "
                                << conflict[i] << endl;
        return false;
      }
      if (! value) {
        Debug("properConflict") << "Bad conflict is due to false atom: "
                                << conflict[i] << endl;
        return false;
      }
      if (conflict[i] != Rewriter::rewrite(conflict[i])) {
        Debug("properConflict") << "Bad conflict is due to atom not in normal form: "
                                << conflict[i] << " vs " << Rewriter::rewrite(conflict[i]) << endl;
        return false;
      }
    }
  } else {
    if (! getPropEngine()->hasValue(conflict, value)) {
      Debug("properConflict") << "Bad conflict is due to unassigned atom: "
                              << conflict << endl;
      return false;
    }
    if(! value) {
      Debug("properConflict") << "Bad conflict is due to false atom: "
                              << conflict << endl;
      return false;
    }
    if (conflict != Rewriter::rewrite(conflict)) {
      Debug("properConflict") << "Bad conflict is due to atom not in normal form: "
                              << conflict << " vs " << Rewriter::rewrite(conflict) << endl;
      return false;
    }
  }
  return true;
}

TheoryModel* TheoryEngine::getModel()
{
  Assert(d_tc != nullptr);
  TheoryModel* m = d_tc->getModel();
  Assert(m != nullptr);
  return m;
}

TheoryModel* TheoryEngine::getBuiltModel()
{
  Assert(d_tc != nullptr);
  // If this method was called, we should be in SAT mode, and produceModels
  // should be true.
  AlwaysAssert(options::produceModels());
  if (!d_inSatMode)
  {
    // not available, perhaps due to interuption.
    return nullptr;
  }
  // must build model at this point
  if (!d_tc->buildModel())
  {
    return nullptr;
  }
  return d_tc->getModel();
}

bool TheoryEngine::buildModel()
{
  Assert(d_tc != nullptr);
  return d_tc->buildModel();
}

bool TheoryEngine::getSynthSolutions(
    std::map<Node, std::map<Node, Node>>& sol_map)
{
  if (d_quantEngine)
  {
    return d_quantEngine->getSynthSolutions(sol_map);
  }
  // we are not in a quantified logic, there is no synthesis solution
  return false;
}

bool TheoryEngine::presolve() {
  // Reset the interrupt flag
  d_interrupted = false;

  // Reset the decision manager. This clears its decision strategies that are
  // no longer valid in this user context.
  d_decManager->presolve();

  try {
    // Definition of the statement that is to be run by every theory
#ifdef CVC4_FOR_EACH_THEORY_STATEMENT
#undef CVC4_FOR_EACH_THEORY_STATEMENT
#endif
#define CVC4_FOR_EACH_THEORY_STATEMENT(THEORY) \
    if (theory::TheoryTraits<THEORY>::hasPresolve) {    \
      theoryOf(THEORY)->presolve(); \
      if(d_inConflict) { \
        return true; \
      } \
    }

    // Presolve for each theory using the statement above
    CVC4_FOR_EACH_THEORY;
  } catch(const theory::Interrupted&) {
    Trace("theory") << "TheoryEngine::presolve() => interrupted" << endl;
  }
  // return whether we have a conflict
  return false;
}/* TheoryEngine::presolve() */

void TheoryEngine::postsolve() {
  // no longer in SAT mode
  d_inSatMode = false;
  // Reset the interrupt flag
  d_interrupted = false;
  bool CVC4_UNUSED wasInConflict = d_inConflict;

  try {
    // Definition of the statement that is to be run by every theory
#ifdef CVC4_FOR_EACH_THEORY_STATEMENT
#undef CVC4_FOR_EACH_THEORY_STATEMENT
#endif
#define CVC4_FOR_EACH_THEORY_STATEMENT(THEORY)    \
  if (theory::TheoryTraits<THEORY>::hasPostsolve) \
  {                                               \
    theoryOf(THEORY)->postsolve();                \
    Assert(!d_inConflict || wasInConflict)        \
        << "conflict raised during postsolve()";  \
  }

    // Postsolve for each theory using the statement above
    CVC4_FOR_EACH_THEORY;
  } catch(const theory::Interrupted&) {
    Trace("theory") << "TheoryEngine::postsolve() => interrupted" << endl;
  }
}/* TheoryEngine::postsolve() */


void TheoryEngine::notifyRestart() {
  // Reset the interrupt flag
  d_interrupted = false;

  // Definition of the statement that is to be run by every theory
#ifdef CVC4_FOR_EACH_THEORY_STATEMENT
#undef CVC4_FOR_EACH_THEORY_STATEMENT
#endif
#define CVC4_FOR_EACH_THEORY_STATEMENT(THEORY) \
  if (theory::TheoryTraits<THEORY>::hasNotifyRestart && d_logicInfo.isTheoryEnabled(THEORY)) { \
    theoryOf(THEORY)->notifyRestart(); \
  }

  // notify each theory using the statement above
  CVC4_FOR_EACH_THEORY;
}

void TheoryEngine::ppStaticLearn(TNode in, NodeBuilder<>& learned) {
  // Reset the interrupt flag
  d_interrupted = false;

  // Definition of the statement that is to be run by every theory
#ifdef CVC4_FOR_EACH_THEORY_STATEMENT
#undef CVC4_FOR_EACH_THEORY_STATEMENT
#endif
#define CVC4_FOR_EACH_THEORY_STATEMENT(THEORY) \
  if (theory::TheoryTraits<THEORY>::hasPpStaticLearn) { \
    theoryOf(THEORY)->ppStaticLearn(in, learned); \
  }

  // static learning for each theory using the statement above
  CVC4_FOR_EACH_THEORY;
}

bool TheoryEngine::isRelevant(Node lit) const
{
  if (d_relManager != nullptr)
  {
    return d_relManager->isRelevant(lit);
  }
  // otherwise must assume its relevant
  return true;
}

void TheoryEngine::shutdown() {
  // Set this first; if a Theory shutdown() throws an exception,
  // at least the destruction of the TheoryEngine won't confound
  // matters.
  d_hasShutDown = true;

  // Shutdown all the theories
  for(TheoryId theoryId = theory::THEORY_FIRST; theoryId < theory::THEORY_LAST; ++theoryId) {
    if(d_theoryTable[theoryId]) {
      theoryOf(theoryId)->shutdown();
    }
  }
}

theory::Theory::PPAssertStatus TheoryEngine::solve(
    TrustNode tliteral, TrustSubstitutionMap& substitutionOut)
{
  // Reset the interrupt flag
  d_interrupted = false;

  TNode literal = tliteral.getNode();
  TNode atom = literal.getKind() == kind::NOT ? literal[0] : literal;
  Trace("theory::solve") << "TheoryEngine::solve(" << literal << "): solving with " << theoryOf(atom)->getId() << endl;

  if(! d_logicInfo.isTheoryEnabled(Theory::theoryOf(atom)) &&
     Theory::theoryOf(atom) != THEORY_SAT_SOLVER) {
    stringstream ss;
    ss << "The logic was specified as " << d_logicInfo.getLogicString()
       << ", which doesn't include " << Theory::theoryOf(atom)
       << ", but got a preprocessing-time fact for that theory." << endl
       << "The fact:" << endl
       << literal;
    throw LogicException(ss.str());
  }

  Theory::PPAssertStatus solveStatus =
      theoryOf(atom)->ppAssert(tliteral, substitutionOut);
  Trace("theory::solve") << "TheoryEngine::solve(" << literal << ") => " << solveStatus << endl;
  return solveStatus;
}

theory::TrustNode TheoryEngine::ppRewriteEquality(TNode eq)
{
  Assert(eq.getKind() == kind::EQUAL);
  return theoryOf(eq)->ppRewrite(eq);
}

void TheoryEngine::notifyPreprocessedAssertions(
    const std::vector<Node>& assertions) {
  // call all the theories
  for (TheoryId theoryId = theory::THEORY_FIRST; theoryId < theory::THEORY_LAST;
       ++theoryId) {
    if (d_theoryTable[theoryId]) {
      theoryOf(theoryId)->ppNotifyAssertions(assertions);
    }
  }
  if (d_relManager != nullptr)
  {
    d_relManager->notifyPreprocessedAssertions(assertions);
  }
}

bool TheoryEngine::markPropagation(TNode assertion, TNode originalAssertion, theory::TheoryId toTheoryId, theory::TheoryId fromTheoryId) {

  // What and where we are asserting
  NodeTheoryPair toAssert(assertion, toTheoryId, d_propagationMapTimestamp);
  // What and where it came from
  NodeTheoryPair toExplain(originalAssertion, fromTheoryId, d_propagationMapTimestamp);

  // See if the theory already got this literal
  PropagationMap::const_iterator find = d_propagationMap.find(toAssert);
  if (find != d_propagationMap.end()) {
    // The theory already knows this
    Trace("theory::assertToTheory") << "TheoryEngine::markPropagation(): already there" << endl;
    return false;
  }

  Trace("theory::assertToTheory") << "TheoryEngine::markPropagation(): marking [" << d_propagationMapTimestamp << "] " << assertion << ", " << toTheoryId << " from " << originalAssertion << ", " << fromTheoryId << endl;

  // Mark the propagation
  d_propagationMap[toAssert] = toExplain;
  d_propagationMapTimestamp = d_propagationMapTimestamp + 1;

  return true;
}


void TheoryEngine::assertToTheory(TNode assertion, TNode originalAssertion, theory::TheoryId toTheoryId, theory::TheoryId fromTheoryId) {

  Trace("theory::assertToTheory") << "TheoryEngine::assertToTheory(" << assertion << ", " << originalAssertion << "," << toTheoryId << ", " << fromTheoryId << ")" << endl;

  Assert(toTheoryId != fromTheoryId);
  if(toTheoryId != THEORY_SAT_SOLVER &&
     ! d_logicInfo.isTheoryEnabled(toTheoryId)) {
    stringstream ss;
    ss << "The logic was specified as " << d_logicInfo.getLogicString()
       << ", which doesn't include " << toTheoryId
       << ", but got an asserted fact to that theory." << endl
       << "The fact:" << endl
       << assertion;
    throw LogicException(ss.str());
  }

  if (d_inConflict) {
    return;
  }

  // If sharing is disabled, things are easy
  if (!d_logicInfo.isSharingEnabled()) {
    Assert(assertion == originalAssertion);
    if (fromTheoryId == THEORY_SAT_SOLVER) {
      // Send to the apropriate theory
      theory::Theory* toTheory = theoryOf(toTheoryId);
      // We assert it, and we know it's preregistereed
      toTheory->assertFact(assertion, true);
      // Mark that we have more information
      d_factsAsserted = true;
    } else {
      Assert(toTheoryId == THEORY_SAT_SOLVER);
      // Check for propositional conflict
      bool value;
      if (d_propEngine->hasValue(assertion, value)) {
        if (!value) {
          Trace("theory::propagate") << "TheoryEngine::assertToTheory(" << assertion << ", " << toTheoryId << ", " << fromTheoryId << "): conflict (no sharing)" << endl;
          Trace("dtview::conflict")
              << ":THEORY-CONFLICT: " << assertion << std::endl;
          d_inConflict = true;
        } else {
          return;
        }
      }
      d_propagatedLiterals.push_back(assertion);
    }
    return;
  }

  // If sending to the shared terms database, it's also simple
  if (toTheoryId == THEORY_BUILTIN) {
    Assert(assertion.getKind() == kind::EQUAL
           || (assertion.getKind() == kind::NOT
               && assertion[0].getKind() == kind::EQUAL))
        << "atom should be an EQUALity, not `" << assertion << "'";
    if (markPropagation(assertion, originalAssertion, toTheoryId, fromTheoryId)) {
      // assert to the shared solver
      bool polarity = assertion.getKind() != kind::NOT;
      TNode atom = polarity ? assertion : assertion[0];
      d_sharedSolver->assertSharedEquality(atom, polarity, assertion);
    }
    return;
  }

  // Things from the SAT solver are already normalized, so they go
  // directly to the apropriate theory
  if (fromTheoryId == THEORY_SAT_SOLVER) {
    // We know that this is normalized, so just send it off to the theory
    if (markPropagation(assertion, originalAssertion, toTheoryId, fromTheoryId)) {
      // Is it preregistered
      bool preregistered = d_propEngine->isSatLiteral(assertion) && Theory::theoryOf(assertion) == toTheoryId;
      // We assert it
      theoryOf(toTheoryId)->assertFact(assertion, preregistered);
      // Mark that we have more information
      d_factsAsserted = true;
    }
    return;
  }

  // Propagations to the SAT solver are just enqueued for pickup by
  // the SAT solver later
  if (toTheoryId == THEORY_SAT_SOLVER) {
    if (markPropagation(assertion, originalAssertion, toTheoryId, fromTheoryId)) {
      // Enqueue for propagation to the SAT solver
      d_propagatedLiterals.push_back(assertion);
      // Check for propositional conflicts
      bool value;
      if (d_propEngine->hasValue(assertion, value) && !value) {
        Trace("theory::propagate")
            << "TheoryEngine::assertToTheory(" << assertion << ", "
            << toTheoryId << ", " << fromTheoryId << "): conflict (sharing)"
            << endl;
        Trace("dtview::conflict")
            << ":THEORY-CONFLICT: " << assertion << std::endl;
        d_inConflict = true;
      }
    }
    return;
  }

  Assert(assertion.getKind() == kind::EQUAL
         || (assertion.getKind() == kind::NOT
             && assertion[0].getKind() == kind::EQUAL));

  // Normalize
  Node normalizedLiteral = Rewriter::rewrite(assertion);

  // See if it rewrites false directly -> conflict
  if (normalizedLiteral.isConst()) {
    if (!normalizedLiteral.getConst<bool>()) {
      // Mark the propagation for explanations
      if (markPropagation(normalizedLiteral, originalAssertion, toTheoryId, fromTheoryId)) {
        // special case, trust node has no proof generator
        TrustNode trnn = TrustNode::mkTrustConflict(normalizedLiteral);
        // Get the explanation (conflict will figure out where it came from)
        conflict(trnn, toTheoryId);
      } else {
        Unreachable();
      }
      return;
    }
  }

  // Try and assert (note that we assert the non-normalized one)
  if (markPropagation(assertion, originalAssertion, toTheoryId, fromTheoryId)) {
    // Check if has been pre-registered with the theory
    bool preregistered = d_propEngine->isSatLiteral(assertion) && Theory::theoryOf(assertion) == toTheoryId;
    // Assert away
    theoryOf(toTheoryId)->assertFact(assertion, preregistered);
    d_factsAsserted = true;
  }

  return;
}

void TheoryEngine::assertFact(TNode literal)
{
  Trace("theory") << "TheoryEngine::assertFact(" << literal << ")" << endl;

  // spendResource();

  // If we're in conflict, nothing to do
  if (d_inConflict) {
    return;
  }

  // Get the atom
  bool polarity = literal.getKind() != kind::NOT;
  TNode atom = polarity ? literal : literal[0];

  if (d_logicInfo.isSharingEnabled()) {
    // If any shared terms, it's time to do sharing work
    d_sharedSolver->preNotifySharedFact(atom);

    // If it's an equality, assert it to the shared term manager, even though the terms are not
    // yet shared. As the terms become shared later, the shared terms manager will then add them
    // to the assert the equality to the interested theories
    if (atom.getKind() == kind::EQUAL) {
      // Assert it to the the owning theory
      assertToTheory(literal, literal, /* to */ Theory::theoryOf(atom), /* from */ THEORY_SAT_SOLVER);
      // Shared terms manager will assert to interested theories directly, as
      // the terms become shared
      assertToTheory(literal, literal, /* to */ THEORY_BUILTIN, /* from */ THEORY_SAT_SOLVER);

      // Now, let's check for any atom triggers from lemmas
      AtomRequests::atom_iterator it = d_atomRequests.getAtomIterator(atom);
      while (!it.done()) {
        const AtomRequests::Request& request = it.get();
        Node toAssert =
            polarity ? (Node)request.d_atom : request.d_atom.notNode();
        Debug("theory::atoms") << "TheoryEngine::assertFact(" << literal << "): sending requested " << toAssert << endl;
        assertToTheory(
            toAssert, literal, request.d_toTheory, THEORY_SAT_SOLVER);
        it.next();
      }

    } else {
      // Not an equality, just assert to the appropriate theory
      assertToTheory(literal, literal, /* to */ Theory::theoryOf(atom), /* from */ THEORY_SAT_SOLVER);
    }
  } else {
    // Assert the fact to the appropriate theory directly
    assertToTheory(literal, literal, /* to */ Theory::theoryOf(atom), /* from */ THEORY_SAT_SOLVER);
  }
}

bool TheoryEngine::propagate(TNode literal, theory::TheoryId theory) {
  Debug("theory::propagate") << "TheoryEngine::propagate(" << literal << ", " << theory << ")" << endl;

  Trace("dtview::prop") << std::string(d_context->getLevel(), ' ')
                        << ":THEORY-PROP: " << literal << endl;

  // spendResource();

  // Get the atom
  bool polarity = literal.getKind() != kind::NOT;
  TNode atom = polarity ? literal : literal[0];

  if (d_logicInfo.isSharingEnabled() && atom.getKind() == kind::EQUAL) {
    if (d_propEngine->isSatLiteral(literal)) {
      // We propagate SAT literals to SAT
      assertToTheory(literal, literal, /* to */ THEORY_SAT_SOLVER, /* from */ theory);
    }
    if (theory != THEORY_BUILTIN) {
      // Assert to the shared terms database
      assertToTheory(literal, literal, /* to */ THEORY_BUILTIN, /* from */ theory);
    }
  } else {
    // Just send off to the SAT solver
    Assert(d_propEngine->isSatLiteral(literal));
    assertToTheory(literal, literal, /* to */ THEORY_SAT_SOLVER, /* from */ theory);
  }

  return !d_inConflict;
}

const LogicInfo& TheoryEngine::getLogicInfo() const { return d_logicInfo; }

bool TheoryEngine::getSepHeapTypes(TypeNode& locType, TypeNode& dataType) const
{
  if (d_sepLocType.isNull())
  {
    return false;
  }
  locType = d_sepLocType;
  dataType = d_sepDataType;
  return true;
}

void TheoryEngine::declareSepHeap(TypeNode locT, TypeNode dataT)
{
  Theory* tsep = theoryOf(THEORY_SEP);
  if (tsep == nullptr)
  {
    Assert(false) << "TheoryEngine::declareSepHeap called without the "
                     "separation logic theory enabled";
    return;
  }

  // Definition of the statement that is to be run by every theory
#ifdef CVC4_FOR_EACH_THEORY_STATEMENT
#undef CVC4_FOR_EACH_THEORY_STATEMENT
#endif
#define CVC4_FOR_EACH_THEORY_STATEMENT(THEORY) \
  theoryOf(THEORY)->declareSepHeap(locT, dataT);

  // notify each theory using the statement above
  CVC4_FOR_EACH_THEORY;

  // remember the types we have set
  d_sepLocType = locT;
  d_sepDataType = dataT;
}

theory::EqualityStatus TheoryEngine::getEqualityStatus(TNode a, TNode b) {
  Assert(a.getType().isComparableTo(b.getType()));
  return d_sharedSolver->getEqualityStatus(a, b);
}

Node TheoryEngine::getModelValue(TNode var) {
  if (var.isConst())
  {
    // the model value of a constant must be itself
    return var;
  }
  Assert(d_sharedSolver->isShared(var));
  return theoryOf(Theory::theoryOf(var.getType()))->getModelValue(var);
}


Node TheoryEngine::ensureLiteral(TNode n) {
  Trace("ensureLiteral") << "ensureLiteral rewriting: " << n << std::endl;
  Node rewritten = Rewriter::rewrite(n);
  return d_propEngine->ensureLiteral(rewritten);
}

<<<<<<< HEAD
=======
Node TheoryEngine::getPreprocessedTerm(TNode n)
{
  Node rewritten = Rewriter::rewrite(n);
  return d_propEngine->getPreprocessedTerm(rewritten);
}

void TheoryEngine::printInstantiations( std::ostream& out ) {
  if( d_quantEngine ){
    d_quantEngine->printInstantiations( out );
  }else{
    out << "Internal error : instantiations not available when quantifiers are not present." << std::endl;
    Assert(false);
  }
}

>>>>>>> 7f851ea2
void TheoryEngine::printSynthSolution( std::ostream& out ) {
  if( d_quantEngine ){
    d_quantEngine->printSynthSolution( out );
  }else{
    out << "Internal error : synth solution not available when quantifiers are not present." << std::endl;
    Assert(false);
  }
}

TrustNode TheoryEngine::getExplanation(TNode node)
{
  Debug("theory::explain") << "TheoryEngine::getExplanation(" << node
                           << "): current propagation index = "
                           << d_propagationMapTimestamp << endl;
  bool polarity = node.getKind() != kind::NOT;
  TNode atom = polarity ? node : node[0];

  // If we're not in shared mode, explanations are simple
  if (!d_logicInfo.isSharingEnabled())
  {
    Debug("theory::explain")
        << "TheoryEngine::getExplanation: sharing is NOT enabled. "
        << " Responsible theory is: " << theoryOf(atom)->getId() << std::endl;

    TrustNode texplanation = theoryOf(atom)->explain(node);
    Node explanation = texplanation.getNode();
    Debug("theory::explain") << "TheoryEngine::getExplanation(" << node
                             << ") => " << explanation << endl;
    if (isProofEnabled())
    {
      texplanation.debugCheckClosed(
          "te-proof-exp", "texplanation no share", false);
      // check if no generator, if so, add THEORY_LEMMA
      if (texplanation.getGenerator() == nullptr)
      {
        Node proven = texplanation.getProven();
        TheoryId tid = theoryOf(atom)->getId();
        Node tidn = builtin::BuiltinProofRuleChecker::mkTheoryIdNode(tid);
        d_lazyProof->addStep(proven, PfRule::THEORY_LEMMA, {}, {proven, tidn});
        texplanation =
            TrustNode::mkTrustPropExp(node, explanation, d_lazyProof.get());
      }
    }
    return texplanation;
  }

  Debug("theory::explain") << "TheoryEngine::getExplanation: sharing IS enabled"
                           << std::endl;

  // Initial thing to explain
  NodeTheoryPair toExplain(node, THEORY_SAT_SOLVER, d_propagationMapTimestamp);
  Assert(d_propagationMap.find(toExplain) != d_propagationMap.end());

  NodeTheoryPair nodeExplainerPair = d_propagationMap[toExplain];
  Debug("theory::explain")
      << "TheoryEngine::getExplanation: explainer for node "
      << nodeExplainerPair.d_node
      << " is theory: " << nodeExplainerPair.d_theory << std::endl;

  // Create the workplace for explanations
  std::vector<NodeTheoryPair> vec{d_propagationMap[toExplain]};
  // Process the explanation
  TrustNode texplanation = getExplanation(vec);
  Debug("theory::explain") << "TheoryEngine::getExplanation(" << node << ") => "
                           << texplanation.getNode() << endl;
  return texplanation;
}

struct AtomsCollect {

  std::vector<TNode> d_atoms;
  std::unordered_set<TNode, TNodeHashFunction> d_visited;

public:

  typedef void return_type;

  bool alreadyVisited(TNode current, TNode parent) {
    // Check if already visited
    if (d_visited.find(current) != d_visited.end()) return true;
    // Don't visit non-boolean
    if (!current.getType().isBoolean()) return true;
    // New node
    return false;
  }

  void visit(TNode current, TNode parent) {
    if (Theory::theoryOf(current) != theory::THEORY_BOOL) {
      d_atoms.push_back(current);
    }
    d_visited.insert(current);
  }

  void start(TNode node) {}
  void done(TNode node) {}

  std::vector<TNode> getAtoms() const {
    return d_atoms;
  }
};

void TheoryEngine::ensureLemmaAtoms(const std::vector<TNode>& atoms, theory::TheoryId atomsTo) {
  for (unsigned i = 0; i < atoms.size(); ++ i) {

    // Non-equality atoms are either owned by theory or they don't make sense
    if (atoms[i].getKind() != kind::EQUAL) {
      continue;
    }

    // The equality
    Node eq = atoms[i];
    // Simple normalization to not repeat stuff
    if (eq[0] > eq[1]) {
      eq = eq[1].eqNode(eq[0]);
    }

    // Rewrite the equality
    Node eqNormalized = Rewriter::rewrite(atoms[i]);

    Debug("theory::atoms") << "TheoryEngine::ensureLemmaAtoms(): " << eq << " with nf " << eqNormalized << endl;

    // If the equality is a boolean constant, we send immediately
    if (eqNormalized.isConst()) {
      if (eqNormalized.getConst<bool>()) {
        assertToTheory(eq, eqNormalized, /** to */ atomsTo, /** Sat solver */ theory::THEORY_SAT_SOLVER);
      } else {
        assertToTheory(eq.notNode(), eqNormalized.notNode(), /** to */ atomsTo, /** Sat solver */ theory::THEORY_SAT_SOLVER);
      }
      continue;
    }else if( eqNormalized.getKind() != kind::EQUAL){
      Assert(eqNormalized.getKind() == kind::BOOLEAN_TERM_VARIABLE
             || (eqNormalized.getKind() == kind::NOT
                 && eqNormalized[0].getKind() == kind::BOOLEAN_TERM_VARIABLE));
      // this happens for Boolean term equalities V = true that are rewritten to V, we should skip
      //  TODO : revisit this
      continue;
    }

    // If the normalization did the just flips, keep the flip
    if (eqNormalized[0] == eq[1] && eqNormalized[1] == eq[0]) {
      eq = eqNormalized;
    }

    // Check if the equality is already known by the sat solver
    if (d_propEngine->isSatLiteral(eqNormalized)) {
      bool value;
      if (d_propEngine->hasValue(eqNormalized, value)) {
        if (value) {
          assertToTheory(eq, eqNormalized, atomsTo, theory::THEORY_SAT_SOLVER);
          continue;
        } else {
          assertToTheory(eq.notNode(), eqNormalized.notNode(), atomsTo, theory::THEORY_SAT_SOLVER);
          continue;
        }
      }
    }

    // If the theory is asking about a different form, or the form is ok but if will go to a different theory
    // then we must figure it out
    if (eqNormalized != eq || Theory::theoryOf(eq) != atomsTo) {
      // If you get eqNormalized, send atoms[i] to atomsTo
      d_atomRequests.add(eqNormalized, eq, atomsTo);
    }
  }
}

theory::LemmaStatus TheoryEngine::lemma(theory::TrustNode tlemma,
                                        theory::LemmaProperty p,
                                        theory::TheoryId atomsTo,
                                        theory::TheoryId from)
{
  // For resource-limiting (also does a time check).
  // spendResource();
  Assert(tlemma.getKind() == TrustNodeKind::LEMMA
         || tlemma.getKind() == TrustNodeKind::CONFLICT);
  // get the node
  Node node = tlemma.getNode();
  Node lemma = tlemma.getProven();
  Trace("te-lemma") << "Lemma, input: " << lemma << ", property = " << p
                    << std::endl;

  Assert(!expr::hasFreeVar(lemma));

  // when proofs are enabled, we ensure the trust node has a generator by
  // adding a trust step to the lazy proof maintained by this class
  if (isProofEnabled())
  {
    // ensure proof: set THEORY_LEMMA if no generator is provided
    if (tlemma.getGenerator() == nullptr)
    {
      // internal lemmas should have generators
      Assert(from != THEORY_LAST);
      // add theory lemma step to proof
      Node tidn = builtin::BuiltinProofRuleChecker::mkTheoryIdNode(from);
      d_lazyProof->addStep(lemma, PfRule::THEORY_LEMMA, {}, {lemma, tidn});
      // update the trust node
      tlemma = TrustNode::mkTrustLemma(lemma, d_lazyProof.get());
    }
    // ensure closed
    tlemma.debugCheckClosed("te-proof-debug", "TheoryEngine::lemma_initial");
  }

  // Do we need to check atoms
  if (atomsTo != theory::THEORY_LAST) {
    Debug("theory::atoms") << "TheoryEngine::lemma(" << node << ", " << atomsTo << ")" << endl;
    AtomsCollect collectAtoms;
    NodeVisitor<AtomsCollect>::run(collectAtoms, node);
    ensureLemmaAtoms(collectAtoms.getAtoms(), atomsTo);
  }

  if(Dump.isOn("t-lemmas")) {
    // we dump the negation of the lemma, to show validity of the lemma
    Node n = lemma.negate();
    const Printer& printer = d_outMgr.getPrinter();
    std::ostream& out = d_outMgr.getDumpOut();
    printer.toStreamCmdComment(out, "theory lemma: expect valid");
    printer.toStreamCmdCheckSat(out, n);
  }

  Node retLemma = d_propEngine->assertLemma(tlemma, p);

  // If specified, we must add this lemma to the set of those that need to be
  // justified, where note we pass all auxiliary lemmas in lemmas, since these
  // by extension must be justified as well.
  if (d_relManager != nullptr && isLemmaPropertyNeedsJustify(p))
  {
    d_relManager->notifyPreprocessedAssertion(retLemma);
  }

  // Mark that we added some lemmas
  d_lemmasAdded = true;

  return theory::LemmaStatus(retLemma, d_userContext->getLevel());
}

void TheoryEngine::conflict(theory::TrustNode tconflict, TheoryId theoryId)
{
  Assert(tconflict.getKind() == TrustNodeKind::CONFLICT);
  TNode conflict = tconflict.getNode();
  Trace("theory::conflict") << "TheoryEngine::conflict(" << conflict << ", "
                            << theoryId << ")" << endl;
  Trace("te-proof-debug") << "Check closed conflict" << std::endl;
  // doesn't require proof generator, yet, since THEORY_LEMMA is added below
  tconflict.debugCheckClosed(
      "te-proof-debug", "TheoryEngine::conflict_initial", false);

  Trace("dtview::conflict") << ":THEORY-CONFLICT: " << conflict << std::endl;

  // Mark that we are in conflict
  d_inConflict = true;

  if(Dump.isOn("t-conflicts")) {
    const Printer& printer = d_outMgr.getPrinter();
    std::ostream& out = d_outMgr.getDumpOut();
    printer.toStreamCmdComment(out, "theory conflict: expect unsat");
    printer.toStreamCmdCheckSat(out, conflict);
  }

  // In the multiple-theories case, we need to reconstruct the conflict
  if (d_logicInfo.isSharingEnabled()) {
    // Create the workplace for explanations
    std::vector<NodeTheoryPair> vec;
    vec.push_back(
        NodeTheoryPair(conflict, theoryId, d_propagationMapTimestamp));

    // Process the explanation
    TrustNode tncExp = getExplanation(vec);
    Trace("te-proof-debug")
        << "Check closed conflict explained with sharing" << std::endl;
    tncExp.debugCheckClosed("te-proof-debug",
                            "TheoryEngine::conflict_explained_sharing");
    Node fullConflict = tncExp.getNode();

    if (isProofEnabled())
    {
      Trace("te-proof-debug") << "Process conflict: " << conflict << std::endl;
      Trace("te-proof-debug") << "Conflict " << tconflict << " from "
                              << tconflict.identifyGenerator() << std::endl;
      Trace("te-proof-debug") << "Explanation " << tncExp << " from "
                              << tncExp.identifyGenerator() << std::endl;
      Assert(d_lazyProof != nullptr);
      if (tconflict.getGenerator() != nullptr)
      {
        d_lazyProof->addLazyStep(tconflict.getProven(),
                                 tconflict.getGenerator());
      }
      else
      {
        // add theory lemma step
        Node tidn = builtin::BuiltinProofRuleChecker::mkTheoryIdNode(theoryId);
        Node conf = tconflict.getProven();
        d_lazyProof->addStep(conf, PfRule::THEORY_LEMMA, {}, {conf, tidn});
      }
      // store the explicit step, which should come from a different
      // generator, e.g. d_tepg.
      Node proven = tncExp.getProven();
      Assert(tncExp.getGenerator() != d_lazyProof.get());
      Trace("te-proof-debug") << "add lazy step " << tncExp.identifyGenerator()
                              << " for " << proven << std::endl;
      d_lazyProof->addLazyStep(proven, tncExp.getGenerator());
      pfgEnsureClosed(proven,
                      d_lazyProof.get(),
                      "te-proof-debug",
                      "TheoryEngine::conflict_during");
      Node fullConflictNeg = fullConflict.notNode();
      std::vector<Node> children;
      children.push_back(proven);
      std::vector<Node> args;
      args.push_back(fullConflictNeg);
      if (conflict == d_false)
      {
        AlwaysAssert(proven == fullConflictNeg);
      }
      else
      {
        if (fullConflict != conflict)
        {
          // ------------------------- explained  ---------- from theory
          // fullConflict => conflict              ~conflict
          // ------------------------------------------ MACRO_SR_PRED_TRANSFORM
          // ~fullConflict
          children.push_back(conflict.notNode());
          args.push_back(mkMethodId(MethodId::SB_LITERAL));
          d_lazyProof->addStep(
              fullConflictNeg, PfRule::MACRO_SR_PRED_TRANSFORM, children, args);
        }
      }
    }
    // pass the processed trust node
    TrustNode tconf =
        TrustNode::mkTrustConflict(fullConflict, d_lazyProof.get());
    Debug("theory::conflict") << "TheoryEngine::conflict(" << conflict << ", " << theoryId << "): full = " << fullConflict << endl;
    Assert(properConflict(fullConflict));
    Trace("te-proof-debug")
        << "Check closed conflict with sharing" << std::endl;
    tconf.debugCheckClosed("te-proof-debug", "TheoryEngine::conflict:sharing");
    lemma(tconf, LemmaProperty::REMOVABLE);
  } else {
    // When only one theory, the conflict should need no processing
    Assert(properConflict(conflict));
    // pass the trust node that was sent from the theory
    lemma(tconflict, LemmaProperty::REMOVABLE, THEORY_LAST, theoryId);
  }
}

theory::TrustNode TheoryEngine::getExplanation(
    std::vector<NodeTheoryPair>& explanationVector)
{
  Assert(explanationVector.size() == 1);
  Node conclusion = explanationVector[0].d_node;
  std::shared_ptr<LazyCDProof> lcp;
  if (isProofEnabled())
  {
    Trace("te-proof-exp") << "=== TheoryEngine::getExplanation " << conclusion
                          << std::endl;
    lcp.reset(new LazyCDProof(
        d_pnm, nullptr, nullptr, "TheoryEngine::LazyCDProof::getExplanation"));
  }
  unsigned i = 0; // Index of the current literal we are processing

  std::unique_ptr<std::set<Node>> inputAssertions = nullptr;
  // the overall explanation
  std::set<TNode> exp;
  // vector of trust nodes to explain at the end
  std::vector<std::pair<TheoryId, TrustNode>> texplains;
  // cache of nodes we have already explained by some theory
  std::unordered_map<Node, size_t, NodeHashFunction> cache;

  while (i < explanationVector.size()) {
    // Get the current literal to explain
    NodeTheoryPair toExplain = explanationVector[i];

    Debug("theory::explain")
        << "[i=" << i << "] TheoryEngine::explain(): processing ["
        << toExplain.d_timestamp << "] " << toExplain.d_node << " sent from "
        << toExplain.d_theory << endl;

    if (cache.find(toExplain.d_node) != cache.end()
        && cache[toExplain.d_node] < toExplain.d_timestamp)
    {
      ++i;
      continue;
    }
    cache[toExplain.d_node] = toExplain.d_timestamp;

    // If a true constant or a negation of a false constant we can ignore it
    if ((toExplain.d_node.isConst() && toExplain.d_node.getConst<bool>())
        || (toExplain.d_node.getKind() == kind::NOT
            && toExplain.d_node[0].isConst()
            && !toExplain.d_node[0].getConst<bool>()))
    {
      ++ i;
      // if we are building a proof
      if (lcp != nullptr)
      {
        Trace("te-proof-exp")
            << "- explain " << toExplain.d_node << " trivially..." << std::endl;
        // ------------------MACRO_SR_PRED_INTRO
        // toExplain.d_node
        std::vector<Node> children;
        std::vector<Node> args;
        args.push_back(toExplain.d_node);
        lcp->addStep(
            toExplain.d_node, PfRule::MACRO_SR_PRED_INTRO, children, args);
      }
      continue;
    }

    // If from the SAT solver, keep it
    if (toExplain.d_theory == THEORY_SAT_SOLVER)
    {
      Debug("theory::explain") << "\tLiteral came from THEORY_SAT_SOLVER. Kepping it." << endl;
      exp.insert(explanationVector[i++].d_node);
      // it will be a free assumption in the proof
      Trace("te-proof-exp") << "- keep " << toExplain.d_node << std::endl;
      continue;
    }

    // If an and, expand it
    if (toExplain.d_node.getKind() == kind::AND)
    {
      Debug("theory::explain")
          << "TheoryEngine::explain(): expanding " << toExplain.d_node
          << " got from " << toExplain.d_theory << endl;
      size_t nchild = toExplain.d_node.getNumChildren();
      for (size_t k = 0; k < nchild; ++k)
      {
        NodeTheoryPair newExplain(
            toExplain.d_node[k], toExplain.d_theory, toExplain.d_timestamp);
        explanationVector.push_back(newExplain);
      }
      if (lcp != nullptr)
      {
        Trace("te-proof-exp")
            << "- AND expand " << toExplain.d_node << std::endl;
        // delay explanation, use a dummy trust node
        TrustNode tnAndExp = TrustNode::mkTrustPropExp(
            toExplain.d_node, toExplain.d_node, nullptr);
        texplains.push_back(
            std::pair<TheoryId, TrustNode>(THEORY_LAST, tnAndExp));
      }
      ++ i;
      continue;
    }

    // See if it was sent to the theory by another theory
    PropagationMap::const_iterator find = d_propagationMap.find(toExplain);
    if (find != d_propagationMap.end()) {
      Debug("theory::explain")
          << "\tTerm was propagated by another theory (theory = "
          << getTheoryString((*find).second.d_theory) << ")" << std::endl;
      // There is some propagation, check if its a timely one
      if ((*find).second.d_timestamp < toExplain.d_timestamp)
      {
        Debug("theory::explain")
            << "\tRelevant timetsamp, pushing " << (*find).second.d_node
            << "to index = " << explanationVector.size() << std::endl;
        explanationVector.push_back((*find).second);
        ++i;

        if (lcp != nullptr)
        {
          if (!CDProof::isSame(toExplain.d_node, (*find).second.d_node))
          {
            Trace("te-proof-exp")
                << "- t-explained cached: " << toExplain.d_node << " by "
                << (*find).second.d_node << std::endl;
            // delay explanation, use a dummy trust node that says that
            // (*find).second.d_node explains toExplain.d_node.
            TrustNode tnRewExp = TrustNode::mkTrustPropExp(
                toExplain.d_node, (*find).second.d_node, nullptr);
            texplains.push_back(
                std::pair<TheoryId, TrustNode>(THEORY_LAST, tnRewExp));
          }
        }
        continue;
      }
    }
    // It was produced by the theory, so ask for an explanation
    TrustNode texplanation =
        d_sharedSolver->explain(toExplain.d_node, toExplain.d_theory);
    if (lcp != nullptr)
    {
      texplanation.debugCheckClosed("te-proof-exp", "texplanation", false);
      Trace("te-proof-exp")
          << "- t-explained[" << toExplain.d_theory << "]: " << toExplain.d_node
          << " by " << texplanation.getNode() << std::endl;
      // should prove the propagation we asked for, this is currently violated
      // by arithmetic
      // Assert (texplanation.getKind()==TrustNodeKind::PROP_EXP &&
      // texplanation.getProven()[1]==toExplain.d_node);
      // if not a trivial explanation
      if (!CDProof::isSame(texplanation.getNode(), toExplain.d_node))
      {
        // We add it to the list of theory explanations, to be processed at
        // the end of this method. We wait to explain here because it may
        // be that a later explanation may preempt the need for proving this
        // step. For instance, if the conclusion lit is later added as an
        // assumption in the final explanation. This avoids cyclic proofs.
        texplains.push_back(
            std::pair<TheoryId, TrustNode>(toExplain.d_theory, texplanation));
      }
    }
    Node explanation = texplanation.getNode();

    Debug("theory::explain")
        << "TheoryEngine::explain(): got explanation " << explanation
        << " got from " << toExplain.d_theory << endl;
    Assert(explanation != toExplain.d_node)
        << "wasn't sent to you, so why are you explaining it trivially";
    // Mark the explanation
    NodeTheoryPair newExplain(
        explanation, toExplain.d_theory, toExplain.d_timestamp);
    explanationVector.push_back(newExplain);

    ++ i;
  }

  // make the explanation node
  Node expNode;
  if (exp.size() == 0)
  {
    // Normalize to true
    expNode = NodeManager::currentNM()->mkConst<bool>(true);
  }
  else if (exp.size() == 1)
  {
    // All the same, or just one
    expNode = *exp.begin();
  }
  else
  {
    NodeBuilder<> conjunction(kind::AND);
    std::set<TNode>::const_iterator it = exp.begin();
    std::set<TNode>::const_iterator it_end = exp.end();
    while (it != it_end)
    {
      conjunction << *it;
      ++it;
    }
    expNode = conjunction;
  }
  // if we are building a proof, go back through the explanations and
  // build the proof
  if (lcp != nullptr)
  {
    if (Trace.isOn("te-proof-exp"))
    {
      Trace("te-proof-exp") << "Explanation is:" << std::endl;
      for (TNode e : exp)
      {
        Trace("te-proof-exp") << "  " << e << std::endl;
      }
      Trace("te-proof-exp") << "=== Replay explanations..." << std::endl;
    }
    // Now, go back and add the necessary steps of theory explanations, i.e.
    // add those that prove things that aren't in the final explanation. We
    // iterate in reverse order so that most recent steps take priority. This
    // avoids cyclic proofs in the lazy proof we are building (lcp).
    for (std::vector<std::pair<TheoryId, TrustNode>>::reverse_iterator
             it = texplains.rbegin(),
             itEnd = texplains.rend();
         it != itEnd;
         ++it)
    {
      TrustNode trn = it->second;
      Assert(trn.getKind() == TrustNodeKind::PROP_EXP);
      Node proven = trn.getProven();
      Assert(proven.getKind() == kind::IMPLIES);
      Node tConc = proven[1];
      Trace("te-proof-exp") << "- Process " << trn << std::endl;
      if (exp.find(tConc) != exp.end())
      {
        // already added to proof
        Trace("te-proof-exp") << "...already added" << std::endl;
        continue;
      }
      Node symTConc = CDProof::getSymmFact(tConc);
      if (!symTConc.isNull())
      {
        if (exp.find(symTConc) != exp.end())
        {
          // symmetric direction
          Trace("te-proof-exp") << "...already added (SYMM)" << std::endl;
          continue;
        }
      }
      // remember that we've explained this formula, to avoid cycles in lcp
      exp.insert(tConc);
      TheoryId ttid = it->first;
      Node tExp = proven[0];
      if (ttid == THEORY_LAST)
      {
        if (tConc == tExp)
        {
          // dummy trust node, do AND expansion
          Assert(tConc.getKind() == kind::AND);
          // tConc[0] ... tConc[n]
          // ---------------------- AND_INTRO
          // tConc
          std::vector<Node> pfChildren;
          pfChildren.insert(pfChildren.end(), tConc.begin(), tConc.end());
          lcp->addStep(tConc, PfRule::AND_INTRO, pfChildren, {});
          Trace("te-proof-exp") << "...via AND_INTRO" << std::endl;
          continue;
        }
        // otherwise should hold by rewriting
        Assert(Rewriter::rewrite(tConc) == Rewriter::rewrite(tExp));
        // tExp
        // ---- MACRO_SR_PRED_TRANSFORM
        // tConc
        lcp->addStep(tConc, PfRule::MACRO_SR_PRED_TRANSFORM, {tExp}, {tConc});
        Trace("te-proof-exp") << "...via MACRO_SR_PRED_TRANSFORM" << std::endl;
        continue;
      }
      if (tExp == tConc)
      {
        // trivial
        Trace("te-proof-exp") << "...trivial" << std::endl;
        continue;
      }
      //       ------------- Via theory
      // tExp  tExp => tConc
      // ---------------------------------MODUS_PONENS
      // tConc
      if (trn.getGenerator() != nullptr)
      {
        Trace("te-proof-exp") << "...via theory generator" << std::endl;
        lcp->addLazyStep(proven, trn.getGenerator());
      }
      else
      {
        Trace("te-proof-exp") << "...via trust THEORY_LEMMA" << std::endl;
        // otherwise, trusted theory lemma
        Node tidn = builtin::BuiltinProofRuleChecker::mkTheoryIdNode(it->first);
        lcp->addStep(proven, PfRule::THEORY_LEMMA, {}, {proven, tidn});
      }
      std::vector<Node> pfChildren;
      pfChildren.push_back(trn.getNode());
      pfChildren.push_back(proven);
      lcp->addStep(tConc, PfRule::MODUS_PONENS, pfChildren, {});
    }
    // store in the proof generator
    TrustNode trn = d_tepg->mkTrustExplain(conclusion, expNode, lcp);
    // return the trust node
    return trn;
  }

  return theory::TrustNode::mkTrustLemma(expNode, nullptr);
}

bool TheoryEngine::isProofEnabled() const { return d_pnm != nullptr; }

void TheoryEngine::setUserAttribute(const std::string& attr,
                                    Node n,
                                    const std::vector<Node>& node_values,
                                    const std::string& str_value)
{
  Trace("te-attr") << "set user attribute " << attr << " " << n << endl;
  if( d_attr_handle.find( attr )!=d_attr_handle.end() ){
    for( size_t i=0; i<d_attr_handle[attr].size(); i++ ){
      d_attr_handle[attr][i]->setUserAttribute(attr, n, node_values, str_value);
    }
  } else {
    //unhandled exception?
  }
}

void TheoryEngine::handleUserAttribute(const char* attr, Theory* t) {
  Trace("te-attr") << "Handle user attribute " << attr << " " << t << endl;
  std::string str( attr );
  d_attr_handle[ str ].push_back( t );
}

void TheoryEngine::checkTheoryAssertionsWithModel(bool hardFailure) {
  for(TheoryId theoryId = THEORY_FIRST; theoryId < THEORY_LAST; ++theoryId) {
    Theory* theory = d_theoryTable[theoryId];
    if(theory && d_logicInfo.isTheoryEnabled(theoryId)) {
      for(context::CDList<Assertion>::const_iterator it = theory->facts_begin(),
            it_end = theory->facts_end();
          it != it_end;
          ++it) {
        Node assertion = (*it).d_assertion;
        if (!isRelevant(assertion))
        {
          // not relevant, skip
          continue;
        }
        Node val = d_tc->getModel()->getValue(assertion);
        if (val != d_true)
        {
          std::stringstream ss;
          ss << " " << theoryId
             << " has an asserted fact that the model doesn't satisfy." << endl
             << "The fact: " << assertion << endl
             << "Model value: " << val << endl;
          if (hardFailure)
          {
            if (val == d_false)
            {
              // Always an error if it is false
              InternalError() << ss.str();
            }
            else
            {
              // Otherwise just a warning. Notice this case may happen for
              // assertions with unevaluable operators, e.g. transcendental
              // functions. It also may happen for separation logic, where
              // check-model support is limited.
              Warning() << ss.str();
            }
          }
        }
      }
    }
  }
}

std::pair<bool, Node> TheoryEngine::entailmentCheck(options::TheoryOfMode mode,
                                                    TNode lit)
{
  TNode atom = (lit.getKind() == kind::NOT) ? lit[0] : lit;
  if( atom.getKind()==kind::AND || atom.getKind()==kind::OR || atom.getKind()==kind::IMPLIES ){
    //Boolean connective, recurse
    std::vector< Node > children;
    bool pol = (lit.getKind()!=kind::NOT);
    bool is_conjunction = pol==(lit.getKind()==kind::AND);
    for( unsigned i=0; i<atom.getNumChildren(); i++ ){
      Node ch = atom[i];
      if( pol==( lit.getKind()==kind::IMPLIES && i==0 ) ){
        ch = atom[i].negate();
      }
      std::pair<bool, Node> chres = entailmentCheck(mode, ch);
      if( chres.first ){
        if( !is_conjunction ){
          return chres;
        }else{
          children.push_back( chres.second );
        }
      }else if( !chres.first && is_conjunction ){
        return std::pair<bool, Node>(false, Node::null());
      }
    }
    if( is_conjunction ){
      return std::pair<bool, Node>(true, NodeManager::currentNM()->mkNode(kind::AND, children));
    }else{
      return std::pair<bool, Node>(false, Node::null());
    }
  }else if( atom.getKind()==kind::ITE || ( atom.getKind()==kind::EQUAL && atom[0].getType().isBoolean() ) ){
    bool pol = (lit.getKind()!=kind::NOT);
    for( unsigned r=0; r<2; r++ ){
      Node ch = atom[0];
      if( r==1 ){
        ch = ch.negate();
      }
      std::pair<bool, Node> chres = entailmentCheck(mode, ch);
      if( chres.first ){
        Node ch2 = atom[ atom.getKind()==kind::ITE ? r+1 : 1 ];
        if( pol==( atom.getKind()==kind::ITE ? true : r==1 ) ){
          ch2 = ch2.negate();
        }
        std::pair<bool, Node> chres2 = entailmentCheck(mode, ch2);
        if( chres2.first ){
          return std::pair<bool, Node>(true, NodeManager::currentNM()->mkNode(kind::AND, chres.second, chres2.second));
        }else{
          break;
        }
      }
    }
    return std::pair<bool, Node>(false, Node::null());
  }else{
    //it is a theory atom
    theory::TheoryId tid = theory::Theory::theoryOf(mode, atom);
    theory::Theory* th = theoryOf(tid);

    Assert(th != NULL);
    Trace("theory-engine-entc") << "Entailment check : " << lit << std::endl;

    std::pair<bool, Node> chres = th->entailmentCheck(lit);
    return chres;
  }
}

void TheoryEngine::spendResource(ResourceManager::Resource r)
{
  d_resourceManager->spendResource(r);
}

}/* CVC4 namespace */<|MERGE_RESOLUTION|>--- conflicted
+++ resolved
@@ -1174,24 +1174,12 @@
   return d_propEngine->ensureLiteral(rewritten);
 }
 
-<<<<<<< HEAD
-=======
 Node TheoryEngine::getPreprocessedTerm(TNode n)
 {
   Node rewritten = Rewriter::rewrite(n);
   return d_propEngine->getPreprocessedTerm(rewritten);
 }
 
-void TheoryEngine::printInstantiations( std::ostream& out ) {
-  if( d_quantEngine ){
-    d_quantEngine->printInstantiations( out );
-  }else{
-    out << "Internal error : instantiations not available when quantifiers are not present." << std::endl;
-    Assert(false);
-  }
-}
-
->>>>>>> 7f851ea2
 void TheoryEngine::printSynthSolution( std::ostream& out ) {
   if( d_quantEngine ){
     d_quantEngine->printSynthSolution( out );
