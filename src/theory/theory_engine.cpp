/*********************                                                        */
/*! \file theory_engine.cpp
 ** \verbatim
 ** Top contributors (to current version):
 **   Dejan Jovanovic, Andrew Reynolds, Morgan Deters
 ** This file is part of the CVC4 project.
 ** Copyright (c) 2009-2020 by the authors listed in the file AUTHORS
 ** in the top-level source directory) and their institutional affiliations.
 ** All rights reserved.  See the file COPYING in the top-level source
 ** directory for licensing information.\endverbatim
 **
 ** \brief The theory engine
 **
 ** The theory engine.
 **/

#include "theory/theory_engine.h"

#include <list>
#include <vector>

#include "base/map_util.h"
#include "decision/decision_engine.h"
#include "expr/attribute.h"
#include "expr/lazy_proof.h"
#include "expr/node.h"
#include "expr/node_algorithm.h"
#include "expr/node_builder.h"
#include "expr/node_visitor.h"
#include "options/bv_options.h"
#include "options/options.h"
#include "options/proof_options.h"
#include "options/quantifiers_options.h"
#include "options/theory_options.h"
#include "preprocessing/assertion_pipeline.h"
#include "proof/cnf_proof.h"
#include "proof/lemma_proof.h"
#include "proof/proof_manager.h"
#include "proof/theory_proof.h"
#include "smt/logic_exception.h"
#include "smt/term_formula_removal.h"
#include "theory/arith/arith_ite_utils.h"
#include "theory/bv/theory_bv_utils.h"
#include "theory/care_graph.h"
#include "theory/quantifiers/first_order_model.h"
#include "theory/quantifiers/fmf/model_engine.h"
#include "theory/quantifiers/theory_quantifiers.h"
#include "theory/quantifiers_engine.h"
#include "theory/rewriter.h"
#include "theory/theory.h"
#include "theory/theory_engine_proof_generator.h"
#include "theory/theory_model.h"
#include "theory/theory_traits.h"
#include "theory/uf/equality_engine.h"
#include "util/resource_manager.h"

using namespace std;

using namespace CVC4::preprocessing;
using namespace CVC4::theory;

namespace CVC4 {

/* -------------------------------------------------------------------------- */

namespace theory {

/**
 * IMPORTANT: The order of the theories is important. For example, strings
 *            depends on arith, quantifiers needs to come as the very last.
 *            Do not change this order.
 */

#define CVC4_FOR_EACH_THEORY                                     \
  CVC4_FOR_EACH_THEORY_STATEMENT(CVC4::theory::THEORY_BUILTIN)   \
  CVC4_FOR_EACH_THEORY_STATEMENT(CVC4::theory::THEORY_BOOL)      \
  CVC4_FOR_EACH_THEORY_STATEMENT(CVC4::theory::THEORY_UF)        \
  CVC4_FOR_EACH_THEORY_STATEMENT(CVC4::theory::THEORY_ARITH)     \
  CVC4_FOR_EACH_THEORY_STATEMENT(CVC4::theory::THEORY_BV)        \
  CVC4_FOR_EACH_THEORY_STATEMENT(CVC4::theory::THEORY_FP)        \
  CVC4_FOR_EACH_THEORY_STATEMENT(CVC4::theory::THEORY_ARRAYS)    \
  CVC4_FOR_EACH_THEORY_STATEMENT(CVC4::theory::THEORY_DATATYPES) \
  CVC4_FOR_EACH_THEORY_STATEMENT(CVC4::theory::THEORY_SEP)       \
  CVC4_FOR_EACH_THEORY_STATEMENT(CVC4::theory::THEORY_SETS)      \
  CVC4_FOR_EACH_THEORY_STATEMENT(CVC4::theory::THEORY_STRINGS)   \
  CVC4_FOR_EACH_THEORY_STATEMENT(CVC4::theory::THEORY_QUANTIFIERS)

}  // namespace theory

/* -------------------------------------------------------------------------- */

inline void flattenAnd(Node n, std::vector<TNode>& out){
  Assert(n.getKind() == kind::AND);
  for(Node::iterator i=n.begin(), i_end=n.end(); i != i_end; ++i){
    Node curr = *i;
    if(curr.getKind() == kind::AND){
      flattenAnd(curr, out);
    }else{
      out.push_back(curr);
    }
  }
}

inline Node flattenAnd(Node n){
  std::vector<TNode> out;
  flattenAnd(n, out);
  return NodeManager::currentNM()->mkNode(kind::AND, out);
}

/**
 * Compute the string for a given theory id. In this module, we use
 * THEORY_SAT_SOLVER as an id, which is not a normal id but maps to
 * THEORY_LAST. Thus, we need our own string conversion here.
 *
 * @param id The theory id
 * @return The string corresponding to the theory id
 */
std::string getTheoryString(theory::TheoryId id)
{
  if (id == theory::THEORY_SAT_SOLVER)
  {
    return "THEORY_SAT_SOLVER";
  }
  else
  {
    std::stringstream ss;
    ss << id;
    return ss.str();
  }
}

void TheoryEngine::finishInit()
{
  //initialize the quantifiers engine, master equality engine, model, model builder
  if( d_logicInfo.isQuantified() ) {
    // initialize the quantifiers engine
    d_quantEngine = new QuantifiersEngine(d_context, d_userContext, this);
    Assert(d_masterEqualityEngine == 0);
    d_masterEqualityEngine = new eq::EqualityEngine(d_masterEENotify,getSatContext(), "theory::master", false);

    for(TheoryId theoryId = theory::THEORY_FIRST; theoryId != theory::THEORY_LAST; ++ theoryId) {
      if (d_theoryTable[theoryId]) {
        d_theoryTable[theoryId]->setQuantifiersEngine(d_quantEngine);
        d_theoryTable[theoryId]->setMasterEqualityEngine(d_masterEqualityEngine);
      }
    }

    d_curr_model_builder = d_quantEngine->getModelBuilder();
    d_curr_model = d_quantEngine->getModel();
  } else {
    d_curr_model = new theory::TheoryModel(
        d_userContext, "DefaultModel", options::assignFunctionValues());
    d_aloc_curr_model = true;
  }
  //make the default builder, e.g. in the case that the quantifiers engine does not have a model builder
  if( d_curr_model_builder==NULL ){
    d_curr_model_builder = new theory::TheoryEngineModelBuilder(this);
    d_aloc_curr_model_builder = true;
  }

  for(TheoryId theoryId = theory::THEORY_FIRST; theoryId != theory::THEORY_LAST; ++ theoryId) {
    if (d_theoryTable[theoryId]) {
      // set the decision manager for the theory
      d_theoryTable[theoryId]->setDecisionManager(d_decManager.get());
      // finish initializing the theory
      d_theoryTable[theoryId]->finishInit();
    }
  }
}

ProofChecker* TheoryEngine::getProofChecker() const { return d_pchecker; }

ProofNodeManager* TheoryEngine::getProofNodeManager() const { return d_pnm; }

void TheoryEngine::eqNotifyNewClass(TNode t){
  if (d_logicInfo.isQuantified()) {
    d_quantEngine->eqNotifyNewClass( t );
  }
}

TheoryEngine::TheoryEngine(context::Context* context,
                           context::UserContext* userContext,
                           ResourceManager* rm,
                           RemoveTermFormulas& iteRemover,
                           const LogicInfo& logicInfo,
                           ProofNodeManager* pnm)
    : d_propEngine(nullptr),
      d_context(context),
      d_userContext(userContext),
      d_logicInfo(logicInfo),
      d_pchecker(pnm ? pnm->getChecker() : nullptr),
      d_pnm(pnm),
      d_lazyProof(d_pnm != nullptr
                      ? new LazyCDProof(d_pnm, nullptr, d_userContext)
                      : nullptr),
      d_tepg(new TheoryEngineProofGenerator(d_pnm, d_userContext)),
      d_sharedTerms(this, context, userContext, d_pnm),
      d_masterEqualityEngine(nullptr),
      d_masterEENotify(*this),
      d_quantEngine(nullptr),
      d_decManager(new DecisionManager(userContext)),
      d_curr_model(nullptr),
      d_aloc_curr_model(false),
      d_curr_model_builder(nullptr),
      d_aloc_curr_model_builder(false),
      d_eager_model_building(false),
      d_possiblePropagations(context),
      d_hasPropagated(context),
      d_inConflict(context, false),
      d_inSatMode(false),
      d_hasShutDown(false),
      d_incomplete(context, false),
      d_propagationMap(context),
      d_propagationMapTimestamp(context, 0),
      d_propagatedLiterals(context),
      d_propagatedLiteralsIndex(context, 0),
      d_atomRequests(context),
      d_tpp(*this, iteRemover, d_pnm),
      d_combineTheoriesTime("TheoryEngine::combineTheoriesTime"),
      d_true(),
      d_false(),
      d_interrupted(false),
      d_resourceManager(rm),
      d_inPreregister(false),
      d_factsAsserted(context, false),
      d_preRegistrationVisitor(this, context),
      d_sharedTermsVisitor(d_sharedTerms),
      d_attr_handle(),
      d_arithSubstitutionsAdded("theory::arith::zzz::arith::substitutions", 0)
{
  for(TheoryId theoryId = theory::THEORY_FIRST; theoryId != theory::THEORY_LAST;
      ++ theoryId)
  {
    d_theoryTable[theoryId] = NULL;
    d_theoryOut[theoryId] = NULL;
  }

  smtStatisticsRegistry()->registerStat(&d_combineTheoriesTime);
  d_true = NodeManager::currentNM()->mkConst<bool>(true);
  d_false = NodeManager::currentNM()->mkConst<bool>(false);

#ifdef CVC4_PROOF
  ProofManager::currentPM()->initTheoryProofEngine();
#endif

  smtStatisticsRegistry()->registerStat(&d_arithSubstitutionsAdded);
}

TheoryEngine::~TheoryEngine() {
  Assert(d_hasShutDown);

  for(TheoryId theoryId = theory::THEORY_FIRST; theoryId != theory::THEORY_LAST; ++ theoryId) {
    if(d_theoryTable[theoryId] != NULL) {
      delete d_theoryTable[theoryId];
      delete d_theoryOut[theoryId];
    }
  }

  if( d_aloc_curr_model_builder ){
    delete d_curr_model_builder;
  }
  if( d_aloc_curr_model ){
    delete d_curr_model;
  }

  delete d_quantEngine;

  delete d_masterEqualityEngine;

  smtStatisticsRegistry()->unregisterStat(&d_combineTheoriesTime);
  smtStatisticsRegistry()->unregisterStat(&d_arithSubstitutionsAdded);
}

void TheoryEngine::interrupt() { d_interrupted = true; }
void TheoryEngine::preRegister(TNode preprocessed) {

  Debug("theory") << "TheoryEngine::preRegister( " << preprocessed << ")" << std::endl;
  if(Dump.isOn("missed-t-propagations")) {
    d_possiblePropagations.push_back(preprocessed);
  }
  d_preregisterQueue.push(preprocessed);

  if (!d_inPreregister) {
    // We're in pre-register
    d_inPreregister = true;

    // Process the pre-registration queue
    while (!d_preregisterQueue.empty()) {
      // Get the next atom to pre-register
      preprocessed = d_preregisterQueue.front();
      d_preregisterQueue.pop();

      if (d_logicInfo.isSharingEnabled() && preprocessed.getKind() == kind::EQUAL) {
        // When sharing is enabled, we propagate from the shared terms manager also
        d_sharedTerms.addEqualityToPropagate(preprocessed);
      }

      // the atom should not have free variables
      Debug("theory") << "TheoryEngine::preRegister: " << preprocessed
                      << std::endl;
      Assert(!expr::hasFreeVar(preprocessed));
      // Pre-register the terms in the atom
      Theory::Set theories = NodeVisitor<PreRegisterVisitor>::run(d_preRegistrationVisitor, preprocessed);
      theories = Theory::setRemove(THEORY_BOOL, theories);
      // Remove the top theory, if any more that means multiple theories were involved
      bool multipleTheories = Theory::setRemove(Theory::theoryOf(preprocessed), theories);
      TheoryId i;
      // These checks don't work with finite model finding, because it
      // uses Rational constants to represent cardinality constraints,
      // even though arithmetic isn't actually involved.
      if(!options::finiteModelFind()) {
        while((i = Theory::setPop(theories)) != THEORY_LAST) {
          if(!d_logicInfo.isTheoryEnabled(i)) {
            LogicInfo newLogicInfo = d_logicInfo.getUnlockedCopy();
            newLogicInfo.enableTheory(i);
            newLogicInfo.lock();
            stringstream ss;
            ss << "The logic was specified as " << d_logicInfo.getLogicString()
               << ", which doesn't include " << i
               << ", but found a term in that theory." << endl
               << "You might want to extend your logic to "
               << newLogicInfo.getLogicString() << endl;
            throw LogicException(ss.str());
          }
        }
      }
      if (multipleTheories) {
        // Collect the shared terms if there are multiple theories
        NodeVisitor<SharedTermsVisitor>::run(d_sharedTermsVisitor, preprocessed);
      }
    }

    // Leaving pre-register
    d_inPreregister = false;
  }
}

void TheoryEngine::printAssertions(const char* tag) {
  if (Trace.isOn(tag)) {

    for (TheoryId theoryId = THEORY_FIRST; theoryId < THEORY_LAST; ++theoryId) {
      Theory* theory = d_theoryTable[theoryId];
      if (theory && d_logicInfo.isTheoryEnabled(theoryId)) {
        Trace(tag) << "--------------------------------------------" << endl;
        Trace(tag) << "Assertions of " << theory->getId() << ": " << endl;
        {
          context::CDList<Assertion>::const_iterator it = theory->facts_begin(),
                                                     it_end =
                                                         theory->facts_end();
          for (unsigned i = 0; it != it_end; ++it, ++i)
          {
            if ((*it).d_isPreregistered)
            {
              Trace(tag) << "[" << i << "]: ";
            }
            else
            {
              Trace(tag) << "(" << i << "): ";
            }
            Trace(tag) << (*it).d_assertion << endl;
          }
        }

        if (d_logicInfo.isSharingEnabled()) {
          Trace(tag) << "Shared terms of " << theory->getId() << ": " << endl;
          context::CDList<TNode>::const_iterator it = theory->shared_terms_begin(), it_end = theory->shared_terms_end();
          for (unsigned i = 0; it != it_end; ++ it, ++i) {
              Trace(tag) << "[" << i << "]: " << (*it) << endl;
          }
        }
      }
    }
  }
}

void TheoryEngine::dumpAssertions(const char* tag) {
  if (Dump.isOn(tag)) {
    Dump(tag) << CommentCommand("Starting completeness check");
    for (TheoryId theoryId = THEORY_FIRST; theoryId < THEORY_LAST; ++theoryId) {
      Theory* theory = d_theoryTable[theoryId];
      if (theory && d_logicInfo.isTheoryEnabled(theoryId)) {
        Dump(tag) << CommentCommand("Completeness check");
        Dump(tag) << PushCommand();

        // Dump the shared terms
        if (d_logicInfo.isSharingEnabled()) {
          Dump(tag) << CommentCommand("Shared terms");
          context::CDList<TNode>::const_iterator it = theory->shared_terms_begin(), it_end = theory->shared_terms_end();
          for (unsigned i = 0; it != it_end; ++ it, ++i) {
              stringstream ss;
              ss << (*it);
              Dump(tag) << CommentCommand(ss.str());
          }
        }

        // Dump the assertions
        Dump(tag) << CommentCommand("Assertions");
        context::CDList<Assertion>::const_iterator it = theory->facts_begin(), it_end = theory->facts_end();
        for (; it != it_end; ++ it) {
          // Get the assertion
          Node assertionNode = (*it).d_assertion;
          // Purify all the terms

          if ((*it).d_isPreregistered)
          {
            Dump(tag) << CommentCommand("Preregistered");
          }
          else
          {
            Dump(tag) << CommentCommand("Shared assertion");
          }
          Dump(tag) << AssertCommand(assertionNode.toExpr());
        }
        Dump(tag) << CheckSatCommand();

        Dump(tag) << PopCommand();
      }
    }
  }
}

void TheoryEngine::addTheoryLemmaToProof(CDProof* pf,
                                         Node lemma,
                                         TheoryId tid,
                                         const char* c)
{
  if (options::proofNewPedantic())
  {
    AlwaysAssert(false) << "THEORY_LEMMA : " << lemma << " from " << tid
                        << " from " << c << std::endl;
  }
  Assert(pf != nullptr);
  unsigned tidu = static_cast<unsigned>(tid);
  Node tidn = NodeManager::currentNM()->mkConst(Rational(tidu));
  pf->addStep(lemma, PfRule::THEORY_LEMMA, {}, {lemma, tidn});
}

/**
 * Check all (currently-active) theories for conflicts.
 * @param effort the effort level to use
 */
void TheoryEngine::check(Theory::Effort effort) {
  // spendResource();

  // Reset the interrupt flag
  d_interrupted = false;

#ifdef CVC4_FOR_EACH_THEORY_STATEMENT
#undef CVC4_FOR_EACH_THEORY_STATEMENT
#endif
#define CVC4_FOR_EACH_THEORY_STATEMENT(THEORY) \
    if (theory::TheoryTraits<THEORY>::hasCheck && d_logicInfo.isTheoryEnabled(THEORY)) { \
       theoryOf(THEORY)->check(effort); \
       if (d_inConflict) { \
         Debug("conflict") << THEORY << " in conflict. " << std::endl; \
         break; \
       } \
    }

  // Do the checking
  try {

    // Mark the output channel unused (if this is FULL_EFFORT, and nothing
    // is done by the theories, no additional check will be needed)
    d_outputChannelUsed = false;

    // Mark the lemmas flag (no lemmas added)
    d_lemmasAdded = false;

    Debug("theory") << "TheoryEngine::check(" << effort << "): d_factsAsserted = " << (d_factsAsserted ? "true" : "false") << endl;

    // If in full effort, we have a fake new assertion just to jumpstart the checking
    if (Theory::fullEffort(effort)) {
      d_factsAsserted = true;
    }

    // Check until done
    while (d_factsAsserted && !d_inConflict && !d_lemmasAdded) {

      Debug("theory") << "TheoryEngine::check(" << effort << "): running check" << endl;

      Trace("theory::assertions") << endl;
      if (Trace.isOn("theory::assertions")) {
        printAssertions("theory::assertions");
      }

      if(Theory::fullEffort(effort)) {
        Trace("theory::assertions::fulleffort") << endl;
        if (Trace.isOn("theory::assertions::fulleffort")) {
          printAssertions("theory::assertions::fulleffort");
        }
      }

      // Note that we've discharged all the facts
      d_factsAsserted = false;

      // Do the checking
      CVC4_FOR_EACH_THEORY;

      if(Dump.isOn("missed-t-conflicts")) {
        Dump("missed-t-conflicts")
            << CommentCommand("Completeness check for T-conflicts; expect sat")
            << CheckSatCommand();
      }

      Debug("theory") << "TheoryEngine::check(" << effort << "): running propagation after the initial check" << endl;

      // We are still satisfiable, propagate as much as possible
      propagate(effort);

      // We do combination if all has been processed and we are in fullcheck
      if (Theory::fullEffort(effort) && d_logicInfo.isSharingEnabled() && !d_factsAsserted && !d_lemmasAdded && !d_inConflict) {
        // Do the combination
        Debug("theory") << "TheoryEngine::check(" << effort << "): running combination" << endl;
        combineTheories();
        if(d_logicInfo.isQuantified()){
          d_quantEngine->notifyCombineTheories();
        }
      }
    }

    // Must consult quantifiers theory for last call to ensure sat, or otherwise add a lemma
    if( Theory::fullEffort(effort) && ! d_inConflict && ! needCheck() ) {
      Trace("theory::assertions-model") << endl;
      if (Trace.isOn("theory::assertions-model")) {
        printAssertions("theory::assertions-model");
      }
      //checks for theories requiring the model go at last call
      d_curr_model->reset();
      for (TheoryId theoryId = THEORY_FIRST; theoryId < THEORY_LAST; ++theoryId) {
        if( theoryId!=THEORY_QUANTIFIERS ){
          Theory* theory = d_theoryTable[theoryId];
          if (theory && d_logicInfo.isTheoryEnabled(theoryId)) {
            if( theory->needsCheckLastEffort() ){
              if( !d_curr_model->isBuilt() ){
                if( !d_curr_model_builder->buildModel(d_curr_model) ){
                  break;
                }
              }
              theory->check(Theory::EFFORT_LAST_CALL);
            }
          }
        }
      }
      if (!d_inConflict)
      {
        if(d_logicInfo.isQuantified()) {
          // quantifiers engine must check at last call effort
          d_quantEngine->check(Theory::EFFORT_LAST_CALL);
        }
      }
      if (!d_inConflict && !needCheck())
      {
        // If d_eager_model_building is false, then we only mark that we
        // are in "SAT mode". We build the model later only if the user asks
        // for it via getBuiltModel.
        d_inSatMode = true;
        if (d_eager_model_building && !d_curr_model->isBuilt())
        {
          d_curr_model_builder->buildModel(d_curr_model);
        }
      }
    }

    Debug("theory") << "TheoryEngine::check(" << effort << "): done, we are " << (d_inConflict ? "unsat" : "sat") << (d_lemmasAdded ? " with new lemmas" : " with no new lemmas");
    Debug("theory") << ", need check = " << (needCheck() ? "YES" : "NO") << endl;

    if( Theory::fullEffort(effort) && !d_inConflict && !needCheck()) {
      // case where we are about to answer SAT
      if( d_masterEqualityEngine != NULL ){
        AlwaysAssert(d_masterEqualityEngine->consistent());
      }
      if (d_curr_model->isBuilt())
      {
        // model construction should always succeed unless lemmas were added
        AlwaysAssert(d_curr_model->isBuiltSuccess());
        if (options::produceModels())
        {
          // Do post-processing of model from the theories (used for THEORY_SEP
          // to construct heap model)
          postProcessModel(d_curr_model);
          // also call the model builder's post-process model
          d_curr_model_builder->postProcessModel(d_incomplete.get(),
                                                 d_curr_model);
        }
      }
    }
  } catch(const theory::Interrupted&) {
    Trace("theory") << "TheoryEngine::check() => interrupted" << endl;
  }
  // If fulleffort, check all theories
  if(Dump.isOn("theory::fullcheck") && Theory::fullEffort(effort)) {
    if (!d_inConflict && !needCheck()) {
      dumpAssertions("theory::fullcheck");
    }
  }
}

void TheoryEngine::combineTheories() {

  Trace("combineTheories") << "TheoryEngine::combineTheories()" << endl;

  TimerStat::CodeTimer combineTheoriesTimer(d_combineTheoriesTime);

  // Care graph we'll be building
  CareGraph careGraph;

#ifdef CVC4_FOR_EACH_THEORY_STATEMENT
#undef CVC4_FOR_EACH_THEORY_STATEMENT
#endif
#define CVC4_FOR_EACH_THEORY_STATEMENT(THEORY) \
  if (theory::TheoryTraits<THEORY>::isParametric && d_logicInfo.isTheoryEnabled(THEORY)) { \
    theoryOf(THEORY)->getCareGraph(&careGraph); \
  }

  // Call on each parametric theory to give us its care graph
  CVC4_FOR_EACH_THEORY;

  Trace("combineTheories") << "TheoryEngine::combineTheories(): care graph size = " << careGraph.size() << endl;

  // Now add splitters for the ones we are interested in
  CareGraph::const_iterator care_it = careGraph.begin();
  CareGraph::const_iterator care_it_end = careGraph.end();

  for (; care_it != care_it_end; ++ care_it) {
    const CarePair& carePair = *care_it;

    Debug("combineTheories")
        << "TheoryEngine::combineTheories(): checking " << carePair.d_a << " = "
        << carePair.d_b << " from " << carePair.d_theory << endl;

    Assert(d_sharedTerms.isShared(carePair.d_a) || carePair.d_a.isConst());
    Assert(d_sharedTerms.isShared(carePair.d_b) || carePair.d_b.isConst());

    // The equality in question (order for no repetition)
    Node equality = carePair.d_a.eqNode(carePair.d_b);
    // EqualityStatus es = getEqualityStatus(carePair.d_a, carePair.d_b);
    // Debug("combineTheories") << "TheoryEngine::combineTheories(): " <<
    //   (es == EQUALITY_TRUE_AND_PROPAGATED ? "EQUALITY_TRUE_AND_PROPAGATED" :
    //   es == EQUALITY_FALSE_AND_PROPAGATED ? "EQUALITY_FALSE_AND_PROPAGATED" :
    //   es == EQUALITY_TRUE ? "EQUALITY_TRUE" :
    //   es == EQUALITY_FALSE ? "EQUALITY_FALSE" :
    //   es == EQUALITY_TRUE_IN_MODEL ? "EQUALITY_TRUE_IN_MODEL" :
    //   es == EQUALITY_FALSE_IN_MODEL ? "EQUALITY_FALSE_IN_MODEL" :
    //   es == EQUALITY_UNKNOWN ? "EQUALITY_UNKNOWN" :
    //    "Unexpected case") << endl;

    // We need to split on it
    Debug("combineTheories") << "TheoryEngine::combineTheories(): requesting a split " << endl;

    Node split = equality.orNode(equality.notNode());
    if (d_lazyProof != nullptr)
    {
      std::vector<Node> pfChildren;
      std::vector<Node> pfArgs;
      pfArgs.push_back(equality);
      d_lazyProof->addStep(split, PfRule::SPLIT, pfChildren, pfArgs);
    }
    TrustNode tsplit = TrustNode::mkTrustLemma(split, d_lazyProof.get());
    // send the lemma
    lemma(tsplit, RULE_INVALID, false, false, carePair.d_theory);

    // This code is supposed to force preference to follow what the theory models already have
    // but it doesn't seem to make a big difference - need to explore more -Clark
    // if (true) {
    //   if (es == EQUALITY_TRUE || es == EQUALITY_TRUE_IN_MODEL) {
    Node e = ensureLiteral(equality);
    d_propEngine->requirePhase(e, true);
    //   }
    //   else if (es == EQUALITY_FALSE_IN_MODEL) {
    //     Node e = ensureLiteral(equality);
    //     d_propEngine->requirePhase(e, false);
    //   }
    // }
  }
}

void TheoryEngine::propagate(Theory::Effort effort) {
  // Reset the interrupt flag
  d_interrupted = false;

  // Definition of the statement that is to be run by every theory
#ifdef CVC4_FOR_EACH_THEORY_STATEMENT
#undef CVC4_FOR_EACH_THEORY_STATEMENT
#endif
#define CVC4_FOR_EACH_THEORY_STATEMENT(THEORY) \
  if (theory::TheoryTraits<THEORY>::hasPropagate && d_logicInfo.isTheoryEnabled(THEORY)) { \
    theoryOf(THEORY)->propagate(effort); \
  }

  // Reset the interrupt flag
  d_interrupted = false;

  // Propagate for each theory using the statement above
  CVC4_FOR_EACH_THEORY;

  if(Dump.isOn("missed-t-propagations")) {
    for(unsigned i = 0; i < d_possiblePropagations.size(); ++i) {
      Node atom = d_possiblePropagations[i];
      bool value;
      if(d_propEngine->hasValue(atom, value)) {
        continue;
      }
      // Doesn't have a value, check it (and the negation)
      if(d_hasPropagated.find(atom) == d_hasPropagated.end()) {
        Dump("missed-t-propagations")
          << CommentCommand("Completeness check for T-propagations; expect invalid")
          << EchoCommand(atom.toString())
          << QueryCommand(atom.toExpr())
          << EchoCommand(atom.notNode().toString())
          << QueryCommand(atom.notNode().toExpr());
      }
    }
  }
}

Node TheoryEngine::getNextDecisionRequest()
{
  return d_decManager->getNextDecisionRequest();
}

bool TheoryEngine::properConflict(TNode conflict) const {
  bool value;
  if (conflict.getKind() == kind::AND) {
    for (unsigned i = 0; i < conflict.getNumChildren(); ++ i) {
      if (! getPropEngine()->hasValue(conflict[i], value)) {
        Debug("properConflict") << "Bad conflict is due to unassigned atom: "
                                << conflict[i] << endl;
        return false;
      }
      if (! value) {
        Debug("properConflict") << "Bad conflict is due to false atom: "
                                << conflict[i] << endl;
        return false;
      }
      if (conflict[i] != Rewriter::rewrite(conflict[i])) {
        Debug("properConflict") << "Bad conflict is due to atom not in normal form: "
                                << conflict[i] << " vs " << Rewriter::rewrite(conflict[i]) << endl;
        return false;
      }
    }
  } else {
    if (! getPropEngine()->hasValue(conflict, value)) {
      Debug("properConflict") << "Bad conflict is due to unassigned atom: "
                              << conflict << endl;
      return false;
    }
    if(! value) {
      Debug("properConflict") << "Bad conflict is due to false atom: "
                              << conflict << endl;
      return false;
    }
    if (conflict != Rewriter::rewrite(conflict)) {
      Debug("properConflict") << "Bad conflict is due to atom not in normal form: "
                              << conflict << " vs " << Rewriter::rewrite(conflict) << endl;
      return false;
    }
  }
  return true;
}

bool TheoryEngine::properPropagation(TNode lit) const {
  if(!getPropEngine()->isSatLiteral(lit)) {
    return false;
  }
  bool b;
  return !getPropEngine()->hasValue(lit, b);
}

bool TheoryEngine::properExplanation(TNode node, TNode expl) const {
  // Explanation must be either a conjunction of true literals that have true SAT values already
  // or a singled literal that has a true SAT value already.
  if (expl.getKind() == kind::AND) {
    for (unsigned i = 0; i < expl.getNumChildren(); ++ i) {
      bool value;
      if (!d_propEngine->hasValue(expl[i], value) || !value) {
        return false;
      }
    }
  } else {
    bool value;
    return d_propEngine->hasValue(expl, value) && value;
  }
  return true;
}

bool TheoryEngine::collectModelInfo(theory::TheoryModel* m)
{
  //have shared term engine collectModelInfo
  //  d_sharedTerms.collectModelInfo( m );
  // Consult each active theory to get all relevant information
  // concerning the model.
  for(TheoryId theoryId = theory::THEORY_FIRST; theoryId < theory::THEORY_LAST; ++theoryId) {
    if(d_logicInfo.isTheoryEnabled(theoryId)) {
      Trace("model-builder") << "  CollectModelInfo on theory: " << theoryId << endl;
      if (!d_theoryTable[theoryId]->collectModelInfo(m))
      {
        return false;
      }
    }
  }
  Trace("model-builder") << "  CollectModelInfo boolean variables" << std::endl;
  // Get the Boolean variables
  vector<TNode> boolVars;
  d_propEngine->getBooleanVariables(boolVars);
  vector<TNode>::iterator it, iend = boolVars.end();
  bool hasValue, value;
  for (it = boolVars.begin(); it != iend; ++it) {
    TNode var = *it;
    hasValue = d_propEngine->hasValue(var, value);
    // TODO: Assert that hasValue is true?
    if (!hasValue) {
      Trace("model-builder-assertions")
          << "    has no value : " << var << std::endl;
      value = false;
    }
    Trace("model-builder-assertions") << "(assert" << (value ? " " : " (not ") << var << (value ? ");" : "));") << endl;
    if (!m->assertPredicate(var, value))
    {
      return false;
    }
  }
  return true;
}

void TheoryEngine::postProcessModel( theory::TheoryModel* m ){
  for(TheoryId theoryId = theory::THEORY_FIRST; theoryId < theory::THEORY_LAST; ++theoryId) {
    if(d_logicInfo.isTheoryEnabled(theoryId)) {
      Trace("model-builder-debug") << "  PostProcessModel on theory: " << theoryId << endl;
      d_theoryTable[theoryId]->postProcessModel( m );
    }
  }
}

TheoryModel* TheoryEngine::getModel() {
  return d_curr_model;
}

TheoryModel* TheoryEngine::getBuiltModel()
{
  if (!d_curr_model->isBuilt())
  {
    // If this method was called, we should be in SAT mode, and produceModels
    // should be true.
    AlwaysAssert(options::produceModels());
    if (!d_inSatMode)
    {
      // not available, perhaps due to interuption.
      return nullptr;
    }
    // must build model at this point
    d_curr_model_builder->buildModel(d_curr_model);
  }
  return d_curr_model;
}

bool TheoryEngine::getSynthSolutions(
    std::map<Node, std::map<Node, Node>>& sol_map)
{
  if (d_quantEngine)
  {
    return d_quantEngine->getSynthSolutions(sol_map);
  }
  // we are not in a quantified logic, there is no synthesis solution
  return false;
}

bool TheoryEngine::presolve() {
  // Reset the interrupt flag
  d_interrupted = false;

  // Reset the decision manager. This clears its decision strategies that are
  // no longer valid in this user context.
  d_decManager->presolve();

  try {
    // Definition of the statement that is to be run by every theory
#ifdef CVC4_FOR_EACH_THEORY_STATEMENT
#undef CVC4_FOR_EACH_THEORY_STATEMENT
#endif
#define CVC4_FOR_EACH_THEORY_STATEMENT(THEORY) \
    if (theory::TheoryTraits<THEORY>::hasPresolve) {    \
      theoryOf(THEORY)->presolve(); \
      if(d_inConflict) { \
        return true; \
      } \
    }

    // Presolve for each theory using the statement above
    CVC4_FOR_EACH_THEORY;
  } catch(const theory::Interrupted&) {
    Trace("theory") << "TheoryEngine::presolve() => interrupted" << endl;
  }
  // return whether we have a conflict
  return false;
}/* TheoryEngine::presolve() */

void TheoryEngine::postsolve() {
  // no longer in SAT mode
  d_inSatMode = false;
  // Reset the interrupt flag
  d_interrupted = false;
  bool CVC4_UNUSED wasInConflict = d_inConflict;

  try {
    // Definition of the statement that is to be run by every theory
#ifdef CVC4_FOR_EACH_THEORY_STATEMENT
#undef CVC4_FOR_EACH_THEORY_STATEMENT
#endif
#define CVC4_FOR_EACH_THEORY_STATEMENT(THEORY)    \
  if (theory::TheoryTraits<THEORY>::hasPostsolve) \
  {                                               \
    theoryOf(THEORY)->postsolve();                \
    Assert(!d_inConflict || wasInConflict)        \
        << "conflict raised during postsolve()";  \
  }

    // Postsolve for each theory using the statement above
    CVC4_FOR_EACH_THEORY;
  } catch(const theory::Interrupted&) {
    Trace("theory") << "TheoryEngine::postsolve() => interrupted" << endl;
  }
}/* TheoryEngine::postsolve() */


void TheoryEngine::notifyRestart() {
  // Reset the interrupt flag
  d_interrupted = false;

  // Definition of the statement that is to be run by every theory
#ifdef CVC4_FOR_EACH_THEORY_STATEMENT
#undef CVC4_FOR_EACH_THEORY_STATEMENT
#endif
#define CVC4_FOR_EACH_THEORY_STATEMENT(THEORY) \
  if (theory::TheoryTraits<THEORY>::hasNotifyRestart && d_logicInfo.isTheoryEnabled(THEORY)) { \
    theoryOf(THEORY)->notifyRestart(); \
  }

  // notify each theory using the statement above
  CVC4_FOR_EACH_THEORY;
}

void TheoryEngine::ppStaticLearn(TNode in, NodeBuilder<>& learned) {
  // Reset the interrupt flag
  d_interrupted = false;

  // Definition of the statement that is to be run by every theory
#ifdef CVC4_FOR_EACH_THEORY_STATEMENT
#undef CVC4_FOR_EACH_THEORY_STATEMENT
#endif
#define CVC4_FOR_EACH_THEORY_STATEMENT(THEORY) \
  if (theory::TheoryTraits<THEORY>::hasPpStaticLearn) { \
    theoryOf(THEORY)->ppStaticLearn(in, learned); \
  }

  // static learning for each theory using the statement above
  CVC4_FOR_EACH_THEORY;
}

void TheoryEngine::shutdown() {
  // Set this first; if a Theory shutdown() throws an exception,
  // at least the destruction of the TheoryEngine won't confound
  // matters.
  d_hasShutDown = true;

  // Shutdown all the theories
  for(TheoryId theoryId = theory::THEORY_FIRST; theoryId < theory::THEORY_LAST; ++theoryId) {
    if(d_theoryTable[theoryId]) {
      theoryOf(theoryId)->shutdown();
    }
  }

  d_tpp.clearCache();
}

theory::Theory::PPAssertStatus TheoryEngine::solve(TNode literal, SubstitutionMap& substitutionOut) {
  // Reset the interrupt flag
  d_interrupted = false;

  TNode atom = literal.getKind() == kind::NOT ? literal[0] : literal;
  Trace("theory::solve") << "TheoryEngine::solve(" << literal << "): solving with " << theoryOf(atom)->getId() << endl;

  if(! d_logicInfo.isTheoryEnabled(Theory::theoryOf(atom)) &&
     Theory::theoryOf(atom) != THEORY_SAT_SOLVER) {
    stringstream ss;
    ss << "The logic was specified as " << d_logicInfo.getLogicString()
       << ", which doesn't include " << Theory::theoryOf(atom)
       << ", but got a preprocessing-time fact for that theory." << endl
       << "The fact:" << endl
       << literal;
    throw LogicException(ss.str());
  }

  Theory::PPAssertStatus solveStatus = theoryOf(atom)->ppAssert(literal, substitutionOut);
  Trace("theory::solve") << "TheoryEngine::solve(" << literal << ") => " << solveStatus << endl;
  return solveStatus;
}

void TheoryEngine::preprocessStart() { d_tpp.clearCache(); }

Node TheoryEngine::preprocess(TNode assertion)
{
  TrustNode trn = d_tpp.theoryPreprocess(assertion);
  // TODO: return the trust node?
  return trn.getNode();
}

void TheoryEngine::notifyPreprocessedAssertions(
    const std::vector<Node>& assertions) {
  // call all the theories
  for (TheoryId theoryId = theory::THEORY_FIRST; theoryId < theory::THEORY_LAST;
       ++theoryId) {
    if (d_theoryTable[theoryId]) {
      theoryOf(theoryId)->ppNotifyAssertions(assertions);
    }
  }
}

bool TheoryEngine::markPropagation(TNode assertion, TNode originalAssertion, theory::TheoryId toTheoryId, theory::TheoryId fromTheoryId) {

  // What and where we are asserting
  NodeTheoryPair toAssert(assertion, toTheoryId, d_propagationMapTimestamp);
  // What and where it came from
  NodeTheoryPair toExplain(originalAssertion, fromTheoryId, d_propagationMapTimestamp);

  // See if the theory already got this literal
  PropagationMap::const_iterator find = d_propagationMap.find(toAssert);
  if (find != d_propagationMap.end()) {
    // The theory already knows this
    Trace("theory::assertToTheory") << "TheoryEngine::markPropagation(): already there" << endl;
    return false;
  }

  Trace("theory::assertToTheory") << "TheoryEngine::markPropagation(): marking [" << d_propagationMapTimestamp << "] " << assertion << ", " << toTheoryId << " from " << originalAssertion << ", " << fromTheoryId << endl;

  // Mark the propagation
  d_propagationMap[toAssert] = toExplain;
  d_propagationMapTimestamp = d_propagationMapTimestamp + 1;

  return true;
}


void TheoryEngine::assertToTheory(TNode assertion, TNode originalAssertion, theory::TheoryId toTheoryId, theory::TheoryId fromTheoryId) {

  Trace("theory::assertToTheory") << "TheoryEngine::assertToTheory(" << assertion << ", " << originalAssertion << "," << toTheoryId << ", " << fromTheoryId << ")" << endl;

  Assert(toTheoryId != fromTheoryId);
  if(toTheoryId != THEORY_SAT_SOLVER &&
     ! d_logicInfo.isTheoryEnabled(toTheoryId)) {
    stringstream ss;
    ss << "The logic was specified as " << d_logicInfo.getLogicString()
       << ", which doesn't include " << toTheoryId
       << ", but got an asserted fact to that theory." << endl
       << "The fact:" << endl
       << assertion;
    throw LogicException(ss.str());
  }

  if (d_inConflict) {
    return;
  }

  // If sharing is disabled, things are easy
  if (!d_logicInfo.isSharingEnabled()) {
    Assert(assertion == originalAssertion);
    if (fromTheoryId == THEORY_SAT_SOLVER) {
      // Send to the apropriate theory
      theory::Theory* toTheory = theoryOf(toTheoryId);
      // We assert it, and we know it's preregistereed
      toTheory->assertFact(assertion, true);
      // Mark that we have more information
      d_factsAsserted = true;
    } else {
      Assert(toTheoryId == THEORY_SAT_SOLVER);
      // Check for propositional conflict
      bool value;
      if (d_propEngine->hasValue(assertion, value)) {
        if (!value) {
          Trace("theory::propagate") << "TheoryEngine::assertToTheory(" << assertion << ", " << toTheoryId << ", " << fromTheoryId << "): conflict (no sharing)" << endl;
          Trace("dtview::conflict")
              << ":THEORY-CONFLICT: " << assertion << std::endl;
          d_inConflict = true;
        } else {
          return;
        }
      }
      d_propagatedLiterals.push_back(assertion);
    }
    return;
  }

  // If sending to the shared terms database, it's also simple
  if (toTheoryId == THEORY_BUILTIN) {
    Assert(assertion.getKind() == kind::EQUAL
           || (assertion.getKind() == kind::NOT
               && assertion[0].getKind() == kind::EQUAL))
        << "atom should be an EQUALity, not `" << assertion << "'";
    if (markPropagation(assertion, originalAssertion, toTheoryId, fromTheoryId)) {
      d_sharedTerms.assertLiteral(assertion);
    }
    return;
  }

  // Things from the SAT solver are already normalized, so they go
  // directly to the apropriate theory
  if (fromTheoryId == THEORY_SAT_SOLVER) {
    // We know that this is normalized, so just send it off to the theory
    if (markPropagation(assertion, originalAssertion, toTheoryId, fromTheoryId)) {
      // Is it preregistered
      bool preregistered = d_propEngine->isSatLiteral(assertion) && Theory::theoryOf(assertion) == toTheoryId;
      // We assert it
      theoryOf(toTheoryId)->assertFact(assertion, preregistered);
      // Mark that we have more information
      d_factsAsserted = true;
    }
    return;
  }

  // Propagations to the SAT solver are just enqueued for pickup by
  // the SAT solver later
  if (toTheoryId == THEORY_SAT_SOLVER) {
    if (markPropagation(assertion, originalAssertion, toTheoryId, fromTheoryId)) {
      // Enqueue for propagation to the SAT solver
      d_propagatedLiterals.push_back(assertion);
      // Check for propositional conflicts
      bool value;
      if (d_propEngine->hasValue(assertion, value) && !value) {
        Trace("theory::propagate")
            << "TheoryEngine::assertToTheory(" << assertion << ", "
            << toTheoryId << ", " << fromTheoryId << "): conflict (sharing)"
            << endl;
        Trace("dtview::conflict")
            << ":THEORY-CONFLICT: " << assertion << std::endl;
        d_inConflict = true;
      }
    }
    return;
  }

  Assert(assertion.getKind() == kind::EQUAL
         || (assertion.getKind() == kind::NOT
             && assertion[0].getKind() == kind::EQUAL));

  // Normalize
  Node normalizedLiteral = Rewriter::rewrite(assertion);

  // See if it rewrites false directly -> conflict
  if (normalizedLiteral.isConst()) {
    if (!normalizedLiteral.getConst<bool>()) {
      // Mark the propagation for explanations
      if (markPropagation(normalizedLiteral, originalAssertion, toTheoryId, fromTheoryId)) {
        // special case, trust node has no proof generator?
        TrustNode trnn = TrustNode::mkTrustConflict(normalizedLiteral);
        // Get the explanation (conflict will figure out where it came from)
        conflict(trnn, toTheoryId);
      } else {
        Unreachable();
      }
      return;
    }
  }

  // Try and assert (note that we assert the non-normalized one)
  if (markPropagation(assertion, originalAssertion, toTheoryId, fromTheoryId)) {
    // Check if has been pre-registered with the theory
    bool preregistered = d_propEngine->isSatLiteral(assertion) && Theory::theoryOf(assertion) == toTheoryId;
    // Assert away
    theoryOf(toTheoryId)->assertFact(assertion, preregistered);
    d_factsAsserted = true;
  }

  return;
}

void TheoryEngine::assertFact(TNode literal)
{
  Trace("theory") << "TheoryEngine::assertFact(" << literal << ")" << endl;

  // spendResource();

  // If we're in conflict, nothing to do
  if (d_inConflict) {
    return;
  }

  // Get the atom
  bool polarity = literal.getKind() != kind::NOT;
  TNode atom = polarity ? literal : literal[0];

  if (d_logicInfo.isSharingEnabled()) {

    // If any shared terms, it's time to do sharing work
    if (d_sharedTerms.hasSharedTerms(atom)) {
      // Notify the theories the shared terms
      SharedTermsDatabase::shared_terms_iterator it = d_sharedTerms.begin(atom);
      SharedTermsDatabase::shared_terms_iterator it_end = d_sharedTerms.end(atom);
      for (; it != it_end; ++ it) {
        TNode term = *it;
        Theory::Set theories = d_sharedTerms.getTheoriesToNotify(atom, term);
        for (TheoryId id = THEORY_FIRST; id != THEORY_LAST; ++ id) {
          if (Theory::setContains(id, theories)) {
            theoryOf(id)->addSharedTermInternal(term);
          }
        }
        d_sharedTerms.markNotified(term, theories);
      }
    }

    // If it's an equality, assert it to the shared term manager, even though the terms are not
    // yet shared. As the terms become shared later, the shared terms manager will then add them
    // to the assert the equality to the interested theories
    if (atom.getKind() == kind::EQUAL) {
      // Assert it to the the owning theory
      assertToTheory(literal, literal, /* to */ Theory::theoryOf(atom), /* from */ THEORY_SAT_SOLVER);
      // Shared terms manager will assert to interested theories directly, as the terms become shared
      assertToTheory(literal, literal, /* to */ THEORY_BUILTIN, /* from */ THEORY_SAT_SOLVER);

      // Now, let's check for any atom triggers from lemmas
      AtomRequests::atom_iterator it = d_atomRequests.getAtomIterator(atom);
      while (!it.done()) {
        const AtomRequests::Request& request = it.get();
        Node toAssert =
            polarity ? (Node)request.d_atom : request.d_atom.notNode();
        Debug("theory::atoms") << "TheoryEngine::assertFact(" << literal << "): sending requested " << toAssert << endl;
        assertToTheory(
            toAssert, literal, request.d_toTheory, THEORY_SAT_SOLVER);
        it.next();
      }

    } else {
      // Not an equality, just assert to the appropriate theory
      assertToTheory(literal, literal, /* to */ Theory::theoryOf(atom), /* from */ THEORY_SAT_SOLVER);
    }
  } else {
    // Assert the fact to the appropriate theory directly
    assertToTheory(literal, literal, /* to */ Theory::theoryOf(atom), /* from */ THEORY_SAT_SOLVER);
  }
}

bool TheoryEngine::propagate(TNode literal, theory::TheoryId theory) {

  Debug("theory::propagate") << "TheoryEngine::propagate(" << literal << ", " << theory << ")" << endl;

  Trace("dtview::prop") << std::string(d_context->getLevel(), ' ')
                        << ":THEORY-PROP: " << literal << endl;

  // spendResource();

  if(Dump.isOn("t-propagations")) {
    Dump("t-propagations") << CommentCommand("negation of theory propagation: expect valid")
                           << QueryCommand(literal.toExpr());
  }
  if(Dump.isOn("missed-t-propagations")) {
    d_hasPropagated.insert(literal);
  }

  // Get the atom
  bool polarity = literal.getKind() != kind::NOT;
  TNode atom = polarity ? literal : literal[0];

  if (d_logicInfo.isSharingEnabled() && atom.getKind() == kind::EQUAL) {
    if (d_propEngine->isSatLiteral(literal)) {
      // We propagate SAT literals to SAT
      assertToTheory(literal, literal, /* to */ THEORY_SAT_SOLVER, /* from */ theory);
    }
    if (theory != THEORY_BUILTIN) {
      // Assert to the shared terms database
      assertToTheory(literal, literal, /* to */ THEORY_BUILTIN, /* from */ theory);
    }
  } else {
    // We could be propagating a unit-clause lemma. In this case, we need to provide a
    // recipe.
    // TODO: Consider putting this someplace else? This is the only refence to the proof
    // manager in this class.

    PROOF({
        LemmaProofRecipe proofRecipe;
        proofRecipe.addBaseAssertion(literal);

        Node emptyNode;
        LemmaProofRecipe::ProofStep proofStep(theory, emptyNode);
        proofStep.addAssertion(literal);
        proofRecipe.addStep(proofStep);

        ProofManager::getCnfProof()->setProofRecipe(&proofRecipe);
      });

    // Just send off to the SAT solver
    Assert(d_propEngine->isSatLiteral(literal));
    assertToTheory(literal, literal, /* to */ THEORY_SAT_SOLVER, /* from */ theory);
  }

  return !d_inConflict;
}

const LogicInfo& TheoryEngine::getLogicInfo() const { return d_logicInfo; }

theory::EqualityStatus TheoryEngine::getEqualityStatus(TNode a, TNode b) {
  Assert(a.getType().isComparableTo(b.getType()));
  if (d_sharedTerms.isShared(a) && d_sharedTerms.isShared(b)) {
    if (d_sharedTerms.areEqual(a,b)) {
      return EQUALITY_TRUE_AND_PROPAGATED;
    }
    else if (d_sharedTerms.areDisequal(a,b)) {
      return EQUALITY_FALSE_AND_PROPAGATED;
    }
  }
  return theoryOf(Theory::theoryOf(a.getType()))->getEqualityStatus(a, b);
}

Node TheoryEngine::getModelValue(TNode var) {
  if (var.isConst())
  {
    // the model value of a constant must be itself
    return var;
  }
  Assert(d_sharedTerms.isShared(var));
  return theoryOf(Theory::theoryOf(var.getType()))->getModelValue(var);
}


Node TheoryEngine::ensureLiteral(TNode n) {
  Debug("ensureLiteral") << "rewriting: " << n << std::endl;
  Node rewritten = Rewriter::rewrite(n);
  Debug("ensureLiteral") << "      got: " << rewritten << std::endl;
  Node preprocessed = preprocess(rewritten);
  Debug("ensureLiteral") << "preprocessed: " << preprocessed << std::endl;
  d_propEngine->ensureLiteral(preprocessed);
  return preprocessed;
}


void TheoryEngine::printInstantiations( std::ostream& out ) {
  if( d_quantEngine ){
    d_quantEngine->printInstantiations( out );
  }else{
    out << "Internal error : instantiations not available when quantifiers are not present." << std::endl;
    Assert(false);
  }
}

void TheoryEngine::printSynthSolution( std::ostream& out ) {
  if( d_quantEngine ){
    d_quantEngine->printSynthSolution( out );
  }else{
    out << "Internal error : synth solution not available when quantifiers are not present." << std::endl;
    Assert(false);
  }
}

void TheoryEngine::getInstantiatedQuantifiedFormulas( std::vector< Node >& qs ) {
  if( d_quantEngine ){
    d_quantEngine->getInstantiatedQuantifiedFormulas( qs );
  }else{
    Assert(false);
  }
}

void TheoryEngine::getInstantiations( Node q, std::vector< Node >& insts ) {
  if( d_quantEngine ){
    d_quantEngine->getInstantiations( q, insts );
  }else{
    Assert(false);
  }
}

void TheoryEngine::getInstantiationTermVectors( Node q, std::vector< std::vector< Node > >& tvecs ) {
  if( d_quantEngine ){
    d_quantEngine->getInstantiationTermVectors( q, tvecs );
  }else{
    Assert(false);
  }
}

void TheoryEngine::getInstantiations( std::map< Node, std::vector< Node > >& insts ) {
  if( d_quantEngine ){
    d_quantEngine->getInstantiations( insts );
  }else{
    Assert(false);
  }
}

void TheoryEngine::getInstantiationTermVectors( std::map< Node, std::vector< std::vector< Node > > >& insts ) {
  if( d_quantEngine ){
    d_quantEngine->getInstantiationTermVectors( insts );
  }else{
    Assert(false);
  }
}

Node TheoryEngine::getInstantiatedConjunction( Node q ) {
  if( d_quantEngine ){
    return d_quantEngine->getInstantiatedConjunction( q );
  }else{
    Assert(false);
    return Node::null();
  }
}

theory::TrustNode TheoryEngine::getExplanationAndRecipe(
    TNode node, LemmaProofRecipe* proofRecipe)
{
  Debug("theory::explain") << "TheoryEngine::getExplanation(" << node << "): current propagation index = " << d_propagationMapTimestamp << endl;

  bool polarity = node.getKind() != kind::NOT;
  TNode atom = polarity ? node : node[0];

  // If we're not in shared mode, explanations are simple
  if (!d_logicInfo.isSharingEnabled()) {
    Debug("theory::explain") << "TheoryEngine::getExplanation: sharing is NOT enabled. "
                             << " Responsible theory is: "
                             << theoryOf(atom)->getId() << std::endl;

    TrustNode texplanation = theoryOf(atom)->explain(node);
    Node explanation = texplanation.getNode();
    Debug("theory::explain") << "TheoryEngine::getExplanation(" << node << ") => " << explanation << endl;
    PROOF({
        if(proofRecipe) {
          Node emptyNode;
          LemmaProofRecipe::ProofStep proofStep(theoryOf(atom)->getId(), emptyNode);
          proofStep.addAssertion(node);
          proofRecipe->addBaseAssertion(node);

          if (explanation.getKind() == kind::AND) {
            // If the explanation is a conjunction, the recipe for the corresponding lemma is
            // the negation of its conjuncts.
            Node flat = flattenAnd(explanation);
            for (unsigned i = 0; i < flat.getNumChildren(); ++i) {
              if (flat[i].isConst() && flat[i].getConst<bool>()) {
                ++ i;
                continue;
              }
              if (flat[i].getKind() == kind::NOT &&
                  flat[i][0].isConst() && !flat[i][0].getConst<bool>()) {
                ++ i;
                continue;
              }
              Debug("theory::explain") << "TheoryEngine::getExplanationAndRecipe: adding recipe assertion: "
                                       << flat[i].negate() << std::endl;
              proofStep.addAssertion(flat[i].negate());
              proofRecipe->addBaseAssertion(flat[i].negate());
            }
          } else {
            // The recipe for proving it is by negating it. "True" is not an acceptable reason.
            if (!((explanation.isConst() && explanation.getConst<bool>()) ||
                  (explanation.getKind() == kind::NOT &&
                   explanation[0].isConst() && !explanation[0].getConst<bool>()))) {
              proofStep.addAssertion(explanation.negate());
              proofRecipe->addBaseAssertion(explanation.negate());
            }
          }

          proofRecipe->addStep(proofStep);
        }
      });
    if (options::proofNew())
    {
      // check if no generator, if so, add THEORY_LEMMA
      if (texplanation.getGenerator() == nullptr)
      {
        Node proven = texplanation.getProven();
        addTheoryLemmaToProof(d_lazyProof.get(),
                              proven,
                              theoryOf(atom)->getId(),
                              "TheoryEngine::getExplanation (no sharing)");
        texplanation =
            TrustNode::mkTrustPropExp(node, explanation, d_lazyProof.get());
      }
    }
    return texplanation;
  }

  Debug("theory::explain") << "TheoryEngine::getExplanation: sharing IS enabled" << std::endl;

  // Initial thing to explain
  NodeTheoryPair toExplain(node, THEORY_SAT_SOLVER, d_propagationMapTimestamp);
  Assert(d_propagationMap.find(toExplain) != d_propagationMap.end());

  NodeTheoryPair nodeExplainerPair = d_propagationMap[toExplain];
  Debug("theory::explain")
      << "TheoryEngine::getExplanation: explainer for node "
      << nodeExplainerPair.d_node
      << " is theory: " << nodeExplainerPair.d_theory << std::endl;
  TheoryId explainer = nodeExplainerPair.d_theory;

  // Create the workplace for explanations
  std::vector<NodeTheoryPair> vec;
  vec.push_back(d_propagationMap[toExplain]);
  // Process the explanation
  if (proofRecipe) {
    Node emptyNode;
    LemmaProofRecipe::ProofStep proofStep(explainer, emptyNode);
    proofStep.addAssertion(node);
    proofRecipe->addStep(proofStep);
    proofRecipe->addBaseAssertion(node);
  }

  TrustNode texplanation = getExplanation(vec, proofRecipe);

  Debug("theory::explain") << "TheoryEngine::getExplanation(" << node << ") => "
                           << texplanation.getNode() << endl;
  return texplanation;
}

theory::TrustNode TheoryEngine::getExplanation(TNode node)
{
  LemmaProofRecipe *dontCareRecipe = NULL;
  // the trust node was processed within getExplanationAndRecipe
  return getExplanationAndRecipe(node, dontCareRecipe);
}

struct AtomsCollect {

  std::vector<TNode> d_atoms;
  std::unordered_set<TNode, TNodeHashFunction> d_visited;

public:

  typedef void return_type;

  bool alreadyVisited(TNode current, TNode parent) {
    // Check if already visited
    if (d_visited.find(current) != d_visited.end()) return true;
    // Don't visit non-boolean
    if (!current.getType().isBoolean()) return true;
    // New node
    return false;
  }

  void visit(TNode current, TNode parent) {
    if (Theory::theoryOf(current) != theory::THEORY_BOOL) {
      d_atoms.push_back(current);
    }
    d_visited.insert(current);
  }

  void start(TNode node) {}
  void done(TNode node) {}

  std::vector<TNode> getAtoms() const {
    return d_atoms;
  }
};

void TheoryEngine::ensureLemmaAtoms(const std::vector<TNode>& atoms, theory::TheoryId atomsTo) {
  for (unsigned i = 0; i < atoms.size(); ++ i) {

    // Non-equality atoms are either owned by theory or they don't make sense
    if (atoms[i].getKind() != kind::EQUAL) {
      continue;
    }

    // The equality
    Node eq = atoms[i];
    // Simple normalization to not repeat stuff
    if (eq[0] > eq[1]) {
      eq = eq[1].eqNode(eq[0]);
    }

    // Rewrite the equality
    Node eqNormalized = Rewriter::rewrite(atoms[i]);

    Debug("theory::atoms") << "TheoryEngine::ensureLemmaAtoms(): " << eq << " with nf " << eqNormalized << endl;

    // If the equality is a boolean constant, we send immediately
    if (eqNormalized.isConst()) {
      if (eqNormalized.getConst<bool>()) {
        assertToTheory(eq, eqNormalized, /** to */ atomsTo, /** Sat solver */ theory::THEORY_SAT_SOLVER);
      } else {
        assertToTheory(eq.notNode(), eqNormalized.notNode(), /** to */ atomsTo, /** Sat solver */ theory::THEORY_SAT_SOLVER);
      }
      continue;
    }else if( eqNormalized.getKind() != kind::EQUAL){
      Assert(eqNormalized.getKind() == kind::BOOLEAN_TERM_VARIABLE
             || (eqNormalized.getKind() == kind::NOT
                 && eqNormalized[0].getKind() == kind::BOOLEAN_TERM_VARIABLE));
      // this happens for Boolean term equalities V = true that are rewritten to V, we should skip
      //  TODO : revisit this
      continue;
    }

    // If the normalization did the just flips, keep the flip
    if (eqNormalized[0] == eq[1] && eqNormalized[1] == eq[0]) {
      eq = eqNormalized;
    }

    // Check if the equality is already known by the sat solver
    if (d_propEngine->isSatLiteral(eqNormalized)) {
      bool value;
      if (d_propEngine->hasValue(eqNormalized, value)) {
        if (value) {
          assertToTheory(eq, eqNormalized, atomsTo, theory::THEORY_SAT_SOLVER);
          continue;
        } else {
          assertToTheory(eq.notNode(), eqNormalized.notNode(), atomsTo, theory::THEORY_SAT_SOLVER);
          continue;
        }
      }
    }

    // If the theory is asking about a different form, or the form is ok but if will go to a different theory
    // then we must figure it out
    if (eqNormalized != eq || Theory::theoryOf(eq) != atomsTo) {
      // If you get eqNormalized, send atoms[i] to atomsTo
      d_atomRequests.add(eqNormalized, eq, atomsTo);
    }
  }
}

theory::LemmaStatus TheoryEngine::lemma(theory::TrustNode tlemma,
                                        ProofRule rule,
                                        bool removable,
                                        bool preprocess,
                                        theory::TheoryId atomsTo,
                                        theory::TheoryId from)
{
  // For resource-limiting (also does a time check).
  // spendResource();
  Assert(tlemma.getKind() == TrustNodeKind::LEMMA
         || tlemma.getKind() == TrustNodeKind::CONFLICT);
  // get the node
  Node node = tlemma.getNode();
  Node lemma = tlemma.getProven();

  // when proofs are enabled, we ensure the trust node has a generator by
  // adding a trust step to the lazy proof maintained by this class
  if (options::proofNew())
  {
    // ensure proof: set THEORY_LEMMA if no generator is provided
    if (tlemma.getGenerator() == nullptr)
    {
      // internal lemmas should have generators
      Assert(from != THEORY_LAST);
      // add theory lemma step to proof
      addTheoryLemmaToProof(
          d_lazyProof.get(), lemma, from, "TheoryEngine::lemma");
      // update the trust node
      tlemma = TrustNode::mkTrustLemma(lemma, d_lazyProof.get());
    }
  }

  // Do we need to check atoms
  if (atomsTo != theory::THEORY_LAST) {
    Debug("theory::atoms") << "TheoryEngine::lemma(" << node << ", " << atomsTo << ")" << endl;
    AtomsCollect collectAtoms;
    NodeVisitor<AtomsCollect>::run(collectAtoms, node);
    ensureLemmaAtoms(collectAtoms.getAtoms(), atomsTo);
  }

  if(Dump.isOn("t-lemmas")) {
    // we dump the negation of the lemma, to show validity of the lemma
    Node n = lemma.negate();
    Dump("t-lemmas") << CommentCommand("theory lemma: expect valid")
                     << CheckSatCommand(n.toExpr());
  }

  if (options::proofNew())
  {
    if (Trace.isOn("te-proof-debug"))
    {
      std::shared_ptr<ProofNode> ppn = tlemma.toProofNode();
      std::stringstream ss;
      ppn->printDebug(ss);
      Trace("te-proof-debug")
          << "=== Initial proof from " << tlemma.identifyGenerator();
      Trace("te-proof-debug") << std::endl << ss.str();
      Assert(ppn->isClosed());
    }
  }

  // call preprocessor
  std::vector<TrustNode> newLemmas;
  std::vector<Node> newSkolems;
  TrustNode tplemma =
      d_tpp.preprocess(lemma, newLemmas, newSkolems, preprocess);
  Assert(tplemma.getKind() == TrustNodeKind::REWRITE);
  Node lemmap = tplemma.getNode();

  // must update the trust lemma
  if (lemmap != lemma)
  {
    // process the preprocessing
    if (options::proofNew())
    {
      Assert(d_lazyProof != nullptr);
      // add the original proof to the lazy proof
      d_lazyProof->addLazyStep(tlemma.getProven(), tlemma.getGenerator());
      // only need to do anything if lemmap changed in a non-trivial way
      if (!CDProof::isSame(lemmap, lemma))
      {
        if (tplemma.getGenerator() != nullptr)
        {
          d_lazyProof->addLazyStep(tplemma.getProven(), tplemma.getGenerator());
        }
        // ---------- from d_lazyProof -------------- from theory preprocess
        // lemma                       lemma = lemmap
        // ------------------------------------------ MACRO_SR_PRED_TRANSFORM
        // lemmap
        std::vector<Node> pfChildren;
        pfChildren.push_back(lemma);
        pfChildren.push_back(tplemma.getProven());
        std::vector<Node> pfArgs;
        pfArgs.push_back(lemmap);
        d_lazyProof->addStep(
            lemmap, PfRule::MACRO_SR_PRED_TRANSFORM, pfChildren, pfArgs);
      }
    }
    tlemma = TrustNode::mkTrustLemma(lemmap, d_lazyProof.get());
  }

  // must use an assertion pipeline due to decision engine below
  AssertionPipeline lemmas;
  // make the assertion pipeline
  lemmas.push_back(tplemma.getNode());
  lemmas.updateRealAssertionsEnd();
  Assert(newSkolems.size() == newLemmas.size());
  for (size_t i = 0, nsize = newLemmas.size(); i < nsize; i++)
  {
    // store skolem mapping here
    IteSkolemMap& imap = lemmas.getIteSkolemMap();
    imap[newSkolems[i]] = lemmas.size();
    lemmas.push_back(newLemmas[i].getNode());
  }

  // assert lemmas to prop engine
  Assert(!options::proofNew() || tlemma.getGenerator() != nullptr);
  if (options::proofNew())
  {
    // ensure closed, make the proof node eagerly here to debug
    if (Trace.isOn("te-proof-debug"))
    {
      Trace("te-proof-debug") << "=== Proof of " << tlemma;
      Trace("te-proof-debug") << " from " << tlemma.identifyGenerator();
      Trace("te-proof-debug") << ":" << std::endl;
      std::shared_ptr<ProofNode> pn = tlemma.toProofNode();
      std::stringstream ss;
      pn->printDebug(ss);
      Trace("te-proof-debug") << ss.str();
      Trace("te-proof-debug") << std::endl << "====" << std::endl;
      Assert(pn->isClosed());
    }
  }
  d_propEngine->assertLemma(tlemma, removable, rule, node);
  for (size_t i = 0, lsize = newLemmas.size(); i < lsize; ++i)
  {
    Assert(!options::proofNew() || newLemmas[i].getGenerator() != nullptr);
    d_propEngine->assertLemma(newLemmas[i], removable, rule, node);
  }

  // assert to decision engine
  if (!removable)
  {
    d_propEngine->addAssertionsToDecisionEngine(lemmas);
  }

  // Mark that we added some lemmas
  d_lemmasAdded = true;

  // Lemma analysis isn't online yet; this lemma may only live for this
  // user level.
  Node retLemma = lemmas[0];
  if (lemmas.size() > 1)
  {
    // the returned lemma is the conjunction of all additional lemmas.
    retLemma = NodeManager::currentNM()->mkNode(kind::AND, lemmas.ref());
  }
  return theory::LemmaStatus(retLemma, d_userContext->getLevel());
}

void TheoryEngine::conflict(theory::TrustNode tconflict, TheoryId theoryId)
{
  Assert(tconflict.getKind() == TrustNodeKind::CONFLICT);
  TNode conflict = tconflict.getNode();
  Trace("theory::conflict") << "TheoryEngine::conflict(" << conflict << ", "
                            << theoryId << ")" << endl;
  // If proofNew is enabled, then either:
  // (1) The lazy proof contains an explicitly provided step (probably
  // THEORY_LEMMA),
  // (2) The lazy proof contains an explicitly provided proof generator,
  // (3) The conflict being processed is a propagatation of false.
  // AlwaysAssert(
  //    d_lazyProof == nullptr || d_lazyProof->hasStep(conflict.notNode())
  //    || d_lazyProof->hasGenerator(conflict.notNode()) || conflict ==
  //    d_false);

  Trace("dtview::conflict") << ":THEORY-CONFLICT: " << conflict << std::endl;

  // Mark that we are in conflict
  d_inConflict = true;

  if(Dump.isOn("t-conflicts")) {
    Dump("t-conflicts") << CommentCommand("theory conflict: expect unsat")
                        << CheckSatCommand(conflict.toExpr());
  }

  LemmaProofRecipe* proofRecipe = NULL;
  PROOF({
      proofRecipe = new LemmaProofRecipe;
      Node emptyNode;
      LemmaProofRecipe::ProofStep proofStep(theoryId, emptyNode);

      if (conflict.getKind() == kind::AND) {
        for (unsigned i = 0; i < conflict.getNumChildren(); ++i) {
          proofStep.addAssertion(conflict[i].negate());
        }
      } else {
        proofStep.addAssertion(conflict.negate());
      }

      proofRecipe->addStep(proofStep);
    });

  // In the multiple-theories case, we need to reconstruct the conflict
  if (d_logicInfo.isSharingEnabled()) {
    // Create the workplace for explanations
    std::vector<NodeTheoryPair> vec;
    vec.push_back(
        NodeTheoryPair(conflict, theoryId, d_propagationMapTimestamp));

    // Process the explanation
    TrustNode tncExp = getExplanation(vec, proofRecipe);
    PROOF(ProofManager::getCnfProof()->setProofRecipe(proofRecipe));
    Node fullConflict = tncExp.getNode();

    if (options::proofNew())
    {
      Trace("te-proof-debug") << "Process conflict: " << conflict << std::endl;
      Trace("te-proof-debug") << "Conflict " << tconflict << " from "
                              << tconflict.identifyGenerator() << std::endl;
      Trace("te-proof-debug") << "Explanation " << tncExp << " from "
                              << tncExp.identifyGenerator() << std::endl;
      Assert(d_lazyProof != nullptr);
      if (tconflict.getGenerator() != nullptr)
      {
        d_lazyProof->addLazyStep(tconflict.getProven(),
                                 tconflict.getGenerator());
      }
      else
      {
        addTheoryLemmaToProof(d_lazyProof.get(),
                              tconflict.getProven(),
                              theoryId,
                              "conflict_shared_theory");
      }
      Node fullConflictNeg = fullConflict.notNode();
      Node proven = tncExp.getProven();
      std::vector<Node> children;
      children.push_back(proven);
      std::vector<Node> args;
      args.push_back(fullConflictNeg);
      if (conflict == d_false)
      {
        Assert(fullConflict != d_false);
        // if the conflict was a propagation, then the proof is simple:
        // --------------------- explained
        // fullConflict => false
        // --------------------- MACRO_SR_PRED_TRANSFORM
        // ~fullConflict
        d_lazyProof->addStep(
            fullConflictNeg, PfRule::MACRO_SR_PRED_TRANSFORM, children, args);
      }
      else if (fullConflict != conflict)
      {
        // store the explicit step, which should come from a different
        // generator, e.g. d_tepg.
        Assert(tncExp.getGenerator() != nullptr);
        Assert(tncExp.getGenerator() != d_lazyProof.get());
        d_lazyProof->addLazyStep(proven, tncExp.getGenerator());
        // ------------------------- explained  ---------- from theory
        // fullConflict => conflict              ~conflict
        // -------------------------------------------- MACRO_SR_PRED_TRANSFORM
        // ~fullConflict
        children.push_back(conflict.notNode());
        args.push_back(mkMethodId(MethodId::SB_LITERAL));
        d_lazyProof->addStep(
            fullConflictNeg, PfRule::MACRO_SR_PRED_TRANSFORM, children, args);
      }
    }
    // pass the processed trust node
    TrustNode tconf =
        TrustNode::mkTrustConflict(fullConflict, d_lazyProof.get());
    Debug("theory::conflict") << "TheoryEngine::conflict(" << conflict << ", " << theoryId << "): full = " << fullConflict << endl;
    Assert(properConflict(fullConflict));
    lemma(tconf, RULE_CONFLICT, true, false);
  } else {
    // When only one theory, the conflict should need no processing
    Assert(properConflict(conflict));
    PROOF({
        if (conflict.getKind() == kind::AND) {
          // If the conflict is a conjunction, the corresponding lemma is derived by negating
          // its conjuncts.
          for (unsigned i = 0; i < conflict.getNumChildren(); ++i) {
            if (conflict[i].isConst() && conflict[i].getConst<bool>()) {
              ++ i;
              continue;
            }
            if (conflict[i].getKind() == kind::NOT &&
                conflict[i][0].isConst() && !conflict[i][0].getConst<bool>()) {
              ++ i;
              continue;
            }
            proofRecipe->getStep(0)->addAssertion(conflict[i].negate());
            proofRecipe->addBaseAssertion(conflict[i].negate());
          }
        } else {
          proofRecipe->getStep(0)->addAssertion(conflict.negate());
          proofRecipe->addBaseAssertion(conflict.negate());
        }

        ProofManager::getCnfProof()->setProofRecipe(proofRecipe);
      });

    // pass the trust node that was sent from the theory
    lemma(tconflict, RULE_CONFLICT, true, false, THEORY_LAST, theoryId);
  }

  PROOF({
      delete proofRecipe;
      proofRecipe = NULL;
    });
}

void TheoryEngine::staticInitializeBVOptions(
    const std::vector<Node>& assertions)
{
  bool useSlicer = true;
  if (options::bitvectorEqualitySlicer() == options::BvSlicerMode::ON)
  {
    if (!d_logicInfo.isPure(theory::THEORY_BV) || d_logicInfo.isQuantified())
      throw ModalException(
          "Slicer currently only supports pure QF_BV formulas. Use "
          "--bv-eq-slicer=off");
    if (options::incrementalSolving())
      throw ModalException(
          "Slicer does not currently support incremental mode. Use "
          "--bv-eq-slicer=off");
    if (options::produceModels())
      throw ModalException(
          "Slicer does not currently support model generation. Use "
          "--bv-eq-slicer=off");
  }
  else if (options::bitvectorEqualitySlicer() == options::BvSlicerMode::OFF)
  {
    return;
  }
  else if (options::bitvectorEqualitySlicer() == options::BvSlicerMode::AUTO)
  {
    if ((!d_logicInfo.isPure(theory::THEORY_BV) || d_logicInfo.isQuantified())
        || options::incrementalSolving()
        || options::produceModels())
      return;

    bv::utils::TNodeBoolMap cache;
    for (unsigned i = 0; i < assertions.size(); ++i)
    {
      useSlicer = useSlicer && bv::utils::isCoreTerm(assertions[i], cache);
    }
  }

  if (useSlicer)
  {
    bv::TheoryBV* bv_theory = (bv::TheoryBV*)d_theoryTable[THEORY_BV];
    bv_theory->enableCoreTheorySlicer();
  }
}

theory::TrustNode TheoryEngine::getExplanation(
    std::vector<NodeTheoryPair>& explanationVector,
    LemmaProofRecipe* proofRecipe)
{
  Assert(explanationVector.size() == 1);

  Node conclusion = explanationVector[0].d_node;
  std::shared_ptr<LazyCDProof> lcp;
  if (d_lazyProof != nullptr)
  {
    Trace("te-proof-exp") << "=== TheoryEngine::getExplanation " << conclusion
                          << std::endl;
    lcp.reset(new LazyCDProof(d_pnm));
  }
  unsigned i = 0; // Index of the current literal we are processing

  std::unique_ptr<std::set<Node>> inputAssertions = nullptr;
  PROOF({
    if (proofRecipe)
    {
      inputAssertions.reset(
          new std::set<Node>(proofRecipe->getStep(0)->getAssertions()));
    }
  });
  // the overall explanation
  std::set<TNode> exp;
  // vector of trust nodes to explain at the end
  std::vector<std::pair<TheoryId, TrustNode>> texplains;
  // cache of nodes we have already explained by some theory
  std::unordered_map<Node, size_t, NodeHashFunction> cache;

  while (i < explanationVector.size()) {
    // Get the current literal to explain
    NodeTheoryPair toExplain = explanationVector[i];

    Debug("theory::explain")
        << "[i=" << i << "] TheoryEngine::explain(): processing ["
        << toExplain.d_timestamp << "] " << toExplain.d_node << " sent from "
        << toExplain.d_theory << endl;

    if (cache.find(toExplain.d_node) != cache.end()
        && cache[toExplain.d_node] < toExplain.d_timestamp)
    {
      ++i;
      continue;
    }
    cache[toExplain.d_node] = toExplain.d_timestamp;

    // If a true constant or a negation of a false constant we can ignore it
    if ((toExplain.d_node.isConst() && toExplain.d_node.getConst<bool>())
        || (toExplain.d_node.getKind() == kind::NOT
            && toExplain.d_node[0].isConst()
            && !toExplain.d_node[0].getConst<bool>()))
    {
      ++ i;
      if (lcp != nullptr)
      {
        Trace("te-proof-exp")
            << "- explain " << toExplain.d_node << " trivially..." << std::endl;
        // ------------------MACRO_SR_PRED_INTRO
        // toExplain.d_node
        std::vector<Node> children;
        std::vector<Node> args;
        args.push_back(toExplain.d_node);
        lcp->addStep(
            toExplain.d_node, PfRule::MACRO_SR_PRED_INTRO, children, args);
      }
      continue;
    }

    // If from the SAT solver, keep it
    if (toExplain.d_theory == THEORY_SAT_SOLVER)
    {
      Debug("theory::explain") << "\tLiteral came from THEORY_SAT_SOLVER. Kepping it." << endl;
      exp.insert(explanationVector[i++].d_node);
      // it will be a free assumption in the proof
      Trace("te-proof-exp") << "- keep " << toExplain.d_node << std::endl;
      continue;
    }

    // If an and, expand it
    if (toExplain.d_node.getKind() == kind::AND)
    {
      Debug("theory::explain")
          << "TheoryEngine::explain(): expanding " << toExplain.d_node
          << " got from " << toExplain.d_theory << endl;
      size_t nchild = toExplain.d_node.getNumChildren();
      for (size_t k = 0; k < nchild; ++k)
      {
        NodeTheoryPair newExplain(
            toExplain.d_node[k], toExplain.d_theory, toExplain.d_timestamp);
        explanationVector.push_back(newExplain);
      }
      if (lcp != nullptr)
      {
        Trace("te-proof-exp")
            << "- AND expand " << toExplain.d_node << std::endl;
        // delay explanation, use a dummy trust node
        TrustNode tnAndExp = TrustNode::mkTrustPropExp(
            toExplain.d_node, toExplain.d_node, nullptr);
        texplains.push_back(
            std::pair<TheoryId, TrustNode>(THEORY_LAST, tnAndExp));
      }
      ++ i;
      continue;
    }

    // See if it was sent to the theory by another theory
    PropagationMap::const_iterator find = d_propagationMap.find(toExplain);
    if (find != d_propagationMap.end()) {
      Debug("theory::explain")
          << "\tTerm was propagated by another theory (theory = "
          << getTheoryString((*find).second.d_theory) << ")" << std::endl;
      // There is some propagation, check if its a timely one
      if ((*find).second.d_timestamp < toExplain.d_timestamp)
      {
        Debug("theory::explain")
            << "\tRelevant timetsamp, pushing " << (*find).second.d_node
            << "to index = " << explanationVector.size() << std::endl;
        explanationVector.push_back((*find).second);
        ++i;

        PROOF({
          if (toExplain.d_node != (*find).second.d_node)
          {
            Debug("pf::explain")
                << "TheoryEngine::getExplanation: Rewrite alert! toAssert = "
                << toExplain.d_node << ", toExplain = " << (*find).second.d_node
                << std::endl;

            if (proofRecipe)
            {
              proofRecipe->addRewriteRule(toExplain.d_node,
                                          (*find).second.d_node);
            }
          }
        })
        if (lcp != nullptr)
        {
          if (!CDProof::isSame(toExplain.d_node, (*find).second.d_node))
          {
            Trace("te-proof-exp")
                << "- t-explained cached: " << toExplain.d_node << " by "
                << (*find).second.d_node << std::endl;
            // delay explanation, use a dummy trust node that says that
            // (*find).second.d_node explains toExplain.d_node.
            TrustNode tnRewExp = TrustNode::mkTrustPropExp(
                toExplain.d_node, (*find).second.d_node, nullptr);
            texplains.push_back(
                std::pair<TheoryId, TrustNode>(THEORY_LAST, tnRewExp));
          }
        }
        continue;
      }
    }
<<<<<<< HEAD
    // We must cache after checking the timestamp in the block of code above.
    // Afterwards, we can ignore this timestamp, as well as caching the Node,
    // since any theory's explanation will suffice.
    if (cache.find(toExplain.d_node) != cache.end())
    {
      ++i;
      continue;
    }
    cache.insert(toExplain.d_node);
    // It was produced by the theory, so ask for an explanation
    TrustNode texplanation;
=======

    Node explanation;
>>>>>>> c6e3264f
    if (toExplain.d_theory == THEORY_BUILTIN)
    {
      texplanation = d_sharedTerms.explain(toExplain.d_node);
      Debug("theory::explain")
          << "\tTerm was propagated by THEORY_BUILTIN. Explanation: "
          << texplanation.getNode() << std::endl;
    }
    else
    {
      texplanation = theoryOf(toExplain.d_theory)->explain(toExplain.d_node);
      Debug("theory::explain")
          << "\tTerm was propagated by owner theory: "
          << theoryOf(toExplain.d_theory)->getId()
          << ". Explanation: " << texplanation.getNode() << std::endl;
    }
    if (lcp != nullptr)
    {
      Trace("te-proof-exp")
          << "- t-explained[" << toExplain.d_theory << "]: " << toExplain.d_node
          << " by " << texplanation.getNode() << std::endl;
      // if not a trivial explanation
      if (!CDProof::isSame(texplanation.getNode(), toExplain.d_node))
      {
        // We add it to the list of theory explanations, to be processed at
        // the end of this method. We wait to explain here because it may
        // be that a later explanation may preempt the need for proving this
        // step. For instance, if the conclusion lit is later added as an
        // assumption in the final explanation. This avoids cyclic proofs.
        texplains.push_back(
            std::pair<TheoryId, TrustNode>(toExplain.d_theory, texplanation));
      }
    }
    Node explanation = texplanation.getNode();

    Debug("theory::explain")
        << "TheoryEngine::explain(): got explanation " << explanation
        << " got from " << toExplain.d_theory << endl;
    Assert(explanation != toExplain.d_node)
        << "wasn't sent to you, so why are you explaining it trivially";
    // Mark the explanation
    NodeTheoryPair newExplain(
        explanation, toExplain.d_theory, toExplain.d_timestamp);
    explanationVector.push_back(newExplain);

    ++ i;

    PROOF({
      if (proofRecipe && inputAssertions)
      {
        // If we're expanding the target node of the explanation (this is the
        // first expansion...), we don't want to add it as a separate proof
        // step. It is already part of the assertions.
        if (!ContainsKey(*inputAssertions, toExplain.d_node))
        {
          LemmaProofRecipe::ProofStep proofStep(toExplain.d_theory,
                                                toExplain.d_node);
          if (explanation.getKind() == kind::AND)
          {
            Node flat = flattenAnd(explanation);
            for (unsigned k = 0; k < flat.getNumChildren(); ++k)
            {
              // If a true constant or a negation of a false constant we can
              // ignore it
              if (!((flat[k].isConst() && flat[k].getConst<bool>())
                    || (flat[k].getKind() == kind::NOT && flat[k][0].isConst()
                        && !flat[k][0].getConst<bool>())))
              {
                proofStep.addAssertion(flat[k].negate());
              }
            }
          }
          else
          {
            if (!((explanation.isConst() && explanation.getConst<bool>())
                  || (explanation.getKind() == kind::NOT
                      && explanation[0].isConst()
                      && !explanation[0].getConst<bool>())))
            {
              proofStep.addAssertion(explanation.negate());
            }
          }
          proofRecipe->addStep(proofStep);
        }
      }
    });
  }

  PROOF({
      if (proofRecipe) {
        // The remaining literals are the base of the proof
        for (const Node& e : exp)
        {
          proofRecipe->addBaseAssertion(e.negate());
        }
      }
    });

  // make the explanation node
  Node expNode;
  if (exp.size() == 0)
  {
    // Normalize to true
    expNode = NodeManager::currentNM()->mkConst<bool>(true);
  }
  else if (exp.size() == 1)
  {
    // All the same, or just one
    expNode = *exp.begin();
  }
  else
  {
    NodeBuilder<> conjunction(kind::AND);
    std::set<TNode>::const_iterator it = exp.begin();
    std::set<TNode>::const_iterator it_end = exp.end();
    while (it != it_end)
    {
      conjunction << *it;
      ++it;
    }
    expNode = conjunction;
  }
  if (lcp != nullptr)
  {
    if (Trace.isOn("te-proof-exp"))
    {
      Trace("te-proof-exp") << "Explanation is:" << std::endl;
      for (const Node& e : exp)
      {
        Trace("te-proof-exp") << "  " << e << std::endl;
      }
      Trace("te-proof-exp") << "=== Replay explanations..." << std::endl;
    }
    // Now, go back and add the necessary steps of theory explanations, i.e.
    // add those that prove things that aren't in the final explanation.
    for (std::vector<std::pair<TheoryId, TrustNode>>::reverse_iterator
             it = texplains.rbegin(),
             itEnd = texplains.rend();
         it != itEnd;
         ++it)
    {
      TrustNode trn = it->second;
      Assert(trn.getKind() == TrustNodeKind::PROP_EXP);
      Node proven = trn.getProven();
      Assert(proven.getKind() == kind::IMPLIES);
      Node tConc = proven[1];
      Trace("te-proof-exp") << "- Process " << trn << std::endl;
      if (exp.find(tConc) != exp.end())
      {
        // already added to proof
        Trace("te-proof-exp") << "...already added" << std::endl;
        continue;
      }
      Node symTConc = CDProof::getSymmFact(tConc);
      if (!symTConc.isNull())
      {
        if (exp.find(symTConc) != exp.end())
        {
          // symmetric direction
          Trace("te-proof-exp") << "...already added (SYMM)" << std::endl;
          continue;
        }
      }
      // remember that we've explained this formula
      exp.insert(tConc);
      TheoryId ttid = it->first;
      Node tExp = proven[0];
      if (ttid == THEORY_LAST)
      {
        if (tConc == tExp)
        {
          // dummy trust node, do AND expansion
          Assert(tConc.getKind() == kind::AND);
          // tConc[0] ... tConc[n]
          // ---------------------- AND_INTRO
          // tConc
          std::vector<Node> pfChildren;
          pfChildren.insert(pfChildren.end(), tConc.begin(), tConc.end());
          lcp->addStep(tConc, PfRule::AND_INTRO, pfChildren, {});
          Trace("te-proof-exp") << "...via AND_INTRO" << std::endl;
          continue;
        }
        // otherwise should hold by rewriting
        Assert(Rewriter::rewrite(tConc) == Rewriter::rewrite(tExp));
        // tExp
        // ---- MACRO_SR_PRED_TRANSFORM
        // tConc
        lcp->addStep(tConc, PfRule::MACRO_SR_PRED_TRANSFORM, {tExp}, {tConc});
        Trace("te-proof-exp") << "...via MACRO_SR_PRED_TRANSFORM" << std::endl;
        continue;
      }
      if (tExp == tConc)
      {
        // trivial
        Trace("te-proof-exp") << "...trivial" << std::endl;
        continue;
      }
      // ------------- Via theory
      // tExp => tConc              tExp
      // ---------------------------------MACRO_SR_PRED_TRANSFORM
      // tConc
      if (trn.getGenerator() != nullptr)
      {
        Trace("te-proof-exp") << "...via theory generator" << std::endl;
        lcp->addLazyStep(proven, trn.getGenerator());
      }
      else
      {
        Trace("te-proof-exp") << "...via trust THEORY_LEMMA" << std::endl;
        // otherwise, trusted theory lemma
        addTheoryLemmaToProof(
            lcp.get(), proven, it->first, "TheoryEngine::getExplanation");
      }
      std::vector<Node> pfChildren;
      pfChildren.push_back(proven);
      pfChildren.push_back(trn.getNode());
      std::vector<Node> pfArgs;
      pfArgs.push_back(tConc);
      pfArgs.push_back(mkMethodId(MethodId::SB_FORMULA));
      lcp->addStep(tConc, PfRule::MACRO_SR_PRED_TRANSFORM, pfChildren, pfArgs);
    }

    // doesn't work currently due to reordering of assumptions
    /*
    if (simpleExplain)
    {
      // single call to a theory's explain method, skip the proof generator
      Assert (!simpleTrn.isNull());
      Trace("te-proof-exp") << "...simple explain " << simpleTrn.getNode() <<
    std::endl; return simpleTrn;
    }
    */
    // store in the proof generator
    TrustNode trn = d_tepg->mkTrustExplain(conclusion, expNode, lcp);
    // return the trust node
    return trn;
  }

  return theory::TrustNode::mkTrustLemma(expNode, nullptr);
}

void TheoryEngine::setUserAttribute(const std::string& attr,
                                    Node n,
                                    const std::vector<Node>& node_values,
                                    const std::string& str_value)
{
  Trace("te-attr") << "set user attribute " << attr << " " << n << endl;
  if( d_attr_handle.find( attr )!=d_attr_handle.end() ){
    for( size_t i=0; i<d_attr_handle[attr].size(); i++ ){
      d_attr_handle[attr][i]->setUserAttribute(attr, n, node_values, str_value);
    }
  } else {
    //unhandled exception?
  }
}

void TheoryEngine::handleUserAttribute(const char* attr, Theory* t) {
  Trace("te-attr") << "Handle user attribute " << attr << " " << t << endl;
  std::string str( attr );
  d_attr_handle[ str ].push_back( t );
}

void TheoryEngine::checkTheoryAssertionsWithModel(bool hardFailure) {
  for(TheoryId theoryId = THEORY_FIRST; theoryId < THEORY_LAST; ++theoryId) {
    Theory* theory = d_theoryTable[theoryId];
    if(theory && d_logicInfo.isTheoryEnabled(theoryId)) {
      for(context::CDList<Assertion>::const_iterator it = theory->facts_begin(),
            it_end = theory->facts_end();
          it != it_end;
          ++it) {
        Node assertion = (*it).d_assertion;
        Node val = getModel()->getValue(assertion);
        if (val != d_true)
        {
          std::stringstream ss;
          ss << theoryId
             << " has an asserted fact that the model doesn't satisfy." << endl
             << "The fact: " << assertion << endl
             << "Model value: " << val << endl;
          if (hardFailure)
          {
            if (val == d_false)
            {
              // Always an error if it is false
              InternalError() << ss.str();
            }
            else
            {
              // Otherwise just a warning. Notice this case may happen for
              // assertions with unevaluable operators, e.g. transcendental
              // functions. It also may happen for separation logic, where
              // check-model support is limited.
              Warning() << ss.str();
            }
          }
        }
      }
    }
  }
}

std::pair<bool, Node> TheoryEngine::entailmentCheck(
    options::TheoryOfMode mode,
    TNode lit,
    const EntailmentCheckParameters* params,
    EntailmentCheckSideEffects* seffects)
{
  TNode atom = (lit.getKind() == kind::NOT) ? lit[0] : lit;
  if( atom.getKind()==kind::AND || atom.getKind()==kind::OR || atom.getKind()==kind::IMPLIES ){
    //Boolean connective, recurse
    std::vector< Node > children;
    bool pol = (lit.getKind()!=kind::NOT);
    bool is_conjunction = pol==(lit.getKind()==kind::AND);
    for( unsigned i=0; i<atom.getNumChildren(); i++ ){
      Node ch = atom[i];
      if( pol==( lit.getKind()==kind::IMPLIES && i==0 ) ){
        ch = atom[i].negate();
      }
      std::pair<bool, Node> chres = entailmentCheck( mode, ch, params, seffects );
      if( chres.first ){
        if( !is_conjunction ){
          return chres;
        }else{
          children.push_back( chres.second );
        }
      }else if( !chres.first && is_conjunction ){
        return std::pair<bool, Node>(false, Node::null());
      }
    }
    if( is_conjunction ){
      return std::pair<bool, Node>(true, NodeManager::currentNM()->mkNode(kind::AND, children));
    }else{
      return std::pair<bool, Node>(false, Node::null());
    }
  }else if( atom.getKind()==kind::ITE || ( atom.getKind()==kind::EQUAL && atom[0].getType().isBoolean() ) ){
    bool pol = (lit.getKind()!=kind::NOT);
    for( unsigned r=0; r<2; r++ ){
      Node ch = atom[0];
      if( r==1 ){
        ch = ch.negate();
      }
      std::pair<bool, Node> chres = entailmentCheck( mode, ch, params, seffects );
      if( chres.first ){
        Node ch2 = atom[ atom.getKind()==kind::ITE ? r+1 : 1 ];
        if( pol==( atom.getKind()==kind::ITE ? true : r==1 ) ){
          ch2 = ch2.negate();
        }
        std::pair<bool, Node> chres2 = entailmentCheck( mode, ch2, params, seffects );
        if( chres2.first ){
          return std::pair<bool, Node>(true, NodeManager::currentNM()->mkNode(kind::AND, chres.second, chres2.second));
        }else{
          break;
        }
      }
    }
    return std::pair<bool, Node>(false, Node::null());
  }else{
    //it is a theory atom
    theory::TheoryId tid = theory::Theory::theoryOf(mode, atom);
    theory::Theory* th = theoryOf(tid);

    Assert(th != NULL);
    Assert(params == NULL || tid == params->getTheoryId());
    Assert(seffects == NULL || tid == seffects->getTheoryId());
    Trace("theory-engine-entc") << "Entailment check : " << lit << std::endl;

    std::pair<bool, Node> chres = th->entailmentCheck(lit, params, seffects);
    return chres;
  }
}

void TheoryEngine::spendResource(ResourceManager::Resource r)
{
  d_resourceManager->spendResource(r);
}

}/* CVC4 namespace */<|MERGE_RESOLUTION|>--- conflicted
+++ resolved
@@ -2120,22 +2120,8 @@
         continue;
       }
     }
-<<<<<<< HEAD
-    // We must cache after checking the timestamp in the block of code above.
-    // Afterwards, we can ignore this timestamp, as well as caching the Node,
-    // since any theory's explanation will suffice.
-    if (cache.find(toExplain.d_node) != cache.end())
-    {
-      ++i;
-      continue;
-    }
-    cache.insert(toExplain.d_node);
     // It was produced by the theory, so ask for an explanation
     TrustNode texplanation;
-=======
-
-    Node explanation;
->>>>>>> c6e3264f
     if (toExplain.d_theory == THEORY_BUILTIN)
     {
       texplanation = d_sharedTerms.explain(toExplain.d_node);
