--- conflicted
+++ resolved
@@ -113,13 +113,9 @@
 
   /** Shared terms database can use the internals notify the theories */
   friend class SharedTermsDatabase;
-  friend class theory::CombinationEngine;
   friend class theory::EngineOutputChannel;
-<<<<<<< HEAD
-=======
   friend class theory::CombinationEngine;
   friend class theory::SharedSolver;
->>>>>>> 63e7c6bb
 
   /** Associated PropEngine engine */
   prop::PropEngine* d_propEngine;
