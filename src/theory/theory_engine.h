/*********************                                                        */
/*! \file theory_engine.h
 ** \verbatim
 ** Top contributors (to current version):
 **   Dejan Jovanovic, Morgan Deters, Andrew Reynolds
 ** This file is part of the CVC4 project.
 ** Copyright (c) 2009-2019 by the authors listed in the file AUTHORS
 ** in the top-level source directory) and their institutional affiliations.
 ** All rights reserved.  See the file COPYING in the top-level source
 ** directory for licensing information.\endverbatim
 **
 ** \brief The theory engine
 **
 ** The theory engine.
 **/

#include "cvc4_private.h"

#ifndef CVC4__THEORY_ENGINE_H
#define CVC4__THEORY_ENGINE_H

#include <deque>
#include <memory>
#include <set>
#include <unordered_map>
#include <utility>
#include <vector>

#include "base/check.h"
#include "context/cdhashset.h"
#include "expr/node.h"
#include "expr/proof_checker.h"
#include "options/options.h"
#include "options/smt_options.h"
#include "options/theory_options.h"
#include "prop/prop_engine.h"
#include "smt/command.h"
#include "theory/atom_requests.h"
#include "theory/decision_manager.h"
#include "theory/engine_output_channel.h"
#include "theory/interrupted.h"
#include "theory/rewriter.h"
#include "theory/shared_terms_database.h"
#include "theory/sort_inference.h"
#include "theory/substitutions.h"
#include "theory/term_registration_visitor.h"
#include "theory/theory.h"
#include "theory/theory_preprocessor.h"
<<<<<<< HEAD
#include "theory/trust_node.h"
=======
>>>>>>> d4c7b0b2
#include "theory/uf/equality_engine.h"
#include "theory/valuation.h"
#include "util/hash.h"
#include "util/resource_manager.h"
#include "util/statistics_registry.h"
#include "util/unsafe_interrupt_exception.h"

namespace CVC4 {

class ResourceManager;
class LemmaProofRecipe;
class LazyCDProof;
class TheoryEngineProofGenerator;

/**
 * A pair of a theory and a node. This is used to mark the flow of
 * propagations between theories.
 */
struct NodeTheoryPair {
  Node d_node;
  theory::TheoryId d_theory;
  size_t d_timestamp;
  NodeTheoryPair(TNode n, theory::TheoryId t, size_t ts = 0)
      : d_node(n), d_theory(t), d_timestamp(ts)
  {
  }
  NodeTheoryPair() : d_theory(theory::THEORY_LAST), d_timestamp() {}
  // Comparison doesn't take into account the timestamp
  bool operator == (const NodeTheoryPair& pair) const {
    return d_node == pair.d_node && d_theory == pair.d_theory;
  }
};/* struct NodeTheoryPair */

struct NodeTheoryPairHashFunction {
  NodeHashFunction hashFunction;
  // Hash doesn't take into account the timestamp
  size_t operator()(const NodeTheoryPair& pair) const {
    uint64_t hash = fnv1a::fnv1a_64(NodeHashFunction()(pair.d_node));
    return static_cast<size_t>(fnv1a::fnv1a_64(pair.d_theory, hash));
  }
};/* struct NodeTheoryPairHashFunction */


/* Forward declarations */
namespace theory {
  class TheoryModel;
  class TheoryEngineModelBuilder;

  namespace eq {
    class EqualityEngine;
  }/* CVC4::theory::eq namespace */

  namespace quantifiers {
    class TermDb;
  }

  class EntailmentCheckParameters;
  class EntailmentCheckSideEffects;
}/* CVC4::theory namespace */

class RemoveTermFormulas;

/**
 * This is essentially an abstraction for a collection of theories.  A
 * TheoryEngine provides services to a PropEngine, making various
 * T-solvers look like a single unit to the propositional part of
 * CVC4.
 */
class TheoryEngine {

  /** Shared terms database can use the internals notify the theories */
  friend class SharedTermsDatabase;
  friend class theory::EngineOutputChannel;
  friend class theory::quantifiers::TermDb;
  friend class theory::EngineOutputChannel;

  /** Associated PropEngine engine */
  prop::PropEngine* d_propEngine;

  /** Our context */
  context::Context* d_context;

  /** Our user context */
  context::UserContext* d_userContext;

  /**
   * A table of from theory IDs to theory pointers. Never use this table
   * directly, use theoryOf() instead.
   */
  theory::Theory* d_theoryTable[theory::THEORY_LAST];

  /**
   * A collection of theories that are "active" for the current run.
   * This set is provided by the user (as a logic string, say, in SMT-LIBv2
   * format input), or else by default it's all-inclusive.  This is important
   * because we can optimize for single-theory runs (no sharing), can reduce
   * the cost of walking the DAG on registration, etc.
   */
  const LogicInfo& d_logicInfo;

  //--------------------------------- new proofs
  /** For the new proofs module */
  std::unique_ptr<ProofChecker> d_pchecker;

  /** A proof node manager based on the above checker */
  std::unique_ptr<ProofNodeManager> d_pNodeManager;

  /** The lazy proof object
   *
   * This stores instructions for how to construct proofs for all theory lemmas.
   */
  std::shared_ptr<LazyCDProof> d_lazyProof;
  /** The proof generator */
  std::shared_ptr<TheoryEngineProofGenerator> d_tepg;
  //--------------------------------- end new proofs

  /**
   * The database of shared terms.
   */
  SharedTermsDatabase d_sharedTerms;

  /**
   * Master equality engine, to share with theories.
   */
  theory::eq::EqualityEngine* d_masterEqualityEngine;

  /** notify class for master equality engine */
  class NotifyClass : public theory::eq::EqualityEngineNotify {
    TheoryEngine& d_te;
  public:
    NotifyClass(TheoryEngine& te): d_te(te) {}
    bool eqNotifyTriggerEquality(TNode equality, bool value) override
    {
      return true;
    }
    bool eqNotifyTriggerPredicate(TNode predicate, bool value) override
    {
      return true;
    }
    bool eqNotifyTriggerTermEquality(theory::TheoryId tag,
                                     TNode t1,
                                     TNode t2,
                                     bool value) override
    {
      return true;
    }
    void eqNotifyConstantTermMerge(TNode t1, TNode t2) override {}
    void eqNotifyNewClass(TNode t) override { d_te.eqNotifyNewClass(t); }
    void eqNotifyPreMerge(TNode t1, TNode t2) override
    {
    }
    void eqNotifyPostMerge(TNode t1, TNode t2) override
    {
    }
    void eqNotifyDisequal(TNode t1, TNode t2, TNode reason) override
    {
    }
  };/* class TheoryEngine::NotifyClass */
  NotifyClass d_masterEENotify;

  /**
   * notification methods
   */
  void eqNotifyNewClass(TNode t);
  void eqNotifyPreMerge(TNode t1, TNode t2);
  void eqNotifyPostMerge(TNode t1, TNode t2);
  void eqNotifyDisequal(TNode t1, TNode t2, TNode reason);

  /**
   * The quantifiers engine
   */
  theory::QuantifiersEngine* d_quantEngine;
  /**
   * The decision manager
   */
  std::unique_ptr<theory::DecisionManager> d_decManager;

  /**
   * Default model object
   */
  theory::TheoryModel* d_curr_model;
  bool d_aloc_curr_model;
  /**
   * Model builder object
   */
  theory::TheoryEngineModelBuilder* d_curr_model_builder;
  bool d_aloc_curr_model_builder;
  /** are we in eager model building mode? (see setEagerModelBuilding). */
  bool d_eager_model_building;

<<<<<<< HEAD
=======
  typedef std::unordered_map<Node, Node, NodeHashFunction> NodeMap;
  typedef std::unordered_map<TNode, Node, TNodeHashFunction> TNodeMap;

>>>>>>> d4c7b0b2
  /**
   * Used for "missed-t-propagations" dumping mode only.  A set of all
   * theory-propagable literals.
   */
  context::CDList<TNode> d_possiblePropagations;

  /**
   * Used for "missed-t-propagations" dumping mode only.  A
   * context-dependent set of those theory-propagable literals that
   * have been propagated.
   */
  context::CDHashSet<Node, NodeHashFunction> d_hasPropagated;

<<<<<<< HEAD
  /** Output channels for individual theories. */
=======
  /**
   * Output channels for individual theories.
   */
>>>>>>> d4c7b0b2
  theory::EngineOutputChannel* d_theoryOut[theory::THEORY_LAST];

  /**
   * Are we in conflict.
   */
  context::CDO<bool> d_inConflict;

  /**
   * Are we in "SAT mode"? In this state, the user can query for the model.
   * This corresponds to the state in Figure 4.1, page 52 of the SMT-LIB
   * standard, version 2.6.
   */
  bool d_inSatMode;

  /**
   * Called by the theories to notify of a conflict.
   */
  void conflict(TNode conflict, theory::TheoryId theoryId);

  /**
   * Debugging flag to ensure that shutdown() is called before the
   * destructor.
   */
  bool d_hasShutDown;

  /**
   * True if a theory has notified us of incompleteness (at this
   * context level or below).
   */
  context::CDO<bool> d_incomplete;

  /**
   * Called by the theories to notify that the current branch is incomplete.
   */
  void setIncomplete(theory::TheoryId theory) {
    d_incomplete = true;
  }


  /**
   * Mapping of propagations from recievers to senders.
   */
  typedef context::CDHashMap<NodeTheoryPair, NodeTheoryPair, NodeTheoryPairHashFunction> PropagationMap;
  PropagationMap d_propagationMap;

  /**
   * Timestamp of propagations
   */
  context::CDO<size_t> d_propagationMapTimestamp;

  /**
   * Literals that are propagated by the theory. Note that these are TNodes.
   * The theory can only propagate nodes that have an assigned literal in the
   * SAT solver and are hence referenced in the SAT solver.
   */
  context::CDList<TNode> d_propagatedLiterals;

  /**
   * The index of the next literal to be propagated by a theory.
   */
  context::CDO<unsigned> d_propagatedLiteralsIndex;

  /**
   * Called by the output channel to propagate literals and facts
   * @return false if immediate conflict
   */
  bool propagate(TNode literal, theory::TheoryId theory);

  /**
   * Internal method to call the propagation routines and collect the
   * propagated literals.
   */
  void propagate(theory::Theory::Effort effort);

  /**
   * A variable to mark if we added any lemmas.
   */
  bool d_lemmasAdded;

  /**
   * A variable to mark if the OutputChannel was "used" by any theory
   * since the start of the last check.  If it has been, we require
   * a FULL_EFFORT check before exiting and reporting SAT.
   *
   * See the documentation for the needCheck() function, below.
   */
  bool d_outputChannelUsed;

  /** Atom requests from lemmas */
  AtomRequests d_atomRequests;

  /**
   * Adds a new lemma, returning its status.
   * @param node the lemma
   * @param negated should the lemma be asserted negated
   * @param removable can the lemma be remove (restrictions apply)
   * @param needAtoms if not THEORY_LAST, then
   */
  theory::LemmaStatus lemma(TNode node,
                            ProofRule rule,
                            bool negated,
                            bool removable,
                            bool preprocess,
                            theory::TheoryId atomsTo);

  /**
   * Process trust node. This method ensures that the proof for the proven node
   * of trn is stored as a lazy step in the lazy proof (d_lazyProof) maintained
   * by this class, referencing the proof generator of the trust node. The
   * argument from specifies the theory responsible for this trust node. If
   * no generator is provided, then a (eager) THEORY_LEMMA step is added to
   * the lazy proof.
   *
   * @param trn The trust node to process
   * @param from The id of the theory responsible for the trust node.
   */
  void processTrustNode(theory::TrustNode trn, theory::TheoryId from);

  /** Enusre that the given atoms are send to the given theory */
  void ensureLemmaAtoms(const std::vector<TNode>& atoms, theory::TheoryId theory);

  /** sort inference module */
  SortInference d_sortInfer;

  /** The theory preprocessor */
<<<<<<< HEAD
  TheoryPreprocessor d_tpp;
=======
  theory::TheoryPreprocessor d_tpp;
>>>>>>> d4c7b0b2

  /** Time spent in theory combination */
  TimerStat d_combineTheoriesTime;

  Node d_true;
  Node d_false;

  /** Whether we were just interrupted (or not) */
  bool d_interrupted;
  ResourceManager* d_resourceManager;

 public:
  /** Constructs a theory engine */
  TheoryEngine(context::Context* context,
               context::UserContext* userContext,
               RemoveTermFormulas& iteRemover,
               const LogicInfo& logic);

  /** Destroys a theory engine */
  ~TheoryEngine();

  void interrupt();

  /** "Spend" a resource during a search or preprocessing.*/
  void spendResource(ResourceManager::Resource r);

  /**
   * Adds a theory. Only one theory per TheoryId can be present, so if
   * there is another theory it will be deleted.
   */
  template <class TheoryClass>
  inline void addTheory(theory::TheoryId theoryId)
  {
    Assert(d_theoryTable[theoryId] == NULL && d_theoryOut[theoryId] == NULL);
    d_theoryOut[theoryId] = new theory::EngineOutputChannel(this, theoryId);
<<<<<<< HEAD
    // pass proof checker if we are proof producing
    ProofChecker* pc = d_lazyProof != nullptr ? d_pchecker.get() : nullptr;
=======
>>>>>>> d4c7b0b2
    d_theoryTable[theoryId] = new TheoryClass(d_context,
                                              d_userContext,
                                              *d_theoryOut[theoryId],
                                              theory::Valuation(this),
                                              d_logicInfo,
                                              pc);
    theory::Rewriter::registerTheoryRewriter(
        theoryId, d_theoryTable[theoryId]->getTheoryRewriter());
  }

  void setPropEngine(prop::PropEngine* propEngine)
  {
    d_propEngine = propEngine;
  }

  /** Called when all initialization of options/logic is done */
  void finishInit();

  /**
   * Get a pointer to the underlying propositional engine.
   */
  inline prop::PropEngine* getPropEngine() const {
    return d_propEngine;
  }

  /**
   * Get a pointer to the underlying sat context.
   */
  inline context::Context* getSatContext() const {
    return d_context;
  }

  /**
   * Get a pointer to the underlying user context.
   */
  inline context::Context* getUserContext() const {
    return d_userContext;
  }

  /**
   * Get a pointer to the underlying quantifiers engine.
   */
  theory::QuantifiersEngine* getQuantifiersEngine() const {
    return d_quantEngine;
  }
  /**
   * Get a pointer to the underlying decision manager.
   */
  theory::DecisionManager* getDecisionManager() const
  {
    return d_decManager.get();
  }

 private:
<<<<<<< HEAD

=======
>>>>>>> d4c7b0b2
  /**
   * Queue of nodes for pre-registration.
   */
  std::queue<TNode> d_preregisterQueue;

  /**
   * Boolean flag denoting we are in pre-registration.
   */
  bool d_inPreregister;

  /**
   * Did the theories get any new facts since the last time we called
   * check()
   */
  context::CDO<bool> d_factsAsserted;

  /**
   * Map from equality atoms to theories that would like to be notified about them.
   */


  /**
   * Assert the formula to the given theory.
   * @param assertion the assertion to send (not necesserily normalized)
   * @param original the assertion as it was sent in from the propagating theory
   * @param toTheoryId the theory to assert to
   * @param fromTheoryId the theory that sent it
   */
  void assertToTheory(TNode assertion, TNode originalAssertion, theory::TheoryId toTheoryId, theory::TheoryId fromTheoryId);

  /**
   * Marks a theory propagation from a theory to a theory where a
   * theory could be the THEORY_SAT_SOLVER for literals coming from
   * or being propagated to the SAT solver. If the receiving theory
   * already recieved the literal, the method returns false, otherwise
   * it returns true.
   *
   * @param assertion the normalized assertion being sent
   * @param originalAssertion the actual assertion that was sent
   * @param toTheoryId the theory that is on the receiving end
   * @param fromTheoryId the theory that sent the assertion
   * @return true if a new assertion, false if theory already got it
   */
  bool markPropagation(TNode assertion, TNode originalAssertions, theory::TheoryId toTheoryId, theory::TheoryId fromTheoryId);

  /**
   * Computes the explanation by travarsing the propagation graph and
   * asking relevant theories to explain the propagations. Initially
   * the explanation vector should contain only the element (node, theory)
   * where the node is the one to be explained, and the theory is the
   * theory that sent the literal. The lemmaProofRecipe will contain a list
   * of the explanation steps required to produce the original node.
   */
  theory::TrustNode getExplanation(
      std::vector<NodeTheoryPair>& explanationVector,
      LemmaProofRecipe* lemmaProofRecipe);

 public:
  /**
   * Signal the start of a new round of assertion preprocessing
   */
  void preprocessStart();

  /**
   * Runs theory specific preprocessing on the non-Boolean parts of
   * the formula.  This is only called on input assertions, after ITEs
   * have been removed.
   */
  Node preprocess(TNode node, LazyCDProof* lp = nullptr);

  /** Notify (preprocessed) assertions. */
  void notifyPreprocessedAssertions(const std::vector<Node>& assertions);

  /** Return whether or not we are incomplete (in the current context). */
  inline bool isIncomplete() const { return d_incomplete; }

  /**
   * Returns true if we need another round of checking.  If this
   * returns true, check(FULL_EFFORT) _must_ be called by the
   * propositional layer before reporting SAT.
   *
   * This is especially necessary for incomplete theories that lazily
   * output some lemmas on FULL_EFFORT check (e.g. quantifier reasoning
   * outputing quantifier instantiations).  In such a case, a lemma can
   * be asserted that is simplified away (perhaps it's already true).
   * However, we must maintain the invariant that, if a theory uses the
   * OutputChannel, it implicitly requests that another check(FULL_EFFORT)
   * be performed before exit, even if no new facts are on its fact queue,
   * as it might decide to further instantiate some lemmas, precluding
   * a SAT response.
   */
  inline bool needCheck() const {
    return d_outputChannelUsed || d_lemmasAdded;
  }

  /**
   * This is called at shutdown time by the SmtEngine, just before
   * destruction.  It is important because there are destruction
   * ordering issues between PropEngine and Theory.
   */
  void shutdown();

  /**
   * Solve the given literal with a theory that owns it.
   */
  theory::Theory::PPAssertStatus solve(TNode literal,
                                    theory::SubstitutionMap& substitutionOut);

  /**
   * Preregister a Theory atom with the responsible theory (or
   * theories).
   */
  void preRegister(TNode preprocessed);

  /**
   * Assert the formula to the appropriate theory.
   * @param node the assertion
   */
  void assertFact(TNode node);

  /**
   * Check all (currently-active) theories for conflicts.
   * @param effort the effort level to use
   */
  void check(theory::Theory::Effort effort);

  /**
   * Run the combination framework.
   */
  void combineTheories();

  /**
   * Calls ppStaticLearn() on all theories, accumulating their
   * combined contributions in the "learned" builder.
   */
  void ppStaticLearn(TNode in, NodeBuilder<>& learned);

  /**
   * Calls presolve() on all theories and returns true
   * if one of the theories discovers a conflict.
   */
  bool presolve();

   /**
   * Calls postsolve() on all theories.
   */
  void postsolve();

  /**
   * Calls notifyRestart() on all active theories.
   */
  void notifyRestart();

  void getPropagatedLiterals(std::vector<TNode>& literals) {
    for (; d_propagatedLiteralsIndex < d_propagatedLiterals.size(); d_propagatedLiteralsIndex = d_propagatedLiteralsIndex + 1) {
      Debug("getPropagatedLiterals") << "TheoryEngine::getPropagatedLiterals: propagating: " << d_propagatedLiterals[d_propagatedLiteralsIndex] << std::endl;
      literals.push_back(d_propagatedLiterals[d_propagatedLiteralsIndex]);
    }
  }

  /**
   * Returns the next decision request, or null if none exist. The next
   * decision request is a literal that this theory engine prefers the SAT
   * solver to make as its next decision. Decision requests are managed by
   * the decision manager d_decManager.
   */
  Node getNextDecisionRequest();

  bool properConflict(TNode conflict) const;
  bool properPropagation(TNode lit) const;
  bool properExplanation(TNode node, TNode expl) const;

  /**
   * Returns an explanation of the node propagated to the SAT solver.
   */
  theory::TrustNode getExplanation(TNode node);

  /**
   * Returns an explanation of the node propagated to the SAT solver and the theory
   * that propagated it.
   */
  theory::TrustNode getExplanationAndRecipe(TNode node,
                                            LemmaProofRecipe* proofRecipe);

  /**
   * collect model info
   */
  bool collectModelInfo(theory::TheoryModel* m);
  /** post process model */
  void postProcessModel( theory::TheoryModel* m );

  /**
   * Get the pointer to the model object used by this theory engine.
   */
  theory::TheoryModel* getModel();
  /**
   * Get the current model for the current set of assertions. This method
   * should only be called immediately after a satisfiable or unknown
   * response to a check-sat call, and only if produceModels is true.
   *
   * If the model is not already built, this will cause this theory engine
   * to build the model.
   *
   * If the model is not available (for instance, if the last call to check-sat
   * was interrupted), then this returns the null pointer.
   */
  theory::TheoryModel* getBuiltModel();
  /** set eager model building
   *
   * If this method is called, then this TheoryEngine will henceforth build
   * its model immediately after every satisfiability check that results
   * in a satisfiable or unknown result. The motivation for this mode is to
   * accomodate API users that get the model object from the TheoryEngine,
   * where we want to ensure that this model is always valid.
   * TODO (#2648): revisit this.
   */
  void setEagerModelBuilding() { d_eager_model_building = true; }

  /** get synth solutions
   *
   * This method returns true if there is a synthesis solution available. This
   * is the case if the last call to check satisfiability originated in a
   * check-synth call, and the synthesis solver successfully found a solution
   * for all active synthesis conjectures.
   *
   * This method adds entries to sol_map that map functions-to-synthesize with
   * their solutions, for all active conjectures. This should be called
   * immediately after the solver answers unsat for sygus input.
   *
   * For details on what is added to sol_map, see
   * SynthConjecture::getSynthSolutions.
   */
  bool getSynthSolutions(std::map<Node, std::map<Node, Node> >& sol_map);

  /**
   * Get the model builder
   */
  theory::TheoryEngineModelBuilder* getModelBuilder() { return d_curr_model_builder; }

  /**
   * Get the theory associated to a given Node.
   *
   * @returns the theory, or NULL if the TNode is
   * of built-in type.
   */
  inline theory::Theory* theoryOf(TNode node) const {
    return d_theoryTable[theory::Theory::theoryOf(node)];
  }

  /**
   * Get the theory associated to a the given theory id.
   *
   * @returns the theory
   */
  inline theory::Theory* theoryOf(theory::TheoryId theoryId) const {
    Assert(theoryId < theory::THEORY_LAST);
    return d_theoryTable[theoryId];
  }

  inline bool isTheoryEnabled(theory::TheoryId theoryId) const {
    return d_logicInfo.isTheoryEnabled(theoryId);
  }
  /** get the logic info used by this theory engine */
  const LogicInfo& getLogicInfo() const;
  /**
   * Returns the equality status of the two terms, from the theory
   * that owns the domain type.  The types of a and b must be the same.
   */
  theory::EqualityStatus getEqualityStatus(TNode a, TNode b);

  /**
   * Returns the value that a theory that owns the type of var currently
   * has (or null if none);
   */
  Node getModelValue(TNode var);

  /**
   * Takes a literal and returns an equivalent literal that is guaranteed to be a SAT literal
   */
  Node ensureLiteral(TNode n);

  /**
   * Print all instantiations made by the quantifiers module.
   */
  void printInstantiations( std::ostream& out );

  /**
   * Print solution for synthesis conjectures found by ce_guided_instantiation module
   */
  void printSynthSolution( std::ostream& out );

  /**
   * Get list of quantified formulas that were instantiated
   */
  void getInstantiatedQuantifiedFormulas( std::vector< Node >& qs );

  /**
   * Get instantiation methods
   *   first inputs forall x.q[x] and returns ( q[a], ..., q[z] )
   *   second inputs forall x.q[x] and returns ( a, ..., z ) 
   *   third and fourth return mappings e.g. forall x.q1[x] -> ( q1[a]...q1[z] ) , ... , forall x.qn[x] -> ( qn[a]...qn[z] )
   */
  void getInstantiations( Node q, std::vector< Node >& insts );
  void getInstantiationTermVectors( Node q, std::vector< std::vector< Node > >& tvecs );
  void getInstantiations( std::map< Node, std::vector< Node > >& insts );
  void getInstantiationTermVectors( std::map< Node, std::vector< std::vector< Node > > >& insts );
  
  /**
   * Get instantiated conjunction, returns q[t1] ^ ... ^ q[tn] where t1...tn are current set of instantiations for q.
   *   Can be used for quantifier elimination when satisfiable and q[t1] ^ ... ^ q[tn] |= q
   */
  Node getInstantiatedConjunction( Node q );

  /**
   * Forwards an entailment check according to the given theoryOfMode.
   * See theory.h for documentation on entailmentCheck().
   */
  std::pair<bool, Node> entailmentCheck(
      options::TheoryOfMode mode,
      TNode lit,
      const theory::EntailmentCheckParameters* params = NULL,
      theory::EntailmentCheckSideEffects* out = NULL);

 private:
  /** Default visitor for pre-registration */
  PreRegisterVisitor d_preRegistrationVisitor;

  /** Visitor for collecting shared terms */
  SharedTermsVisitor d_sharedTermsVisitor;

  /** Dump the assertions to the dump */
  void dumpAssertions(const char* tag);

  /** For preprocessing pass lifting bit-vectors of size 1 to booleans */
public:
  void staticInitializeBVOptions(const std::vector<Node>& assertions);

  Node ppSimpITE(TNode assertion);
  /** Returns false if an assertion simplified to false. */
  bool donePPSimpITE(std::vector<Node>& assertions);

  SharedTermsDatabase* getSharedTermsDatabase() { return &d_sharedTerms; }

  theory::eq::EqualityEngine* getMasterEqualityEngine() { return d_masterEqualityEngine; }

  SortInference* getSortInference() { return &d_sortInfer; }

  /** Prints the assertions to the debug stream */
  void printAssertions(const char* tag);

private:

  std::map< std::string, std::vector< theory::Theory* > > d_attr_handle;

 public:
  /** Set user attribute.
   * 
   * This function is called when an attribute is set by a user.  In SMT-LIBv2
   * this is done via the syntax (! n :attr)
   */
  void setUserAttribute(const std::string& attr,
                        Node n,
                        const std::vector<Node>& node_values,
                        const std::string& str_value);

  /** Handle user attribute.
   * 
   * Associates theory t with the attribute attr.  Theory t will be
   * notified whenever an attribute of name attr is set.
   */
  void handleUserAttribute(const char* attr, theory::Theory* t);

  /**
   * Check that the theory assertions are satisfied in the model.
   * This function is called from the smt engine's checkModel routine.
   */
  void checkTheoryAssertionsWithModel(bool hardFailure);

 private:
  IntStat d_arithSubstitutionsAdded;
};/* class TheoryEngine */

}/* CVC4 namespace */

#endif /* CVC4__THEORY_ENGINE_H */<|MERGE_RESOLUTION|>--- conflicted
+++ resolved
@@ -46,10 +46,7 @@
 #include "theory/term_registration_visitor.h"
 #include "theory/theory.h"
 #include "theory/theory_preprocessor.h"
-<<<<<<< HEAD
 #include "theory/trust_node.h"
-=======
->>>>>>> d4c7b0b2
 #include "theory/uf/equality_engine.h"
 #include "theory/valuation.h"
 #include "util/hash.h"
@@ -240,12 +237,6 @@
   /** are we in eager model building mode? (see setEagerModelBuilding). */
   bool d_eager_model_building;
 
-<<<<<<< HEAD
-=======
-  typedef std::unordered_map<Node, Node, NodeHashFunction> NodeMap;
-  typedef std::unordered_map<TNode, Node, TNodeHashFunction> TNodeMap;
-
->>>>>>> d4c7b0b2
   /**
    * Used for "missed-t-propagations" dumping mode only.  A set of all
    * theory-propagable literals.
@@ -259,13 +250,7 @@
    */
   context::CDHashSet<Node, NodeHashFunction> d_hasPropagated;
 
-<<<<<<< HEAD
   /** Output channels for individual theories. */
-=======
-  /**
-   * Output channels for individual theories.
-   */
->>>>>>> d4c7b0b2
   theory::EngineOutputChannel* d_theoryOut[theory::THEORY_LAST];
 
   /**
@@ -391,11 +376,7 @@
   SortInference d_sortInfer;
 
   /** The theory preprocessor */
-<<<<<<< HEAD
-  TheoryPreprocessor d_tpp;
-=======
   theory::TheoryPreprocessor d_tpp;
->>>>>>> d4c7b0b2
 
   /** Time spent in theory combination */
   TimerStat d_combineTheoriesTime;
@@ -431,11 +412,8 @@
   {
     Assert(d_theoryTable[theoryId] == NULL && d_theoryOut[theoryId] == NULL);
     d_theoryOut[theoryId] = new theory::EngineOutputChannel(this, theoryId);
-<<<<<<< HEAD
     // pass proof checker if we are proof producing
     ProofChecker* pc = d_lazyProof != nullptr ? d_pchecker.get() : nullptr;
-=======
->>>>>>> d4c7b0b2
     d_theoryTable[theoryId] = new TheoryClass(d_context,
                                               d_userContext,
                                               *d_theoryOut[theoryId],
@@ -490,10 +468,6 @@
   }
 
  private:
-<<<<<<< HEAD
-
-=======
->>>>>>> d4c7b0b2
   /**
    * Queue of nodes for pre-registration.
    */
