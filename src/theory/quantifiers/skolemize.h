--- conflicted
+++ resolved
@@ -111,12 +111,8 @@
   /**
    * Get skolemization vectors, where for each quantified formula that was
    * skolemized, this is the list of skolems that were used to witness the
-<<<<<<< HEAD
-   * negation of that quantified formula.
-=======
    * negation of that quantified formula (which is equivalent to an existential
    * one).
->>>>>>> 2c4025e4
    *
    * This is used for the command line option
    *   --dump-instantiations
