--- conflicted
+++ resolved
@@ -32,12 +32,9 @@
   pc->registerChecker(PfRule::EXISTS_INTRO, this);
   pc->registerChecker(PfRule::SKOLEMIZE, this);
   pc->registerChecker(PfRule::INSTANTIATE, this);
-<<<<<<< HEAD
   pc->registerChecker(PfRule::ALPHA_EQUIV, this);
-=======
   // trusted rules
   pc->registerTrustedChecker(PfRule::QUANTIFIERS_PREPROCESS, this, 3);
->>>>>>> 43143941
 }
 
 Node QuantifiersProofRuleChecker::checkInternal(
@@ -123,8 +120,7 @@
         body.substitute(vars.begin(), vars.end(), subs.begin(), subs.end());
     return inst;
   }
-<<<<<<< HEAD
-  if (id == PfRule::ALPHA_EQUIV)
+  else if (id == PfRule::ALPHA_EQUIV)
   {
     Assert(children.empty());
     if (args[0].getKind() != kind::FORALL
@@ -139,13 +135,12 @@
         vars.begin(), vars.end(), newVars.begin(), newVars.end());
     return args[0].eqNode(nm->mkNode(
         kind::FORALL, nm->mkNode(kind::BOUND_VAR_LIST, newVars), renamedBody));
-=======
+  }
   else if (id == PfRule::QUANTIFIERS_PREPROCESS)
   {
     Assert(!args.empty());
     Assert(args[0].getType().isBoolean());
     return args[0];
->>>>>>> 43143941
   }
 
   // no rule
