/*********************                                                        */
/*! \file trust_substitutions.cpp
 ** \verbatim
 ** Top contributors (to current version):
 **   Andrew Reynolds, Gereon Kremer
 ** This file is part of the CVC4 project.
 ** Copyright (c) 2009-2020 by the authors listed in the file AUTHORS
 ** in the top-level source directory and their institutional affiliations.
 ** All rights reserved.  See the file COPYING in the top-level source
 ** directory for licensing information.\endverbatim
 **
 ** \brief Trust substitutions
 **/

#include "theory/trust_substitutions.h"

#include "theory/rewriter.h"

namespace CVC4 {
namespace theory {

TrustSubstitutionMap::TrustSubstitutionMap(context::Context* c,
                                           ProofNodeManager* pnm,
                                           std::string name,
                                           PfRule trustId,
                                           MethodId ids)
    : d_ctx(c),
      d_subs(c),
      d_pnm(pnm),
      d_tsubs(c),
      d_tspb(pnm ? new TheoryProofStepBuffer(pnm->getChecker()) : nullptr),
      d_subsPg(
          pnm ? new LazyCDProof(pnm, nullptr, c, "TrustSubstitutionMap::subsPg")
              : nullptr),
      d_applyPg(pnm ? new LazyCDProof(
                          pnm, nullptr, c, "TrustSubstitutionMap::applyPg")
                    : nullptr),
      d_helperPf(pnm, c),
      d_currentSubs(c),
      d_name(name),
      d_trustId(trustId),
      d_ids(ids)
{
}

void TrustSubstitutionMap::addSubstitution(TNode x, TNode t, ProofGenerator* pg)
{
  Trace("trust-subs") << "TrustSubstitutionMap::addSubstitution: add " << x
                      << " -> " << t << std::endl;
  d_subs.addSubstitution(x, t);
  if (isProofEnabled())
  {
    TrustNode tnl = TrustNode::mkTrustRewrite(x, t, pg);
    d_tsubs.push_back(tnl);
    // current substitution node is no longer valid.
    d_currentSubs = Node::null();
    // add to lazy proof
    d_subsPg->addLazyStep(tnl.getProven(), pg, d_trustId);
  }
}

void TrustSubstitutionMap::addSubstitution(TNode x,
                                           TNode t,
                                           PfRule id,
                                           const std::vector<Node>& args)
{
  if (!isProofEnabled())
  {
    addSubstitution(x, t, nullptr);
    return;
  }
  LazyCDProof* stepPg = d_helperPf.allocateProof(nullptr, d_ctx);
  Node eq = x.eqNode(t);
  stepPg->addStep(eq, id, {}, args);
  addSubstitution(x, t, stepPg);
}

ProofGenerator* TrustSubstitutionMap::addSubstitutionSolved(TNode x,
                                                            TNode t,
                                                            TrustNode tn)
{
  Trace("trust-subs") << "TrustSubstitutionMap::addSubstitutionSolved: add "
                      << x << " -> " << t << " from " << tn.getProven()
                      << std::endl;
  if (!isProofEnabled() || tn.getGenerator() == nullptr)
  {
    // no generator or not proof enabled, nothing to do
    addSubstitution(x, t, nullptr);
    Trace("trust-subs") << "...no proof" << std::endl;
    return nullptr;
  }
  Node eq = x.eqNode(t);
  Node proven = tn.getProven();
  // notice that this checks syntactic equality, not CDProof::isSame since
  // tn.getGenerator() is not necessarily robust to symmetry.
  if (eq == proven)
  {
    // no rewrite required, just use the generator
    addSubstitution(x, t, tn.getGenerator());
    Trace("trust-subs") << "...use generator directly" << std::endl;
    return tn.getGenerator();
  }
  LazyCDProof* solvePg = d_helperPf.allocateProof(nullptr, d_ctx);
  // Try to transform tn.getProven() to (= x t) here, if necessary
  if (!d_tspb->applyPredTransform(proven, eq, {}))
  {
    // failed to rewrite
    addSubstitution(x, t, nullptr);
    Trace("trust-subs") << "...failed to rewrite" << std::endl;
    return nullptr;
  }
  Trace("trust-subs") << "...successful rewrite" << std::endl;
  solvePg->addSteps(*d_tspb.get());
  d_tspb->clear();
  // link the given generator
  solvePg->addLazyStep(proven, tn.getGenerator());
  addSubstitution(x, t, solvePg);
  return solvePg;
}

void TrustSubstitutionMap::addSubstitutions(TrustSubstitutionMap& t)
{
  if (!isProofEnabled())
  {
    // just use the basic utility
    d_subs.addSubstitutions(t.get());
    return;
  }
  // call addSubstitution above in sequence
  for (const TrustNode& tns : t.d_tsubs)
  {
    Node proven = tns.getProven();
    addSubstitution(proven[0], proven[1], tns.getGenerator());
  }
}

TrustNode TrustSubstitutionMap::apply(Node n, bool doRewrite)
{
  Trace("trust-subs") << "TrustSubstitutionMap::addSubstitution: apply " << n
                      << std::endl;
  Node ns = d_subs.apply(n);
  Trace("trust-subs") << "...subs " << ns << std::endl;
  // rewrite if indicated
  if (doRewrite)
  {
    ns = Rewriter::rewrite(ns);
    Trace("trust-subs") << "...rewrite " << ns << std::endl;
  }
  if (n == ns)
  {
    // no change
    return TrustNode::null();
  }
  if (!isProofEnabled())
  {
    // no proofs, use null generator
    return TrustNode::mkTrustRewrite(n, ns, nullptr);
  }
  Node cs = getCurrentSubstitution();
  Trace("trust-subs")
      << "TrustSubstitutionMap::addSubstitution: current substitution is " << cs
      << std::endl;
  // Easy case: if n is in the domain of the substitution, maybe it is already
  // a proof in the substitution proof generator. This is moreover required
  // to avoid cyclic proofs below. For example, if { x -> 5 } is a substitution,
  // and we are asked to transform x, resulting in 5, we hence must provide
  // a proof of (= x 5) based on the substitution. However, it must be the
  // case that (= x 5) is a proven fact of the substitution generator. Hence
  // we avoid a proof that looks like:
  // ---------- from d_subsPg
  // (= x 5)
  // ---------- MACRO_SR_EQ_INTRO{x}
  // (= x 5)
  // by taking the premise proof directly.
  Node eq = n.eqNode(ns);
  if (d_subsPg->hasStep(eq) || d_subsPg->hasGenerator(eq))
  {
    return TrustNode::mkTrustRewrite(n, ns, d_subsPg.get());
  }
  Assert(eq != cs);
  std::vector<Node> pfChildren;
  if (!cs.isConst())
  {
    // note we will get more proof reuse if we do not special case AND here.
    if (cs.getKind() == kind::AND)
    {
      for (const Node& csc : cs)
      {
        pfChildren.push_back(csc);
        // connect substitution generator into apply generator
        d_applyPg->addLazyStep(csc, d_subsPg.get());
      }
    }
    else
    {
      pfChildren.push_back(cs);
      // connect substitution generator into apply generator
      d_applyPg->addLazyStep(cs, d_subsPg.get());
    }
  }
  if (!d_tspb->applyEqIntro(n, ns, pfChildren, d_ids))
  {
    // if we fail for any reason, we must use a trusted step instead
    d_tspb->addStep(PfRule::TRUST_SUBS_MAP, pfChildren, {eq}, eq);
  }
  // -------        ------- from external proof generators
  // x1 = t1 ...    xn = tn
  // ----------------------- AND_INTRO
  //   ...
  // --------- MACRO_SR_EQ_INTRO (or TRUST_SUBS_MAP if we failed above)
  // n == ns
  // add it to the apply proof generator.
  //
  // Notice that we use a single child to MACRO_SR_EQ_INTRO here. This is an
  // optimization motivated by the fact that n may be large and reused many
  // time. For instance, if this class is being used to track substitutions
  // derived during non-clausal simplification during preprocessing, it is
  // a fixed (possibly) large substitution applied to many terms. Having
  // a single child saves us from creating many proofs with n children, where
  // notice this proof is reused.
  d_applyPg->addSteps(*d_tspb.get());
  d_tspb->clear();
  return TrustNode::mkTrustRewrite(n, ns, d_applyPg.get());
}

SubstitutionMap& TrustSubstitutionMap::get() { return d_subs; }

bool TrustSubstitutionMap::isProofEnabled() const
{
  return d_subsPg != nullptr;
}

Node TrustSubstitutionMap::getCurrentSubstitution()
{
  Assert(isProofEnabled());
  if (!d_currentSubs.get().isNull())
  {
    return d_currentSubs;
  }
  std::vector<Node> csubsChildren;
  for (const TrustNode& tns : d_tsubs)
  {
    csubsChildren.push_back(tns.getProven());
  }
<<<<<<< HEAD
  std::reverse(csubsChildren.begin(), csubsChildren.end());
=======
  std::reverse(csubsChildren.begin(),csubsChildren.end());
>>>>>>> 5ef95005
  d_currentSubs = NodeManager::currentNM()->mkAnd(csubsChildren);
  if (d_currentSubs.get().getKind() == kind::AND)
  {
    d_subsPg->addStep(d_currentSubs, PfRule::AND_INTRO, csubsChildren, {});
  }
  return d_currentSubs;
}

}  // namespace theory
}  // namespace CVC4<|MERGE_RESOLUTION|>--- conflicted
+++ resolved
@@ -242,11 +242,7 @@
   {
     csubsChildren.push_back(tns.getProven());
   }
-<<<<<<< HEAD
-  std::reverse(csubsChildren.begin(), csubsChildren.end());
-=======
   std::reverse(csubsChildren.begin(),csubsChildren.end());
->>>>>>> 5ef95005
   d_currentSubs = NodeManager::currentNM()->mkAnd(csubsChildren);
   if (d_currentSubs.get().getKind() == kind::AND)
   {
