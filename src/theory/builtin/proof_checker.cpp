--- conflicted
+++ resolved
@@ -16,10 +16,7 @@
 
 #include "expr/skolem_manager.h"
 #include "smt/term_formula_removal.h"
-<<<<<<< HEAD
 #include "theory/evaluator.h"
-=======
->>>>>>> b90cfb46
 #include "theory/rewriter.h"
 #include "theory/theory.h"
 
@@ -72,11 +69,8 @@
   pc->registerChecker(PfRule::THEORY_LEMMA, this);
   pc->registerChecker(PfRule::THEORY_REWRITE, this);
   pc->registerChecker(PfRule::PREPROCESS, this);
-<<<<<<< HEAD
   pc->registerChecker(PfRule::THEORY_PREPROCESS, this);
   pc->registerChecker(PfRule::WITNESS_AXIOM, this);
-=======
->>>>>>> b90cfb46
   pc->registerChecker(PfRule::REMOVE_TERM_FORMULA_AXIOM, this);
 }
 
@@ -370,36 +364,20 @@
     }
     return args[0];
   }
-<<<<<<< HEAD
-  else if (id == PfRule::THEORY_LEMMA)
-  {
-    Assert(children.empty());
-    Assert(args.size() == 2);
-    Assert(args[0].getType().isBoolean());
-    // TODO?
-    return args[0];
-  }
-  else if (id == PfRule::PREPROCESS || id == PfRule::THEORY_PREPROCESS
-           || id == PfRule::WITNESS_AXIOM)
-=======
   else if (id == PfRule::REMOVE_TERM_FORMULA_AXIOM)
   {
     Assert(children.empty());
     Assert(args.size() == 1);
     return RemoveTermFormulas::getAxiomFor(args[0]);
   }
-  else if (id == PfRule::PREPROCESS)
->>>>>>> b90cfb46
-  {
-    Assert(children.empty());
-    Assert(args.size() == 1);
+  else if (id == PfRule::PREPROCESS || id == PfRule::THEORY_PREPROCESS
+           || id == PfRule::WITNESS_AXIOM || id == PfRule::THEORY_LEMMA)
+  {
+    // "trusted" rules
+    Assert(children.empty());
+    Assert(!args.empty());
+    Assert(args[0].getType().isBoolean());
     return args[0];
-  }
-  else if (id == PfRule::REMOVE_TERM_FORMULA_AXIOM)
-  {
-    Assert(children.empty());
-    Assert(args.size() == 1);
-    return RemoveTermFormulas::getAxiomFor(args[0]);
   }
   // no rule
   return Node::null();
