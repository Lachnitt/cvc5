/*********************                                                        */
/*! \file theory_bool_rewriter.cpp
 ** \verbatim
 ** Top contributors (to current version):
 **   Tim King, Dejan Jovanovic, Kshitij Bansal
 ** This file is part of the CVC4 project.
 ** Copyright (c) 2009-2020 by the authors listed in the file AUTHORS
 ** in the top-level source directory) and their institutional affiliations.
 ** All rights reserved.  See the file COPYING in the top-level source
 ** directory for licensing information.\endverbatim
 **
 ** \brief [[ Add one-line brief description here ]]
 **
 ** [[ Add lengthier description here ]]
 ** \todo document this file
 **/

#include <algorithm>
#include <unordered_set>

#include "expr/node_value.h"
#include "theory/booleans/theory_bool_rewriter.h"

namespace CVC4 {
namespace theory {
namespace booleans {

RewriteResponse TheoryBoolRewriter::postRewrite(TNode node) {
  return preRewrite(node);
}

/**
 * flattenNode looks for children of same kind, and if found merges
 * them into the parent.
 *
 * It simultaneously handles a couple of other optimizations: 
 * - trivialNode - if found during exploration, return that node itself
 *    (like in case of OR, if "true" is found, makes sense to replace
 *     whole formula with "true")
 * - skipNode - as name suggests, skip them
 *    (like in case of OR, you may want to skip any "false" nodes found)
 *
 * Use a null node if you want to ignore any of the optimizations.
 */
RewriteResponse flattenNode(TNode n, TNode trivialNode, TNode skipNode)
{
  typedef std::unordered_set<TNode, TNodeHashFunction> node_set;

  node_set visited;
  visited.insert(skipNode);

  std::vector<TNode> toProcess;
  toProcess.push_back(n);

  Kind k = n.getKind();
  typedef std::vector<TNode> ChildList;
  ChildList childList;   //TNode should be fine, since 'n' is still there

  for (unsigned i = 0; i < toProcess.size(); ++ i) {
    TNode current = toProcess[i];
    for(unsigned j = 0, j_end = current.getNumChildren(); j < j_end; ++ j) {
      TNode child = current[j];
      if(visited.find(child) != visited.end()) {
        continue;
      } else if(child == trivialNode) {
        return RewriteResponse(REWRITE_DONE, trivialNode);
      } else {
        visited.insert(child);
        if(child.getKind() == k)
          toProcess.push_back(child);
        else
          childList.push_back(child);
      }
    }
  }
  if (childList.size() == 0) return RewriteResponse(REWRITE_DONE, skipNode);
  if (childList.size() == 1) return RewriteResponse(REWRITE_AGAIN, childList[0]);

  /* Trickery to stay under number of children possible in a node */
  NodeManager* nodeManager = NodeManager::currentNM();
  if (childList.size() < expr::NodeValue::MAX_CHILDREN)
  {
    Node retNode = nodeManager->mkNode(k, childList);
    return RewriteResponse(REWRITE_DONE, retNode);
  }
  else
  {
    Assert(childList.size()
           < static_cast<size_t>(expr::NodeValue::MAX_CHILDREN)
                 * static_cast<size_t>(expr::NodeValue::MAX_CHILDREN));
    NodeBuilder<> nb(k);
    ChildList::iterator cur = childList.begin(), next, en = childList.end();
    while (cur != en)
    {
      next = min(cur + expr::NodeValue::MAX_CHILDREN, en);
      nb << (nodeManager->mkNode(k, ChildList(cur, next)));
      cur = next;
    }
    return RewriteResponse(REWRITE_DONE, nb.constructNode());
  }
}

// Equality parity returns
// * 0 if no relation between a and b is found
// * 1 if a == b
// * 2 if a == not(b)
// * 3 or b == not(a)
inline int equalityParity(TNode a, TNode b){
  if(a == b){
    return 1;
  }else if(a.getKind() == kind::NOT && a[0] == b){
    return 2;
  }else if(b.getKind() == kind::NOT && b[0] == a){
    return 3;
  }else{
    return 0;
  }
}

inline Node makeNegation(TNode n){
  bool even = false;
  while(n.getKind() == kind::NOT){
    n = n[0];
    even = !even;
  }
  if(even){
    return n;
  } else {
    if(n.isConst()){
      return NodeManager::currentNM()->mkConst(!n.getConst<bool>());
    }else{
      return n.notNode();
    }
  }
}

RewriteResponse TheoryBoolRewriter::preRewrite(TNode n) {
  NodeManager* nodeManager = NodeManager::currentNM();
  Node tt = nodeManager->mkConst(true);
  Node ff = nodeManager->mkConst(false);

  switch(n.getKind()) {
  case kind::NOT: {
    if (n[0] == tt) return RewriteResponse(REWRITE_DONE, ff);
    if (n[0] == ff) return RewriteResponse(REWRITE_DONE, tt);
    if (n[0].getKind() == kind::NOT) return RewriteResponse(REWRITE_AGAIN, n[0][0]);
    break;
  }
  case kind::OR: {
    bool done = true;
    TNode::iterator i = n.begin(), iend = n.end();
    for(; i != iend; ++i) {
      if (*i == tt) return RewriteResponse(REWRITE_DONE, tt);
      if (*i == ff) done = false;
      if ((*i).getKind() == kind::OR) done = false;
    }
    if (!done) {
      return flattenNode(n, /* trivialNode = */ tt, /* skipNode = */ ff);
    }
    // x v ... v x --> x
    unsigned ind, size;
    for (ind = 0, size = n.getNumChildren(); ind < size - 1; ++ind)
    {
      if (n[ind] != n[ind+1])
      {
        break;
      }
    }
    if (ind == size - 1)
    {
      return RewriteResponse(REWRITE_AGAIN, n[0]);
    }
    break;
  }
  case kind::AND: {
    bool done = true;
    TNode::iterator i = n.begin(), iend = n.end();
    for(; i != iend; ++i) {
      if (*i == ff) return RewriteResponse(REWRITE_DONE, ff);
      if (*i == tt) done = false;
      if ((*i).getKind() == kind::AND) done = false;
    }
    if (!done) {
      RewriteResponse ret = flattenNode(n, /* trivialNode = */ ff, /* skipNode = */ tt);
      Debug("bool-flatten") << n << ": " << ret.d_node << std::endl;
      return ret;
    }
    // x ^ ... ^ x --> x
    unsigned ind, size;
    for (ind = 0, size = n.getNumChildren(); ind < size - 1; ++ind)
    {
      if (n[ind] != n[ind+1])
      {
        break;
      }
    }
    if (ind == size - 1)
    {
      return RewriteResponse(REWRITE_AGAIN, n[0]);
    }
    break;
  }
  case kind::IMPLIES: {
    if (n[0] == ff || n[1] == tt) return RewriteResponse(REWRITE_DONE, tt);
    if (n[0] == tt && n[1] == ff) return RewriteResponse(REWRITE_DONE, ff);
    if (n[0] == tt) return RewriteResponse(REWRITE_AGAIN, n[1]);
    if (n[1] == ff) return RewriteResponse(REWRITE_AGAIN, makeNegation(n[0]));
    break;
  }
  case kind::EQUAL: {
    // rewrite simple cases of IFF
    if(n[0] == tt) {
      // IFF true x
      return RewriteResponse(REWRITE_AGAIN, n[1]);
    } else if(n[1] == tt) {
      // IFF x true
      return RewriteResponse(REWRITE_AGAIN, n[0]);
    } else if(n[0] == ff) {
      // IFF false x
      return RewriteResponse(REWRITE_AGAIN, makeNegation(n[1]));
    } else if(n[1] == ff) {
      // IFF x false
      return RewriteResponse(REWRITE_AGAIN, makeNegation(n[0]));
    } else if(n[0] == n[1]) {
      // IFF x x
      return RewriteResponse(REWRITE_DONE, tt);
    } else if(n[0].getKind() == kind::NOT && n[0][0] == n[1]) {
      // IFF (NOT x) x
      return RewriteResponse(REWRITE_DONE, ff);
    } else if(n[1].getKind() == kind::NOT && n[1][0] == n[0]) {
      // IFF x (NOT x)
      return RewriteResponse(REWRITE_DONE, ff);
    } else if(n[0].getKind() == kind::EQUAL && n[1].getKind() == kind::EQUAL) {
      // a : (= i x)
      // i : (= j k)
      // x : (= y z)

      // assume wlog k, z are constants and j is the same symbol as y
      // (iff (= j k) (= j z))
      // if k = z
      //  then (iff (= j k) (= j k)) => true
      // else
      //  (iff (= j k) (= j z)) <=> b
      //  b : (and (not (= j k)) (not (= j z)))
      //  (= j k) (= j z) | a b
      //  f       f       | t t
      //  f       t       | f f
      //  t       f       | f f
      //  t       t       | * f
      // * j cannot equal both k and z in a theory model
      TNode t,c;
      if (n[0][0].isConst()) {
        c = n[0][0];
        t = n[0][1];
      }
      else if (n[0][1].isConst()) {
        c = n[0][1];
        t = n[0][0];
      }
      bool matchesForm = false;
      bool constantsEqual = false;
      if (!c.isNull()) {
        if (n[1][0] == t && n[1][1].isConst()) {
          matchesForm = true;
          constantsEqual = (n[1][1] == c);
        }
        else if (n[1][1] == t && n[1][0].isConst()) {
          matchesForm = true;
          constantsEqual = (n[1][0] == c);
        }
      }
      if(matchesForm){
        if(constantsEqual){
          return RewriteResponse(REWRITE_DONE, tt);
        }else{
          Cardinality kappa = t.getType().getCardinality();
          Cardinality two(2l);
          if(kappa.knownLessThanOrEqual(two)){
            return RewriteResponse(REWRITE_DONE, ff);
          }else{
            Node neitherEquality = (makeNegation(n[0])).andNode(makeNegation(n[1]));
            return RewriteResponse(REWRITE_AGAIN, neitherEquality);
          }
        }
      }
    }
    break;
  }
  case kind::XOR: {
    // rewrite simple cases of XOR
    if(n[0] == tt) {
      // XOR true x
      return RewriteResponse(REWRITE_AGAIN, makeNegation(n[1]));
    } else if(n[1] == tt) {
      // XOR x true
      return RewriteResponse(REWRITE_AGAIN, makeNegation(n[0]));
    } else if(n[0] == ff) {
      // XOR false x
      return RewriteResponse(REWRITE_AGAIN, n[1]);
    } else if(n[1] == ff) {
      // XOR x false
      return RewriteResponse(REWRITE_AGAIN, n[0]);
    } else if(n[0] == n[1]) {
      // XOR x x
      return RewriteResponse(REWRITE_DONE, ff);
    } else if(n[0].getKind() == kind::NOT && n[0][0] == n[1]) {
      // XOR (NOT x) x
      return RewriteResponse(REWRITE_DONE, tt);
    } else if(n[1].getKind() == kind::NOT && n[1][0] == n[0]) {
      // XOR x (NOT x)
      return RewriteResponse(REWRITE_DONE, tt);
    }
    break;
  }
  case kind::ITE: {
    // non-Boolean-valued ITEs should have been removed in place of
    // a variable
    // rewrite simple cases of ITE
    if (n[0].isConst()) {
      if (n[0] == tt) {
        // ITE true x y
        Debug("bool-ite") << "TheoryBoolRewriter::preRewrite_ITE: n[0] ==tt "
                          << n << ": " << n[1] << std::endl;
        return RewriteResponse(REWRITE_AGAIN, n[1]);
      } else {
        Assert(n[0] == ff);
        // ITE false x y
        Debug("bool-ite") << "TheoryBoolRewriter::preRewrite_ITE: n[0] ==ff "
                          << n << ": " << n[1] << std::endl;
        return RewriteResponse(REWRITE_AGAIN, n[2]);
      }
    } else if (n[1].isConst()) {
      if (n[1] == tt && n[2] == ff) {
        Debug("bool-ite")
            << "TheoryBoolRewriter::preRewrite_ITE: n[1] ==tt && n[2] == ff "
            << n << ": " << n[0] << std::endl;
        return RewriteResponse(REWRITE_AGAIN, n[0]);
      }
      else if (n[1] == ff && n[2] == tt) {
        Debug("bool-ite")
            << "TheoryBoolRewriter::preRewrite_ITE: n[1] ==ff && n[2] == tt "
            << n << ": " << n[0].notNode() << std::endl;
        return RewriteResponse(REWRITE_AGAIN, makeNegation(n[0]));
      }
      if (n[1] == tt || n[1] == ff)
      {
<<<<<<< HEAD
        Node resp =
            n[1] == tt ? n[0].orNode(n[2]) : (n[0].notNode()).andNode(n[2]);
        Debug("bool-ite") << "n[1] const " << n << ": " << resp << std::endl;
=======
        // ITE C true y --> C v y
        // ITE C false y --> ~C ^ y
        Node resp =
            n[1] == tt ? n[0].orNode(n[2]) : (n[0].negate()).andNode(n[2]);
        Debug("bool-ite") << "TheoryBoolRewriter::preRewrite_ITE: n[1] const "
                          << n << ": " << resp << std::endl;
>>>>>>> 504c1be8
        return RewriteResponse(REWRITE_AGAIN, resp);
      }
    }

    if (n[0].getKind() == kind::NOT)
    {
      // ite(not(c), x, y) ---> ite(c, y, x)
      return RewriteResponse(
          REWRITE_AGAIN, nodeManager->mkNode(kind::ITE, n[0][0], n[2], n[1]));
    }

    if (n[2].isConst() && (n[2] == tt || n[2] == ff))
    {
<<<<<<< HEAD
      Node resp =
          n[2] == tt ? (n[0].notNode()).orNode(n[1]) : n[0].andNode(n[1]);
      Debug("bool-ite") << "n[2] const " << n << ": " << resp << std::endl;
=======
      // ITE C x true --> ~C v x
      // ITE C x false --> C ^ x
      Node resp =
          n[2] == tt ? (n[0].negate()).orNode(n[1]) : n[0].andNode(n[1]);
      Debug("bool-ite") << "TheoryBoolRewriter::preRewrite_ITE: n[2] const "
                        << n << ": " << resp << std::endl;
>>>>>>> 504c1be8
      return RewriteResponse(REWRITE_AGAIN, resp);
    }

    int parityTmp;
    if ((parityTmp = equalityParity(n[1], n[2])) != 0) {
      Node resp = (parityTmp == 1) ? (Node)n[1] : n[0].eqNode(n[1]);
      Debug("bool-ite")
          << "TheoryBoolRewriter::preRewrite_ITE:  equalityParity n[1], n[2] "
          << parityTmp << " " << n << ": " << resp << std::endl;
      return RewriteResponse(REWRITE_AGAIN, resp);
    // Curiously, this rewrite affects several benchmarks dramatically, including copy_array and some simple_startup - disable for now
    // } else if (n[0].getKind() == kind::NOT) {
    //   return RewriteResponse(REWRITE_AGAIN, n[0][0].iteNode(n[2], n[1]));
    } else if(!n[1].isConst() && (parityTmp = equalityParity(n[0], n[1])) != 0){
      // (parityTmp == 1) if n[0] == n[1]
      // otherwise, n[0] == not(n[1]) or not(n[0]) == n[1]

      // if n[1] is constant this can loop, this is possible in prewrite
      Node resp = n[0].iteNode( (parityTmp == 1) ? tt : ff, n[2]);
      Debug("bool-ite")
          << "TheoryBoolRewriter::preRewrite_ITE: equalityParity n[0], n[1] "
          << parityTmp << " " << n << ": " << resp << std::endl;
      return RewriteResponse(REWRITE_AGAIN, resp);
    } else if(!n[2].isConst() && (parityTmp = equalityParity(n[0], n[2])) != 0){
      // (parityTmp == 1) if n[0] == n[2]
      // otherwise, n[0] == not(n[2]) or not(n[0]) == n[2]
      Node resp = n[0].iteNode(n[1], (parityTmp == 1) ? ff : tt);
      Debug("bool-ite")
          << "TheoryBoolRewriter::preRewrite_ITE: equalityParity n[0], n[2] "
          << parityTmp << " " << n << ": " << resp << std::endl;
      return RewriteResponse(REWRITE_AGAIN, resp);
    } else if(n[1].getKind() == kind::ITE &&
              (parityTmp = equalityParity(n[0], n[1][0])) != 0){
      // (parityTmp == 1) then n : (ite c (ite c x y) z)
      // (parityTmp > 1)  then n : (ite c (ite (not c) x y) z) or
      // n: (ite (not c) (ite c x y) z)
      Node resp = n[0].iteNode((parityTmp == 1) ? n[1][1] : n[1][2], n[2]);
      Debug("bool-ite")
          << "TheoryBoolRewriter::preRewrite: equalityParity n[0], n[1][0] "
          << parityTmp << " " << n << ": " << resp << std::endl;
      return RewriteResponse(REWRITE_AGAIN, resp);
    } else if(n[2].getKind() == kind::ITE &&
              (parityTmp = equalityParity(n[0], n[2][0])) != 0){
      // (parityTmp == 1) then n : (ite c x (ite c y z))
      // (parityTmp > 1)  then n : (ite c x (ite (not c) y z)) or
      // n: (ite (not c) x (ite c y z))
      Node resp = n[0].iteNode(n[1], (parityTmp == 1) ? n[2][2] : n[2][1]);
      Debug("bool-ite")
          << "TheoryBoolRewriter::preRewrite: equalityParity n[0], n[2][0] "
          << parityTmp << " " << n << ": " << resp << std::endl;
      return RewriteResponse(REWRITE_AGAIN, resp);
    }
    break;
  }
  default:
    return RewriteResponse(REWRITE_DONE, n);
  }
  return RewriteResponse(REWRITE_DONE, n);
}

}/* CVC4::theory::booleans namespace */
}/* CVC4::theory namespace */
}/* CVC4 namespace */<|MERGE_RESOLUTION|>--- conflicted
+++ resolved
@@ -33,7 +33,7 @@
  * flattenNode looks for children of same kind, and if found merges
  * them into the parent.
  *
- * It simultaneously handles a couple of other optimizations: 
+ * It simultaneously handles a couple of other optimizations:
  * - trivialNode - if found during exploration, return that node itself
  *    (like in case of OR, if "true" is found, makes sense to replace
  *     whole formula with "true")
@@ -344,18 +344,12 @@
       }
       if (n[1] == tt || n[1] == ff)
       {
-<<<<<<< HEAD
-        Node resp =
-            n[1] == tt ? n[0].orNode(n[2]) : (n[0].notNode()).andNode(n[2]);
-        Debug("bool-ite") << "n[1] const " << n << ": " << resp << std::endl;
-=======
         // ITE C true y --> C v y
         // ITE C false y --> ~C ^ y
         Node resp =
             n[1] == tt ? n[0].orNode(n[2]) : (n[0].negate()).andNode(n[2]);
         Debug("bool-ite") << "TheoryBoolRewriter::preRewrite_ITE: n[1] const "
                           << n << ": " << resp << std::endl;
->>>>>>> 504c1be8
         return RewriteResponse(REWRITE_AGAIN, resp);
       }
     }
@@ -369,18 +363,12 @@
 
     if (n[2].isConst() && (n[2] == tt || n[2] == ff))
     {
-<<<<<<< HEAD
-      Node resp =
-          n[2] == tt ? (n[0].notNode()).orNode(n[1]) : n[0].andNode(n[1]);
-      Debug("bool-ite") << "n[2] const " << n << ": " << resp << std::endl;
-=======
       // ITE C x true --> ~C v x
       // ITE C x false --> C ^ x
       Node resp =
           n[2] == tt ? (n[0].negate()).orNode(n[1]) : n[0].andNode(n[1]);
       Debug("bool-ite") << "TheoryBoolRewriter::preRewrite_ITE: n[2] const "
                         << n << ": " << resp << std::endl;
->>>>>>> 504c1be8
       return RewriteResponse(REWRITE_AGAIN, resp);
     }
 
