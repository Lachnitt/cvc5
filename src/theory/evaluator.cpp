--- conflicted
+++ resolved
@@ -139,12 +139,7 @@
   for (const std::pair<const Node, Node>& p : visited)
   {
     Trace("evaluator") << "Add " << p.first << " == " << p.second << std::endl;
-<<<<<<< HEAD
-    results[p.first] =
-        evalInternal(p.second, args, vals, evalAsNode, results, useRewriter);
-=======
     results[p.first] = evalInternal(p.second, args, vals, evalAsNode, results, useRewriter);
->>>>>>> 04154c08
     if (results[p.first].d_tag == EvalResult::INVALID)
     {
       // could not evaluate, use the evalAsNode map
@@ -160,12 +155,7 @@
     }
   }
   Trace("evaluator") << "Run eval internal..." << std::endl;
-<<<<<<< HEAD
-  Node ret =
-      evalInternal(n, args, vals, evalAsNode, results, useRewriter).toNode();
-=======
   Node ret = evalInternal(n, args, vals, evalAsNode, results, useRewriter).toNode();
->>>>>>> 04154c08
   // if we failed to evaluate
   if (ret.isNull() && useRewriter)
   {
@@ -345,13 +335,8 @@
         // favor avoiding this copy for performance reasons.
         std::unordered_map<TNode, Node, NodeHashFunction> evalAsNodeC;
         std::unordered_map<TNode, EvalResult, TNodeHashFunction> resultsC;
-<<<<<<< HEAD
-        results[currNode] = evalInternal(
-            op[1], lambdaArgs, lambdaVals, evalAsNodeC, resultsC, useRewriter);
-=======
         results[currNode] =
             evalInternal(op[1], lambdaArgs, lambdaVals, evalAsNodeC, resultsC, useRewriter);
->>>>>>> 04154c08
         Trace("evaluator") << "Evaluated via arguments to "
                            << results[currNode].d_tag << std::endl;
         if (results[currNode].d_tag == EvalResult::INVALID)
