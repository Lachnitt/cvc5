/*********************                                                        */
/*! \file theory_preprocessor.cpp
 ** \verbatim
 ** Top contributors (to current version):
 **   Andrew Reynolds, Morgan Deters
 ** This file is part of the CVC4 project.
 ** Copyright (c) 2009-2020 by the authors listed in the file AUTHORS
 ** in the top-level source directory) and their institutional affiliations.
 ** All rights reserved.  See the file COPYING in the top-level source
 ** directory for licensing information.\endverbatim
 **
 ** \brief The theory preprocessor
 **/

#include "theory/theory_preprocessor.h"

#include "expr/lazy_proof.h"
#include "expr/skolem_manager.h"
#include "theory/logic_info.h"
#include "theory/rewriter.h"
#include "theory/theory_engine.h"

using namespace std;

namespace CVC4 {
namespace theory {

TheoryPreprocessor::TheoryPreprocessor(TheoryEngine& engine,
                                       RemoveTermFormulas& tfr,
                                       ProofNodeManager* pnm)
    : d_engine(engine),
      d_logicInfo(engine.getLogicInfo()),
      d_ppCache(),
      d_tfr(tfr),
      d_pfContext(),
      d_tpg(pnm ? new TConvProofGenerator(
                      pnm,
                      &d_pfContext,
                      TConvPolicy::FIXPOINT,
                      TConvCachePolicy::NEVER,
                      "TheoryPreprocessor::TConvProofGenerator")
                : nullptr),
      d_lp(pnm ? new LazyCDProof(pnm,
                                 nullptr,
                                 &d_pfContext,
                                 "TheoryPreprocessor::LazyCDProof")
               : nullptr)
{
  if (isProofEnabled())
  {
    // enable proofs in the term formula remover
    if (pnm != nullptr)
    {
      d_tfr.setProofNodeManager(pnm);
    }
    // push the proof context, since proof steps may be cleared on calls to
    // clearCache() below.
    d_pfContext.push();
  }
}

TheoryPreprocessor::~TheoryPreprocessor() {}

void TheoryPreprocessor::clearCache()
{
  d_ppCache.clear();
  // clear proofs from d_tpg and d_lp using internal push/pop context
  if (isProofEnabled())
  {
    d_pfContext.pop();
    d_pfContext.push();
  }
}

TrustNode TheoryPreprocessor::preprocess(TNode node,
                                         std::vector<TrustNode>& newLemmas,
                                         std::vector<Node>& newSkolems,
                                         bool doTheoryPreprocess)
{
  // In this method, all rewriting steps of node are stored in d_tpg.

  // Run theory preprocessing, maybe
  Node ppNode = node;
  if (doTheoryPreprocess)
  {
    // run theory preprocessing
    TrustNode tpp = theoryPreprocess(node);
    ppNode = tpp.getNode();
  }

  // Remove the ITEs
  Trace("te-tform-rm") << "Remove term formulas from " << ppNode << std::endl;
  TrustNode ttfr = d_tfr.run(ppNode, newLemmas, newSkolems, false);
  Trace("te-tform-rm") << "..done " << ttfr.getNode() << std::endl;
  Node retNode = ttfr.getNode();
<<<<<<< HEAD
  if (d_tpg != nullptr)
  {
    if (retNode != ppNode)
    {
      if (ttfr.getGenerator() != nullptr)
      {
        // store as a rewrite in d_tpg
        d_tpg->addRewriteStep(ppNode, retNode, ttfr.getGenerator());
      }
    }
  }
=======
>>>>>>> b90cfb46

  if (Debug.isOn("lemma-ites"))
  {
    Debug("lemma-ites") << "removed ITEs from lemma: " << ttfr.getNode()
                        << endl;
    Debug("lemma-ites") << " + now have the following " << newLemmas.size()
                        << " lemma(s):" << endl;
    for (size_t i = 0, lsize = newLemmas.size(); i <= lsize; ++i)
    {
      Debug("lemma-ites") << " + " << newLemmas[i].getNode() << endl;
    }
    Debug("lemma-ites") << endl;
  }
  // Rewrite the main node, we rewrite and store the proof step, if necessary,
  // in d_tpg, which maintains the fact that d_tpg can prove the rewrite.
  retNode = rewriteWithProof(retNode);

  retNode = Rewriter::rewrite(retNode);

  // now, rewrite the lemmas
  for (size_t i = 0, lsize = newLemmas.size(); i < lsize; ++i)
  {
    // get the trust node to process
    TrustNode trn = newLemmas[i];
    Assert(trn.getKind() == TrustNodeKind::LEMMA);
    Node assertion = trn.getNode();
    // rewrite, which is independent of d_tpg, since additional lemmas
    // are justified separately.
    Node rewritten = Rewriter::rewrite(assertion);
    if (assertion != rewritten)
    {
<<<<<<< HEAD
      if (trn.getGenerator() != nullptr)
      {
        Assert(d_lp != nullptr);
        // store in the lazy proof
        d_lp->addLazyStep(assertion, trn.getGenerator());
        d_lp->addStep(rewritten,
                      PfRule::MACRO_SR_PRED_TRANSFORM,
                      {assertion},
                      {rewritten});
        newLemmas[i] = TrustNode::mkTrustLemma(rewritten, d_lp.get());
      }
      else
      {
        // not tracking proofs, just make new
        newLemmas[i] = TrustNode::mkTrustLemma(rewritten, nullptr);
      }
    }
  }
  return TrustNode::mkTrustRewrite(node, retNode, d_tpg.get());
=======
      // not tracking proofs, just make new
      newLemmas[i] = TrustNode::mkTrustLemma(rewritten, nullptr);
    }
  }
  return TrustNode::mkTrustRewrite(node, retNode, nullptr);
>>>>>>> b90cfb46
}

struct preprocess_stack_element
{
  TNode node;
  bool children_added;
  preprocess_stack_element(TNode n) : node(n), children_added(false) {}
};

TrustNode TheoryPreprocessor::theoryPreprocess(TNode assertion)
{
  Trace("theory::preprocess")
      << "TheoryPreprocessor::theoryPreprocess(" << assertion << ")" << endl;
  // spendResource();

  // Do a topological sort of the subexpressions and substitute them
  vector<preprocess_stack_element> toVisit;
  toVisit.push_back(assertion);

  while (!toVisit.empty())
  {
    // The current node we are processing
    preprocess_stack_element& stackHead = toVisit.back();
    TNode current = stackHead.node;

    Debug("theory::internal")
        << "TheoryPreprocessor::theoryPreprocess(" << assertion
        << "): processing " << current << endl;

    // If node already in the cache we're done, pop from the stack
    NodeMap::iterator find = d_ppCache.find(current);
    if (find != d_ppCache.end())
    {
      toVisit.pop_back();
      continue;
    }

    if (!d_logicInfo.isTheoryEnabled(Theory::theoryOf(current))
        && Theory::theoryOf(current) != THEORY_SAT_SOLVER)
    {
      stringstream ss;
      ss << "The logic was specified as " << d_logicInfo.getLogicString()
         << ", which doesn't include " << Theory::theoryOf(current)
         << ", but got a preprocessing-time fact for that theory." << endl
         << "The fact:" << endl
         << current;
      throw LogicException(ss.str());
    }

    // If this is an atom, we preprocess its terms with the theory ppRewriter
    if (Theory::theoryOf(current) != THEORY_BOOL)
    {
      Node ppRewritten = ppTheoryRewrite(current);
      d_ppCache[current] = ppRewritten;
      Assert(Rewriter::rewrite(d_ppCache[current]) == d_ppCache[current]);
      continue;
    }

    // Not yet substituted, so process
    if (stackHead.children_added)
    {
      // Children have been processed, so substitute
      NodeBuilder<> builder(current.getKind());
      if (current.getMetaKind() == kind::metakind::PARAMETERIZED)
      {
        builder << current.getOperator();
      }
      for (unsigned i = 0; i < current.getNumChildren(); ++i)
      {
        Assert(d_ppCache.find(current[i]) != d_ppCache.end());
        builder << d_ppCache[current[i]];
      }
      // Mark the substitution and continue
      Node result = builder;
      if (result != current)
      {
        result = Rewriter::rewrite(result);
      }
      Debug("theory::internal")
          << "TheoryPreprocessor::theoryPreprocess(" << assertion
          << "): setting " << current << " -> " << result << endl;
      d_ppCache[current] = result;
      toVisit.pop_back();
    }
    else
    {
      // Mark that we have added the children if any
      if (current.getNumChildren() > 0)
      {
        stackHead.children_added = true;
        // We need to add the children
        for (TNode::iterator child_it = current.begin();
             child_it != current.end();
             ++child_it)
        {
          TNode childNode = *child_it;
          NodeMap::iterator childFind = d_ppCache.find(childNode);
          if (childFind == d_ppCache.end())
          {
            toVisit.push_back(childNode);
          }
        }
      }
      else
      {
        // No children, so we're done
        Debug("substitution::internal")
            << "SubstitutionMap::internalSubstitute(" << assertion
            << "): setting " << current << " -> " << current << endl;
        d_ppCache[current] = current;
        toVisit.pop_back();
      }
    }
  }
  // Return the substituted version
  Node res = d_ppCache[assertion];
  return TrustNode::mkTrustRewrite(assertion, res, d_tpg.get());
}

// Recursively traverse a term and call the theory rewriter on its sub-terms
Node TheoryPreprocessor::ppTheoryRewrite(TNode term)
{
  NodeMap::iterator find = d_ppCache.find(term);
  if (find != d_ppCache.end())
  {
    return (*find).second;
  }
  unsigned nc = term.getNumChildren();
  if (nc == 0)
  {
    return preprocessWithProof(term);
  }
  Trace("theory-pp") << "ppTheoryRewrite { " << term << endl;

  Node newTerm = term;
  // do not rewrite inside quantifiers
  if (!term.isClosure())
  {
    NodeBuilder<> newNode(term.getKind());
    if (term.getMetaKind() == kind::metakind::PARAMETERIZED)
    {
      newNode << term.getOperator();
    }
    unsigned i;
    for (i = 0; i < nc; ++i)
    {
      newNode << ppTheoryRewrite(term[i]);
    }
    newTerm = Node(newNode);
  }
  newTerm = rewriteWithProof(newTerm);
  newTerm = preprocessWithProof(newTerm);
  d_ppCache[term] = newTerm;
  Trace("theory-pp") << "ppTheoryRewrite returning " << newTerm << "}" << endl;
  return newTerm;
}

Node TheoryPreprocessor::rewriteWithProof(Node term)
{
  Node termr = Rewriter::rewrite(term);
  // store rewrite step if tracking proofs and it rewrites
  if (isProofEnabled())
  {
    // may rewrite the same term more than once, thus check hasRewriteStep
    if (termr != term)
    {
      if (d_tpg->hasRewriteStep(term))
      {
        // should match
        Assert(d_tpg->getRewriteStep(term) == termr);
      }
      else
      {
        d_tpg->addRewriteStep(term, termr, PfRule::REWRITE, {}, {term});
      }
    }
  }
  return termr;
}

Node TheoryPreprocessor::preprocessWithProof(Node term)
{
  // important that it is in rewritten form, to ensure that the rewrite steps
  // recorded in d_tpg are functional.
  Assert(term == Rewriter::rewrite(term));
  // call ppRewrite for the given theory
  TrustNode trn = d_engine.theoryOf(term)->ppRewrite(term);
  if (trn.isNull())
  {
    // no change, return original term
    return term;
  }
  Node termr = trn.getNode();
  Assert(term != termr);
  if (isProofEnabled())
  {
    if (trn.getGenerator() != nullptr)
    {
      d_tpg->addRewriteStep(term, termr, trn.getGenerator());
    }
    else
    {
      // small step trust
      d_tpg->addRewriteStep(
          term, termr, PfRule::THEORY_PREPROCESS, {}, {term.eqNode(termr)});
    }
  }
  termr = rewriteWithProof(termr);
  return ppTheoryRewrite(termr);
}

bool TheoryPreprocessor::isProofEnabled() const { return d_tpg != nullptr; }

}  // namespace theory
}  // namespace CVC4<|MERGE_RESOLUTION|>--- conflicted
+++ resolved
@@ -93,7 +93,6 @@
   TrustNode ttfr = d_tfr.run(ppNode, newLemmas, newSkolems, false);
   Trace("te-tform-rm") << "..done " << ttfr.getNode() << std::endl;
   Node retNode = ttfr.getNode();
-<<<<<<< HEAD
   if (d_tpg != nullptr)
   {
     if (retNode != ppNode)
@@ -105,9 +104,7 @@
       }
     }
   }
-=======
->>>>>>> b90cfb46
-
+  
   if (Debug.isOn("lemma-ites"))
   {
     Debug("lemma-ites") << "removed ITEs from lemma: " << ttfr.getNode()
@@ -138,7 +135,6 @@
     Node rewritten = Rewriter::rewrite(assertion);
     if (assertion != rewritten)
     {
-<<<<<<< HEAD
       if (trn.getGenerator() != nullptr)
       {
         Assert(d_lp != nullptr);
@@ -158,13 +154,6 @@
     }
   }
   return TrustNode::mkTrustRewrite(node, retNode, d_tpg.get());
-=======
-      // not tracking proofs, just make new
-      newLemmas[i] = TrustNode::mkTrustLemma(rewritten, nullptr);
-    }
-  }
-  return TrustNode::mkTrustRewrite(node, retNode, nullptr);
->>>>>>> b90cfb46
 }
 
 struct preprocess_stack_element
