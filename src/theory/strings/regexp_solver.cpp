--- conflicted
+++ resolved
@@ -492,11 +492,7 @@
     }
     // rewrite to ensure the equality checks below are precise
     Node mres = nm->mkNode(STRING_IN_REGEXP, mi[0], resR);
-<<<<<<< HEAD
-    Node mresr = Rewriter::rewrite(nm->mkNode(STRING_IN_REGEXP, mi[0], resR));
-=======
     Node mresr = Rewriter::rewrite(mres);
->>>>>>> 5c78f336
     if (mresr == mi)
     {
       // if R1 = intersect( R1, R2 ), then x in R1 ^ x in R2 is equivalent
