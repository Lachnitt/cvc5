/******************************************************************************
 * Top contributors (to current version):
 *   Andrew Reynolds, Gereon Kremer, Aina Niemetz
 *
 * This file is part of the cvc5 project.
 *
 * Copyright (c) 2009-2021 by the authors listed in the file AUTHORS
 * in the top-level source directory and their institutional affiliations.
 * All rights reserved.  See the file COPYING in the top-level source
 * directory for licensing information.
 * ****************************************************************************
 *
 * Implementation of inference to proof conversion.
 */

#include "theory/strings/infer_proof_cons.h"

#include "expr/skolem_manager.h"
#include "options/smt_options.h"
#include "options/strings_options.h"
#include "proof/proof_node_manager.h"
#include "theory/builtin/proof_checker.h"
#include "theory/rewriter.h"
#include "theory/strings/regexp_operation.h"
#include "theory/strings/theory_strings_utils.h"
#include "util/statistics_registry.h"

using namespace cvc5::kind;

namespace cvc5 {
namespace theory {
namespace strings {

InferProofCons::InferProofCons(context::Context* c,
                               ProofNodeManager* pnm,
                               SequencesStatistics& statistics)
    : d_pnm(pnm), d_lazyFactMap(c), d_statistics(statistics)
{
  Assert(d_pnm != nullptr);
}

void InferProofCons::notifyFact(const InferInfo& ii)
{
  Node fact = ii.d_conc;
  Trace("strings-ipc-debug")
      << "InferProofCons::notifyFact: " << ii << std::endl;
  if (d_lazyFactMap.find(fact) != d_lazyFactMap.end())
  {
    Trace("strings-ipc-debug") << "...duplicate!" << std::endl;
    return;
  }
  Node symFact = CDProof::getSymmFact(fact);
  if (!symFact.isNull() && d_lazyFactMap.find(symFact) != d_lazyFactMap.end())
  {
    Trace("strings-ipc-debug") << "...duplicate (sym)!" << std::endl;
    return;
  }
  std::shared_ptr<InferInfo> iic = std::make_shared<InferInfo>(ii);
  d_lazyFactMap.insert(ii.d_conc, iic);
}

void InferProofCons::notifyLemma(const InferInfo& ii)
{
  d_lazyFactMap[ii.d_conc] = std::make_shared<InferInfo>(ii);
}

bool InferProofCons::addProofTo(CDProof* pf,
                                Node conc,
                                InferenceId infer,
                                bool isRev,
                                const std::vector<Node>& exp)
{
  // now go back and convert it to proof steps and add to proof
  bool useBuffer = false;
  ProofStep ps;
  TheoryProofStepBuffer psb(pf->getManager()->getChecker());
  // run the conversion
  convert(infer, isRev, conc, exp, ps, psb, useBuffer);
  // make the proof based on the step or the buffer
  if (useBuffer)
  {
    if (!pf->addSteps(psb))
    {
      return false;
    }
  }
  else
  {
    if (!pf->addStep(conc, ps))
    {
      return false;
    }
  }
  return true;
}

void InferProofCons::packArgs(Node conc,
                              InferenceId infer,
                              bool isRev,
                              const std::vector<Node>& exp,
                              std::vector<Node>& args)
{
  args.push_back(conc);
  args.push_back(mkInferenceIdNode(infer));
  args.push_back(NodeManager::currentNM()->mkConst(isRev));
  // The vector exp is stored as arguments; its flatten form are premises. We
  // need both since the grouping of exp is important, e.g. { (and a b), c }
  // is different from { a, b, c } in the convert routine, since positions
  // of formulas in exp have special meaning.
  args.insert(args.end(), exp.begin(), exp.end());
}

bool InferProofCons::unpackArgs(const std::vector<Node>& args,
                                Node& conc,
                                InferenceId& infer,
                                bool& isRev,
                                std::vector<Node>& exp)
{
  Assert(args.size() >= 3);
  conc = args[0];
  if (!getInferenceId(args[1], infer))
  {
    return false;
  }
  isRev = args[2].getConst<bool>();
  exp.insert(exp.end(), args.begin() + 3, args.end());
  return true;
}

void InferProofCons::convert(InferenceId infer,
                             bool isRev,
                             Node conc,
                             const std::vector<Node>& exp,
                             ProofStep& ps,
                             TheoryProofStepBuffer& psb,
                             bool& useBuffer)
{
  // by default, don't use the buffer
  useBuffer = false;
  // Must flatten children with respect to AND to be ready to explain.
  // We store the index where each flattened vector begins, since some
  // explanations are grouped together using AND.
  std::vector<size_t> startExpIndex;
  for (const Node& ec : exp)
  {
    // store the index in the flattened vector
    startExpIndex.push_back(ps.d_children.size());
    utils::flattenOp(AND, ec, ps.d_children);
  }
  // debug print
  if (Trace.isOn("strings-ipc-debug"))
  {
    Trace("strings-ipc-debug") << "InferProofCons::convert: " << infer
                               << (isRev ? " :rev " : " ") << conc << std::endl;
    for (const Node& ec : ps.d_children)
    {
      Trace("strings-ipc-debug") << "    e: " << ec << std::endl;
    }
  }
  // try to find a set of proof steps to incorporate into the buffer
  psb.clear();
  NodeManager* nm = NodeManager::currentNM();
  Node nodeIsRev = nm->mkConst(isRev);
  switch (infer)
  {
    // ========================== equal by substitution+rewriting
    case InferenceId::STRINGS_EXTF:
    case InferenceId::STRINGS_EXTF_N:
    case InferenceId::STRINGS_I_NORM_S:
    case InferenceId::STRINGS_I_CONST_MERGE:
    case InferenceId::STRINGS_I_NORM:
    case InferenceId::STRINGS_LEN_NORM:
    case InferenceId::STRINGS_NORMAL_FORM:
    case InferenceId::STRINGS_CODE_PROXY:
    {
      PurifyType pt = PurifyType::CORE_EQ;
      if (infer == InferenceId::STRINGS_EXTF
          || infer == InferenceId::STRINGS_EXTF_N)
      {
        // since we use congruence+rewriting, and not substitution+rewriting,
        // these must purify a substitution over arguments to the left hand
        // side of what we are proving.
        pt = PurifyType::EXTF;
      }
      std::vector<Node> pcs = ps.d_children;
      Node pconc = conc;
      // purify core substitution proves conc from pconc if necessary,
      // we apply MACRO_SR_PRED_INTRO to prove pconc
      if (purifyCoreSubstitutionAndTarget(pt, pconc, pcs, psb, false))
      {
        Trace("strings-ipc-core") << "...purified substitution to " << pcs
                                  << ", now apply to " << pconc << std::endl;
        if (psb.applyPredIntro(pconc, pcs))
        {
          useBuffer = true;
        }
      }
      else
      {
        Trace("strings-ipc-core")
            << "...failed to purify substitution" << std::endl;
      }
    }
    break;
    // ========================== substitution + rewriting
    case InferenceId::STRINGS_RE_NF_CONFLICT:
    case InferenceId::STRINGS_EXTF_D:
    case InferenceId::STRINGS_EXTF_D_N:
    case InferenceId::STRINGS_I_CONST_CONFLICT:
    case InferenceId::STRINGS_UNIT_CONST_CONFLICT:
    {
      if (!ps.d_children.empty())
      {
        std::vector<Node> exps(ps.d_children.begin(), ps.d_children.end() - 1);
        Node psrc = ps.d_children[ps.d_children.size() - 1];
<<<<<<< HEAD
        if (true)  // purifyCoreSubstitution(psrc, exps, psb, true))
=======
        // we apply the substitution on the purified form to get the
        // original conclusion
        if (psb.applyPredTransform(psrc, conc, exps))
>>>>>>> f2ef4125
        {
          // we apply the substitution on the purified form to get the
          // original conclusion
          if (psb.applyPredTransform(psrc, conc, exps))
          {
            useBuffer = true;
          }
        }
      }
      else
      {
        // use the predicate version?
        ps.d_args.push_back(conc);
        ps.d_rule = PfRule::MACRO_SR_PRED_INTRO;
      }
    }
    break;
    // ========================== rewrite pred
    case InferenceId::STRINGS_EXTF_EQ_REW:
    {
      // the last child is the predicate we are operating on, move to front
      Node src = ps.d_children[ps.d_children.size() - 1];
      std::vector<Node> expe(ps.d_children.begin(), ps.d_children.end() - 1);
      // start with a default rewrite
      Trace("strings-ipc-core")
          << "Generate proof for STRINGS_EXTF_EQ_REW, starting with " << src
          << std::endl;
      Node mainEqSRew = psb.applyPredElim(src, expe);
      Trace("strings-ipc-core")
          << "...after pred elim: " << mainEqSRew << std::endl;
      if (mainEqSRew == conc)
      {
        Trace("strings-ipc-core") << "...success" << std::endl;
        useBuffer = true;
        break;
      }
      else if (mainEqSRew.getKind() != EQUAL)
      {
        // Note this can happen in rare cases where substitution+rewriting
        // is more powerful than congruence+rewriting. We fail to reconstruct
        // the proof in this case.
        Trace("strings-ipc-core")
            << "...failed, not equality after rewriting" << std::endl;
        break;
      }
      // may need the "extended equality rewrite"
      Node mainEqSRew2 = psb.applyPredElim(mainEqSRew,
                                           {},
                                           MethodId::SB_DEFAULT,
                                           MethodId::SBA_SEQUENTIAL,
                                           MethodId::RW_REWRITE_EQ_EXT);
      Trace("strings-ipc-core")
          << "...after extended equality rewrite: " << mainEqSRew2 << std::endl;
      if (mainEqSRew2 == conc)
      {
        useBuffer = true;
        break;
      }
      // rewrite again with default rewriter
      Node mainEqSRew3 = psb.applyPredElim(mainEqSRew2, {});
      useBuffer = (mainEqSRew3 == conc);
    }
    break;
    // ========================== substitution+rewriting, CONCAT_EQ, ...
    case InferenceId::STRINGS_F_CONST:
    case InferenceId::STRINGS_F_UNIFY:
    case InferenceId::STRINGS_F_ENDPOINT_EMP:
    case InferenceId::STRINGS_F_ENDPOINT_EQ:
    case InferenceId::STRINGS_F_NCTN:
    case InferenceId::STRINGS_N_EQ_CONF:
    case InferenceId::STRINGS_N_CONST:
    case InferenceId::STRINGS_N_UNIFY:
    case InferenceId::STRINGS_N_ENDPOINT_EMP:
    case InferenceId::STRINGS_N_ENDPOINT_EQ:
    case InferenceId::STRINGS_N_NCTN:
    case InferenceId::STRINGS_SSPLIT_CST_PROP:
    case InferenceId::STRINGS_SSPLIT_VAR_PROP:
    case InferenceId::STRINGS_SSPLIT_CST:
    case InferenceId::STRINGS_SSPLIT_VAR:
    {
      Trace("strings-ipc-core") << "Generate core rule for " << infer
                                << " (rev=" << isRev << ")" << std::endl;
      // All of the above inferences have the form:
      //   (explanation for why t and s have the same prefix/suffix) ^
      //   t = s ^
      //   (length constraint)?
      // We call t=s the "main equality" below. The length constraint is
      // optional, which we split on below.
      size_t nchild = ps.d_children.size();
      size_t mainEqIndex = 0;
      bool mainEqIndexSet = false;
      // the length constraint
      std::vector<Node> lenConstraint;
      // these inferences have a length constraint as the last explain
      if (infer == InferenceId::STRINGS_N_UNIFY || infer == InferenceId::STRINGS_F_UNIFY
          || infer == InferenceId::STRINGS_SSPLIT_CST || infer == InferenceId::STRINGS_SSPLIT_VAR
          || infer == InferenceId::STRINGS_SSPLIT_VAR_PROP
          || infer == InferenceId::STRINGS_SSPLIT_CST_PROP)
      {
        if (exp.size() >= 2)
        {
          Assert(exp.size() <= startExpIndex.size());
          // The index of the "main" equality is the last equality before
          // the length explanation.
          mainEqIndex = startExpIndex[exp.size() - 1] - 1;
          mainEqIndexSet = true;
          // the remainder is the length constraint
          lenConstraint.insert(lenConstraint.end(),
                               ps.d_children.begin() + mainEqIndex + 1,
                               ps.d_children.end());
        }
      }
      else if (nchild >= 1)
      {
        // The index of the main equality is the last child.
        mainEqIndex = nchild - 1;
        mainEqIndexSet = true;
      }
      Node mainEq;
      if (mainEqIndexSet)
      {
        mainEq = ps.d_children[mainEqIndex];
        Trace("strings-ipc-core") << "Main equality " << mainEq << " at index "
                                  << mainEqIndex << std::endl;
      }
      if (mainEq.isNull() || mainEq.getKind() != EQUAL)
      {
        Trace("strings-ipc-core")
            << "...failed to find main equality" << std::endl;
        break;
      }
      // apply MACRO_SR_PRED_ELIM using equalities up to the main eq
      // we purify the core substitution
      std::vector<Node> pcsr(ps.d_children.begin(),
                             ps.d_children.begin() + mainEqIndex);
      Node pmainEq = mainEq;
      // we transform mainEq to pmainEq and then use this as the first
      // argument to MACRO_SR_PRED_ELIM.
      if (!purifyCoreSubstitutionAndTarget(
              PurifyType::CORE_EQ, pmainEq, pcsr, psb, true))
      {
        break;
      }
      std::vector<Node> childrenSRew;
      childrenSRew.push_back(pmainEq);
      childrenSRew.insert(childrenSRew.end(), pcsr.begin(), pcsr.end());
      // now, conclude the proper equality
      Node mainEqSRew =
          psb.tryStep(PfRule::MACRO_SR_PRED_ELIM, childrenSRew, {});
      if (CDProof::isSame(mainEqSRew, pmainEq))
      {
        Trace("strings-ipc-core") << "...undo step" << std::endl;
        // the rule added above was not necessary
        psb.popStep();
      }
      else if (mainEqSRew == conc)
      {
        Trace("strings-ipc-core") << "...success after rewrite!" << std::endl;
        useBuffer = true;
        break;
      }
      Trace("strings-ipc-core")
          << "Main equality after subs+rewrite " << mainEqSRew << std::endl;
      // now, apply CONCAT_EQ to get the remainder
      std::vector<Node> childrenCeq;
      childrenCeq.push_back(mainEqSRew);
      std::vector<Node> argsCeq;
      argsCeq.push_back(nodeIsRev);
      Node mainEqCeq = psb.tryStep(PfRule::CONCAT_EQ, childrenCeq, argsCeq);
      Trace("strings-ipc-core")
          << "Main equality after CONCAT_EQ " << mainEqCeq << std::endl;
      if (mainEqCeq.isNull() || mainEqCeq.getKind() != EQUAL)
      {
        // fail
        break;
      }
      else if (mainEqCeq == mainEqSRew)
      {
        Trace("strings-ipc-core") << "...undo step" << std::endl;
        // not necessary, probably first component of equality
        psb.popStep();
      }
      // Now, mainEqCeq is an equality t ++ ... == s ++ ... where the
      // inference involved t and s.
      if (infer == InferenceId::STRINGS_N_ENDPOINT_EQ
          || infer == InferenceId::STRINGS_N_ENDPOINT_EMP
          || infer == InferenceId::STRINGS_F_ENDPOINT_EQ
          || infer == InferenceId::STRINGS_F_ENDPOINT_EMP)
      {
        // Should be equal to conclusion already, or rewrite to it.
        // Notice that this step is necessary to handle the "rproc"
        // optimization in processSimpleNEq. Alternatively, this could
        // possibly be done by CONCAT_EQ with !isRev.
        std::vector<Node> cexp;
        if (psb.applyPredTransform(mainEqCeq,
                                   conc,
                                   cexp,
                                   MethodId::SB_DEFAULT,
                                   MethodId::SBA_SEQUENTIAL,
                                   MethodId::RW_REWRITE_EQ_EXT))
        {
          Trace("strings-ipc-core") << "Transformed to " << conc
                                    << " via pred transform" << std::endl;
          // success
          useBuffer = true;
          Trace("strings-ipc-core") << "...success!" << std::endl;
        }
        // Otherwise, note that EMP rules conclude ti = "" where
        // t1 ++ ... ++ tn == "". However, these are very rarely applied, let
        // alone for 2+ children. This case is intentionally unhandled here.
      }
      else if (infer == InferenceId::STRINGS_N_CONST || infer == InferenceId::STRINGS_F_CONST
               || infer == InferenceId::STRINGS_N_EQ_CONF)
      {
        // should be a constant conflict
        std::vector<Node> childrenC;
        childrenC.push_back(mainEqCeq);
        std::vector<Node> argsC;
        argsC.push_back(nodeIsRev);
        Node mainEqC = psb.tryStep(PfRule::CONCAT_CONFLICT, childrenC, argsC);
        if (mainEqC == conc)
        {
          useBuffer = true;
          Trace("strings-ipc-core") << "...success!" << std::endl;
        }
      }
      else if (infer == InferenceId::STRINGS_F_NCTN
               || infer == InferenceId::STRINGS_N_NCTN)
      {
        // May require extended equality rewrite, applied after the rewrite
        // above. Notice we need both in sequence since ext equality rewriting
        // is not recursive.
        std::vector<Node> argsERew;
        addMethodIds(argsERew,
                     MethodId::SB_DEFAULT,
                     MethodId::SBA_SEQUENTIAL,
                     MethodId::RW_REWRITE_EQ_EXT);
        Node mainEqERew =
            psb.tryStep(PfRule::MACRO_SR_PRED_ELIM, {mainEqCeq}, argsERew);
        if (mainEqERew == conc)
        {
          useBuffer = true;
          Trace("strings-ipc-core") << "...success!" << std::endl;
        }
      }
      else
      {
        std::vector<Node> tvec;
        std::vector<Node> svec;
        utils::getConcat(mainEqCeq[0], tvec);
        utils::getConcat(mainEqCeq[1], svec);
        Node t0 = tvec[isRev ? tvec.size() - 1 : 0];
        Node s0 = svec[isRev ? svec.size() - 1 : 0];
        bool applySym = false;
        // may need to apply symmetry
        if ((infer == InferenceId::STRINGS_SSPLIT_CST
             || infer == InferenceId::STRINGS_SSPLIT_CST_PROP)
            && t0.isConst())
        {
          Assert(!s0.isConst());
          applySym = true;
          std::swap(t0, s0);
        }
        if (infer == InferenceId::STRINGS_N_UNIFY || infer == InferenceId::STRINGS_F_UNIFY)
        {
          if (conc.getKind() != EQUAL)
          {
            break;
          }
          // one side should match, the other side could be a split constant
          if (conc[0] != t0 && conc[1] != s0)
          {
            applySym = true;
            std::swap(t0, s0);
          }
          Assert(conc[0].isConst() == t0.isConst());
          Assert(conc[1].isConst() == s0.isConst());
        }
        PfRule rule = PfRule::UNKNOWN;
        // the form of the required length constraint expected by the proof
        Node lenReq;
        bool lenSuccess = false;
        if (infer == InferenceId::STRINGS_N_UNIFY || infer == InferenceId::STRINGS_F_UNIFY)
        {
          // the required premise for unify is always len(x) = len(y),
          // however the explanation may not be literally this. Thus, we
          // need to reconstruct a proof from the given explanation.
          // it should be the case that lenConstraint => lenReq.
          // We use terms in the conclusion equality, not t0, s0 here.
          lenReq = nm->mkNode(STRING_LENGTH, conc[0])
                       .eqNode(nm->mkNode(STRING_LENGTH, conc[1]));
          lenSuccess = convertLengthPf(lenReq, lenConstraint, psb);
          rule = PfRule::CONCAT_UNIFY;
        }
        else if (infer == InferenceId::STRINGS_SSPLIT_VAR)
        {
          // it should be the case that lenConstraint => lenReq
          lenReq = nm->mkNode(STRING_LENGTH, t0)
                       .eqNode(nm->mkNode(STRING_LENGTH, s0))
                       .notNode();
          lenSuccess = convertLengthPf(lenReq, lenConstraint, psb);
          rule = PfRule::CONCAT_SPLIT;
        }
        else if (infer == InferenceId::STRINGS_SSPLIT_CST)
        {
          // it should be the case that lenConstraint => lenReq
          lenReq = nm->mkNode(STRING_LENGTH, t0)
                       .eqNode(nm->mkConstInt(Rational(0)))
                       .notNode();
          lenSuccess = convertLengthPf(lenReq, lenConstraint, psb);
          rule = PfRule::CONCAT_CSPLIT;
        }
        else if (infer == InferenceId::STRINGS_SSPLIT_VAR_PROP)
        {
          // it should be the case that lenConstraint => lenReq
          for (unsigned r = 0; r < 2; r++)
          {
            lenReq = nm->mkNode(GT,
                                nm->mkNode(STRING_LENGTH, t0),
                                nm->mkNode(STRING_LENGTH, s0));
            if (convertLengthPf(lenReq, lenConstraint, psb))
            {
              lenSuccess = true;
              break;
            }
            if (r == 0)
            {
              // may be the other direction
              applySym = true;
              std::swap(t0, s0);
            }
          }
          rule = PfRule::CONCAT_LPROP;
        }
        else if (infer == InferenceId::STRINGS_SSPLIT_CST_PROP)
        {
          // it should be the case that lenConstraint => lenReq
          lenReq = nm->mkNode(STRING_LENGTH, t0)
                       .eqNode(nm->mkConstInt(Rational(0)))
                       .notNode();
          lenSuccess = convertLengthPf(lenReq, lenConstraint, psb);
          rule = PfRule::CONCAT_CPROP;
        }
        if (!lenSuccess)
        {
          Trace("strings-ipc-core")
              << "...failed due to length constraint" << std::endl;
          break;
        }
        // apply symmetry if necessary
        if (applySym)
        {
          std::vector<Node> childrenSymm;
          childrenSymm.push_back(mainEqCeq);
          // note this explicit step may not be necessary
          mainEqCeq = psb.tryStep(PfRule::SYMM, childrenSymm, {});
          Trace("strings-ipc-core")
              << "Main equality after SYMM " << mainEqCeq << std::endl;
        }
        if (rule != PfRule::UNKNOWN)
        {
          Trace("strings-ipc-core")
              << "Core rule length requirement is " << lenReq << std::endl;
          // apply the given rule
          std::vector<Node> childrenMain;
          childrenMain.push_back(mainEqCeq);
          childrenMain.push_back(lenReq);
          std::vector<Node> argsMain;
          argsMain.push_back(nodeIsRev);
          Node mainEqMain = psb.tryStep(rule, childrenMain, argsMain);
          Trace("strings-ipc-core") << "Main equality after " << rule << " "
                                    << mainEqMain << std::endl;
          if (mainEqMain == mainEqCeq)
          {
            Trace("strings-ipc-core") << "...undo step" << std::endl;
            // not necessary, probably first component of equality
            psb.popStep();
          }
          // either equal or rewrites to it
          std::vector<Node> cexp;
          if (psb.applyPredTransform(mainEqMain, conc, cexp))
          {
            // requires that length success is also true
            useBuffer = true;
            Trace("strings-ipc-core") << "...success" << std::endl;
          }
          else
          {
            Trace("strings-ipc-core") << "...fail" << std::endl;
          }
        }
        else
        {
          // should always have given a rule to try above
          Assert(false) << "No reconstruction rule given for " << infer;
        }
      }
    }
    break;
    // ========================== Disequalities
    case InferenceId::STRINGS_DEQ_DISL_FIRST_CHAR_STRING_SPLIT:
    case InferenceId::STRINGS_DEQ_DISL_STRINGS_SPLIT:
    {
      if (conc.getKind() != AND || conc.getNumChildren() != 2
          || conc[0].getKind() != EQUAL || !conc[0][0].getType().isStringLike()
          || conc[1].getKind() != EQUAL
          || conc[1][0].getKind() != STRING_LENGTH)
      {
        Trace("strings-ipc-deq") << "malformed application" << std::endl;
        Assert(false) << "unexpected conclusion " << conc << " for " << infer;
      }
      else
      {
        Node lenReq =
            nm->mkNode(GEQ, nm->mkNode(STRING_LENGTH, conc[0][0]), conc[1][1]);
        Trace("strings-ipc-deq")
            << "length requirement is " << lenReq << std::endl;
        if (convertLengthPf(lenReq, ps.d_children, psb))
        {
          Trace("strings-ipc-deq") << "...success length" << std::endl;
          // make the proof
          std::vector<Node> childrenMain;
          childrenMain.push_back(lenReq);
          std::vector<Node> argsMain;
          argsMain.push_back(nodeIsRev);
          Node mainConc =
              psb.tryStep(PfRule::STRING_DECOMPOSE, childrenMain, argsMain);
          Trace("strings-ipc-deq")
              << "...main conclusion is " << mainConc << std::endl;
          useBuffer = (mainConc == conc);
          Trace("strings-ipc-deq")
              << "...success is " << useBuffer << std::endl;
        }
        else
        {
          Trace("strings-ipc-deq") << "...fail length" << std::endl;
        }
      }
    }
    break;
    // ========================== Boolean split
    case InferenceId::STRINGS_CARD_SP:
    case InferenceId::STRINGS_LEN_SPLIT:
    case InferenceId::STRINGS_LEN_SPLIT_EMP:
    case InferenceId::STRINGS_DEQ_DISL_EMP_SPLIT:
    case InferenceId::STRINGS_DEQ_DISL_FIRST_CHAR_EQ_SPLIT:
    case InferenceId::STRINGS_DEQ_STRINGS_EQ:
    case InferenceId::STRINGS_DEQ_LENS_EQ:
    case InferenceId::STRINGS_DEQ_LENGTH_SP:
    {
      if (conc.getKind() != OR)
      {
        // This should never happen. If it does, we resort to using
        // THEORY_INFERENCE below (in production mode).
        Assert(false) << "Expected OR conclusion for " << infer;
      }
      else
      {
        ps.d_rule = PfRule::SPLIT;
        Assert(ps.d_children.empty());
        ps.d_args.push_back(conc[0]);
      }
    }
    break;
    // ========================== Regular expression unfolding
    case InferenceId::STRINGS_RE_UNFOLD_POS:
    case InferenceId::STRINGS_RE_UNFOLD_NEG:
    {
      Assert (!ps.d_children.empty());
      size_t nchild = ps.d_children.size();
      Node mem = ps.d_children[nchild-1];
      if (nchild>1)
      {
        // if more than one, apply MACRO_SR_PRED_ELIM
        std::vector<Node> tcs;
        tcs.insert(tcs.end(),
                          ps.d_children.begin(),
                          ps.d_children.begin() + (nchild-1));
        mem = psb.applyPredElim(mem, tcs);
        useBuffer = true;
      }
      PfRule r = PfRule::UNKNOWN;
      if (mem.isNull())
      {
        // failed to eliminate above
        Assert(false) << "Failed to apply MACRO_SR_PRED_ELIM for RE unfold";
        useBuffer = false;
      }
      else if (infer == InferenceId::STRINGS_RE_UNFOLD_POS)
      {
        r = PfRule::RE_UNFOLD_POS;
      }
      else
      {
        r = PfRule::RE_UNFOLD_NEG;
        // it may be an optimized form of concat simplification
        Assert(mem.getKind() == NOT && mem[0].getKind() == STRING_IN_REGEXP);
        if (mem[0][1].getKind() == REGEXP_CONCAT)
        {
          size_t index;
          Node reLen = RegExpOpr::getRegExpConcatFixed(mem[0][1], index);
          // if we can find a fixed length for a component, use the optimized
          // version
          if (!reLen.isNull())
          {
            r = PfRule::RE_UNFOLD_NEG_CONCAT_FIXED;
          }
        }
      }
      if (useBuffer)
      {
        mem = psb.tryStep(r, {mem}, {});
        // should match the conclusion
        useBuffer = (mem==conc);
      }
      else
      {
        ps.d_rule = r;
      }
    }
    break;
    // ========================== Reduction
    case InferenceId::STRINGS_CTN_POS:
    case InferenceId::STRINGS_CTN_NEG_EQUAL:
    {
      if (ps.d_children.size() != 1)
      {
        break;
      }
      bool polarity = ps.d_children[0].getKind() != NOT;
      Node atom = polarity ? ps.d_children[0] : ps.d_children[0][0];
      std::vector<Node> args;
      args.push_back(atom);
      Node res = psb.tryStep(PfRule::STRING_EAGER_REDUCTION, {}, args);
      if (res.isNull())
      {
        break;
      }
      // ite( contains(x,t), x = k1 ++ t ++ k2, x != t )
      std::vector<Node> tiChildren;
      tiChildren.push_back(ps.d_children[0]);
      Node ctnt = psb.tryStep(
          polarity ? PfRule::TRUE_INTRO : PfRule::FALSE_INTRO, tiChildren, {});
      if (ctnt.isNull() || ctnt.getKind() != EQUAL)
      {
        break;
      }
      std::vector<Node> tchildren;
      tchildren.push_back(ctnt);
      // apply substitution { contains(x,t) -> true|false } and rewrite to get
      // conclusion x = k1 ++ t ++ k2 or x != t.
      if (psb.applyPredTransform(res, conc, tchildren))
      {
        useBuffer = true;
      }
    }
    break;

    case InferenceId::STRINGS_REDUCTION:
    {
      size_t nchild = conc.getNumChildren();
      Node mainEq;
      if (conc.getKind() == EQUAL)
      {
        mainEq = conc;
      }
      else if (conc.getKind() == AND && conc[nchild - 1].getKind() == EQUAL)
      {
        mainEq = conc[nchild - 1];
      }
      if (mainEq.isNull())
      {
        Trace("strings-ipc-red") << "Bad Reduction: " << conc << std::endl;
        Assert(false) << "Unexpected reduction " << conc;
        break;
      }
      std::vector<Node> argsRed;
      // the left hand side of the last conjunct is the term we are reducing
      argsRed.push_back(mainEq[0]);
      Node red = psb.tryStep(PfRule::STRING_REDUCTION, {}, argsRed);
      Trace("strings-ipc-red") << "Reduction : " << red << std::endl;
      if (!red.isNull())
      {
        // either equal or rewrites to it
        std::vector<Node> cexp;
        if (psb.applyPredTransform(red, conc, cexp))
        {
          Trace("strings-ipc-red") << "...success!" << std::endl;
          useBuffer = true;
        }
        else
        {
          Trace("strings-ipc-red") << "...failed to reduce" << std::endl;
        }
      }
    }
    break;
    // ========================== code injectivity
    case InferenceId::STRINGS_CODE_INJ:
    {
      ps.d_rule = PfRule::STRING_CODE_INJ;
      Assert(conc.getKind() == OR && conc.getNumChildren() == 3
             && conc[2].getKind() == EQUAL);
      ps.d_args.push_back(conc[2][0]);
      ps.d_args.push_back(conc[2][1]);
    }
    break;
    // ========================== unit injectivity
    case InferenceId::STRINGS_UNIT_INJ:
    {
      ps.d_rule = PfRule::STRING_SEQ_UNIT_INJ;
    }
    break;
    // ========================== prefix conflict
    case InferenceId::STRINGS_PREFIX_CONFLICT:
    {
      Trace("strings-ipc-prefix") << "Prefix conflict..." << std::endl;
      std::vector<Node> eqs;
      for (const Node& e : ps.d_children)
      {
        Kind ek = e.getKind();
        if (ek == EQUAL)
        {
          Trace("strings-ipc-prefix") << "- equality : " << e << std::endl;
          eqs.push_back(e);
        }
        else if (ek == STRING_IN_REGEXP)
        {
          // unfold it and extract the equality
          std::vector<Node> children;
          children.push_back(e);
          std::vector<Node> args;
          Node eunf = psb.tryStep(PfRule::RE_UNFOLD_POS, children, args);
          Trace("strings-ipc-prefix")
              << "--- " << e << " unfolds to " << eunf << std::endl;
          if (eunf.isNull())
          {
            continue;
          }
          else if (eunf.getKind() == AND)
          {
            // equality is the first conjunct
            std::vector<Node> childrenAE;
            childrenAE.push_back(eunf);
            std::vector<Node> argsAE;
            argsAE.push_back(nm->mkConstInt(Rational(0)));
            Node eunfAE = psb.tryStep(PfRule::AND_ELIM, childrenAE, argsAE);
            Trace("strings-ipc-prefix")
                << "--- and elim to " << eunfAE << std::endl;
            if (eunfAE.isNull() || eunfAE.getKind() != EQUAL)
            {
              Assert(false)
                  << "Unexpected unfolded premise " << eunf << " for " << infer;
              continue;
            }
            Trace("strings-ipc-prefix")
                << "- equality : " << eunfAE << std::endl;
            eqs.push_back(eunfAE);
          }
          else if (eunf.getKind() == EQUAL)
          {
            Trace("strings-ipc-prefix") << "- equality : " << eunf << std::endl;
            eqs.push_back(eunf);
          }
        }
        else
        {
          // not sure how to use this assumption
          Assert(false) << "Unexpected premise " << e << " for " << infer;
        }
      }
      if (eqs.empty())
      {
        break;
      }
      // connect via transitivity
      Node curr = eqs[0];
      for (size_t i = 1, esize = eqs.size(); i < esize; i++)
      {
        Node prev = curr;
        curr = convertTrans(curr, eqs[1], psb);
        if (curr.isNull())
        {
          break;
        }
        Trace("strings-ipc-prefix") << "- Via trans: " << curr << std::endl;
      }
      if (curr.isNull())
      {
        break;
      }
      Trace("strings-ipc-prefix")
          << "- Possible conflicting equality : " << curr << std::endl;
      std::vector<Node> emp;
      Node concE = psb.applyPredElim(curr,
                                     emp,
                                     MethodId::SB_DEFAULT,
                                     MethodId::SBA_SEQUENTIAL,
                                     MethodId::RW_REWRITE_EQ_EXT);
      Trace("strings-ipc-prefix")
          << "- After pred elim: " << concE << std::endl;
      if (concE == conc)
      {
        Trace("strings-ipc-prefix") << "...success!" << std::endl;
        useBuffer = true;
      }
    }
    break;
    // ========================== regular expressions
    case InferenceId::STRINGS_RE_INTER_INCLUDE:
    case InferenceId::STRINGS_RE_INTER_CONF:
    case InferenceId::STRINGS_RE_INTER_INFER:
    {
      std::vector<Node> reiExp;
      std::vector<Node> reis;
      std::vector<Node> reiChildren;
      std::vector<Node> reiChildrenOrig;
      Node x;
      // make the regular expression intersection that summarizes all
      // memberships in the explanation
      for (const Node& c : ps.d_children)
      {
        bool polarity = c.getKind() != NOT;
        Node catom = polarity ? c : c[0];
        if (catom.getKind() != STRING_IN_REGEXP)
        {
          Assert(c.getKind() == EQUAL);
          if (c.getKind() == EQUAL)
          {
            reiExp.push_back(c);
          }
          continue;
        }
        if (x.isNull())
        {
          // just take the first LHS; others should be equated to it by exp
          x = catom[0];
        }
        Node rcurr =
            polarity ? catom[1] : nm->mkNode(REGEXP_COMPLEMENT, catom[1]);
        reis.push_back(rcurr);
        Node mem = nm->mkNode(STRING_IN_REGEXP, catom[0], rcurr);
        reiChildren.push_back(mem);
        reiChildrenOrig.push_back(c);
      }
      // go back and justify each premise
      bool successChildren = true;
      for (size_t i = 0, nchild = reiChildren.size(); i < nchild; i++)
      {
        if (!psb.applyPredTransform(reiChildrenOrig[i], reiChildren[i], reiExp))
        {
          Trace("strings-ipc-re")
              << "... failed to justify child " << reiChildren[i] << " from "
              << reiChildrenOrig[i] << std::endl;
          successChildren = false;
          break;
        }
      }
      if (!successChildren)
      {
        break;
      }
      Node mem = psb.tryStep(PfRule::RE_INTER, reiChildren, {});
      Trace("strings-ipc-re")
          << "Regular expression summary: " << mem << std::endl;
      // the conclusion is rewritable to the premises via rewriting?
      if (psb.applyPredTransform(mem, conc, {}))
      {
        Trace("strings-ipc-re") << "... success!" << std::endl;
        useBuffer = true;
      }
      else
      {
        Trace("strings-ipc-re")
            << "...failed to rewrite to conclusion" << std::endl;
      }
    }
    break;
    // ========================== unknown and currently unsupported
    case InferenceId::STRINGS_CARDINALITY:
    case InferenceId::STRINGS_I_CYCLE_E:
    case InferenceId::STRINGS_I_CYCLE:
    case InferenceId::STRINGS_INFER_EMP:
    case InferenceId::STRINGS_RE_DELTA:
    case InferenceId::STRINGS_RE_DELTA_CONF:
    case InferenceId::STRINGS_RE_DERIVE:
    case InferenceId::STRINGS_FLOOP:
    case InferenceId::STRINGS_FLOOP_CONFLICT:
    case InferenceId::STRINGS_DEQ_NORM_EMP:
    case InferenceId::STRINGS_CTN_TRANS:
    case InferenceId::STRINGS_CTN_DECOMPOSE:
    default:
      // do nothing, these will be converted to THEORY_INFERENCE below since the
      // rule is unknown.
      break;
  }

  // now see if we would succeed with the checker-to-try
  bool success = false;
  if (ps.d_rule != PfRule::UNKNOWN)
  {
    Trace("strings-ipc") << "For " << infer << ", try proof rule " << ps.d_rule
                         << "...";
    Assert(ps.d_rule != PfRule::UNKNOWN);
    Node pconc = psb.tryStep(ps.d_rule, ps.d_children, ps.d_args);
    if (pconc.isNull() || pconc != conc)
    {
      Trace("strings-ipc") << "failed, pconc is " << pconc << " (expected "
                           << conc << ")" << std::endl;
      ps.d_rule = PfRule::UNKNOWN;
    }
    else
    {
      // successfully set up a single step proof in ps
      success = true;
      Trace("strings-ipc") << "success!" << std::endl;
    }
  }
  else if (useBuffer)
  {
    // successfully set up a multi step proof in psb
    success = true;
  }
  else
  {
    Trace("strings-ipc") << "For " << infer << " " << conc
                         << ", no proof rule, failed" << std::endl;
  }
  if (!success)
  {
    // debug print
    if (Trace.isOn("strings-ipc-fail"))
    {
      Trace("strings-ipc-fail")
          << "InferProofCons::convert: Failed " << infer
          << (isRev ? " :rev " : " ") << conc << std::endl;
      for (const Node& ec : exp)
      {
        Trace("strings-ipc-fail") << "    e: " << ec << std::endl;
      }
    }
    // untrustworthy conversion, the argument of THEORY_INFERENCE is its
    // conclusion
    ps.d_args.clear();
    ps.d_args.push_back(conc);
    Node t = builtin::BuiltinProofRuleChecker::mkTheoryIdNode(THEORY_STRINGS);
    ps.d_args.push_back(t);
    // use the trust rule
    ps.d_rule = PfRule::THEORY_INFERENCE;
  }
  if (Trace.isOn("strings-ipc-debug"))
  {
    if (useBuffer)
    {
      Trace("strings-ipc-debug")
          << "InferProofCons::convert returned buffer with "
          << psb.getNumSteps() << " steps:" << std::endl;
      const std::vector<std::pair<Node, ProofStep>>& steps = psb.getSteps();
      for (const std::pair<Node, ProofStep>& step : steps)
      {
        Trace("strings-ipc-debug")
            << "- " << step.first << " via " << step.second << std::endl;
      }
    }
    else
    {
      Trace("strings-ipc-debug")
          << "InferProofCons::convert returned " << ps << std::endl;
    }
  }
}

bool InferProofCons::convertLengthPf(Node lenReq,
                                     const std::vector<Node>& lenExp,
                                     TheoryProofStepBuffer& psb)
{
  for (const Node& le : lenExp)
  {
    if (lenReq == le)
    {
      return true;
    }
  }
  Trace("strings-ipc-len") << "Must explain " << lenReq << " by " << lenExp
                           << std::endl;
  for (const Node& le : lenExp)
  {
    // probably rewrites to it?
    std::vector<Node> exp;
    if (psb.applyPredTransform(le, lenReq, exp))
    {
      Trace("strings-ipc-len") << "...success by rewrite" << std::endl;
      return true;
    }
    // maybe x != "" => len(x) != 0
    std::vector<Node> children;
    children.push_back(le);
    std::vector<Node> args;
    Node res = psb.tryStep(PfRule::STRING_LENGTH_NON_EMPTY, children, args);
    if (res == lenReq)
    {
      Trace("strings-ipc-len") << "...success by LENGTH_NON_EMPTY" << std::endl;
      return true;
    }
  }
  Trace("strings-ipc-len") << "...failed" << std::endl;
  return false;
}

Node InferProofCons::convertTrans(Node eqa,
                                  Node eqb,
                                  TheoryProofStepBuffer& psb)
{
  if (eqa.getKind() != EQUAL || eqb.getKind() != EQUAL)
  {
    return Node::null();
  }
  for (uint32_t i = 0; i < 2; i++)
  {
    Node eqaSym = i == 0 ? eqa[1].eqNode(eqa[0]) : eqa;
    for (uint32_t j = 0; j < 2; j++)
    {
      Node eqbSym = j == 0 ? eqb : eqb[1].eqNode(eqb[1]);
      if (eqa[i] == eqb[j])
      {
        std::vector<Node> children;
        children.push_back(eqaSym);
        children.push_back(eqbSym);
        return psb.tryStep(PfRule::TRANS, children, {});
      }
    }
  }
  return Node::null();
}

std::shared_ptr<ProofNode> InferProofCons::getProofFor(Node fact)
{
  // get the inference
  NodeInferInfoMap::iterator it = d_lazyFactMap.find(fact);
  if (it == d_lazyFactMap.end())
  {
    Node factSym = CDProof::getSymmFact(fact);
    if (!factSym.isNull())
    {
      // Use the symmetric fact. There is no need to explictly make a
      // SYMM proof, as this is handled by CDProof::getProofFor below.
      it = d_lazyFactMap.find(factSym);
    }
  }
  AlwaysAssert(it != d_lazyFactMap.end());
  std::shared_ptr<InferInfo> ii = (*it).second;
  Assert(ii->d_conc == fact);
  // make a placeholder proof using STRINGS_INFERENCE, which is reconstructed
  // during post-process
  CDProof pf(d_pnm);
  std::vector<Node> args;
  packArgs(ii->d_conc, ii->getId(), ii->d_idRev, ii->d_premises, args);
  // must flatten
  std::vector<Node> exp;
  for (const Node& ec : ii->d_premises)
  {
    utils::flattenOp(AND, ec, exp);
  }
  pf.addStep(fact, PfRule::STRING_INFERENCE, exp, args);
  return pf.getProofFor(fact);
}

std::string InferProofCons::identify() const
{
  return "strings::InferProofCons";
}

bool InferProofCons::purifyCoreSubstitutionAndTarget(
    PurifyType pt,
    Node& tgt,
    std::vector<Node>& children,
    TheoryProofStepBuffer& psb,
    bool concludeTgtNew)
{
  // collect the terms to purify, which are the LHS of the substitution
  std::unordered_set<Node> termsToPurify;
  if (!purifyCoreSubstitution(children, psb, termsToPurify))
  {
    return false;
  }
  // no need to purify, e.g. if all LHS of substituion are variables
  if (termsToPurify.empty())
  {
    return true;
  }
  // now, purify the target predicate
  tgt = purifyPredicate(pt, tgt, concludeTgtNew, psb, termsToPurify);
  if (tgt.isNull())
  {
    Trace("strings-ipc-pure-subs")
        << "...failed to purify target " << tgt << std::endl;
    return false;
  }
  return true;
}

bool InferProofCons::purifyCoreSubstitution(
    std::vector<Node>& children,
    TheoryProofStepBuffer& psb,
    std::unordered_set<Node>& termsToPurify)
{
  for (const Node& nc : children)
  {
    Assert(nc.getKind() == EQUAL);
    if (!nc[0].isVar())
    {
      termsToPurify.insert(nc[0]);
    }
  }
  // now, purify each of the children of the substitution
  for (size_t i = 0, nchild = children.size(); i < nchild; i++)
  {
    Node pnc = purifyPredicate(
        PurifyType::SUBS_EQ, children[i], true, psb, termsToPurify);
    if (pnc.isNull())
    {
      Trace("strings-ipc-pure-subs")
          << "...failed to purify " << children[i] << std::endl;
      return false;
    }
    if (children[i] != pnc)
    {
      Trace("strings-ipc-pure-subs")
          << "Converted: " << children[i] << " to " << pnc << std::endl;
      children[i] = pnc;
    }
    // we now should have a substitution with only atomic terms
    Assert(children[i][0].getNumChildren() == 0);
  }
  return true;
}

Node InferProofCons::purifyPredicate(PurifyType pt,
                                     Node lit,
                                     bool concludeNew,
                                     TheoryProofStepBuffer& psb,
                                     std::unordered_set<Node>& termsToPurify)
{
  bool pol = lit.getKind() != NOT;
  Node atom = pol ? lit : lit[0];
  NodeManager* nm = NodeManager::currentNM();
  Node newLit;
  if (pt == PurifyType::SUBS_EQ)
  {
    if (atom.getKind() != EQUAL)
    {
      Assert(false) << "Expected equality";
      return lit;
    }
    // purify the LHS directly, purify the RHS as a core term
    newLit = nm->mkNode(EQUAL,
                        maybePurifyTerm(atom[0], termsToPurify),
                        purifyCoreTerm(atom[1], termsToPurify));
  }
  else if (pt == PurifyType::CORE_EQ)
  {
    if (atom.getKind() != EQUAL || !atom[0].getType().isStringLike())
    {
      // we only purify string (dis)equalities
      return lit;
    }
    // purify both sides of the equality
    std::vector<Node> pcs;
    for (const Node& lc : atom)
    {
      pcs.push_back(purifyCoreTerm(lc, termsToPurify));
    }
    newLit = nm->mkNode(EQUAL, pcs);
  }
  else if (pt == PurifyType::EXTF)
  {
    if (atom.getKind() == EQUAL)
    {
      // purify the left hand side, which should be an extended function
      newLit = nm->mkNode(EQUAL, purifyApp(atom[0], termsToPurify), atom[1]);
    }
    else
    {
      // predicate case, e.g. for inferring contains
      newLit = purifyApp(atom, termsToPurify);
    }
  }
  else
  {
    Assert(false) << "Unknown purify type in InferProofCons::purifyPredicate";
  }
  if (!pol)
  {
    newLit = newLit.notNode();
  }
  if (lit == newLit)
  {
    // no change
    return lit;
  }
  // prove by transformation, should always succeed
  if (!psb.applyPredTransform(
          concludeNew ? lit : newLit, concludeNew ? newLit : lit, {}))
  {
    // failed, return null
    return Node::null();
  }
  return newLit;
}

Node InferProofCons::purifyCoreTerm(Node n,
                                    std::unordered_set<Node>& termsToPurify)
{
  if (n.getKind() == STRING_CONCAT)
  {
    std::vector<Node> pcs;
    for (const Node& nc : n)
    {
      pcs.push_back(purifyCoreTerm(nc, termsToPurify));
    }
    return NodeManager::currentNM()->mkNode(STRING_CONCAT, pcs);
<<<<<<< HEAD
  }
  return maybePurifyTerm(n, termsToPurify);
}

Node InferProofCons::purifyApp(Node n, std::unordered_set<Node>& termsToPurify)
{
  if (n.getNumChildren() == 0)
  {
    return n;
  }
=======
  }
  return maybePurifyTerm(n, termsToPurify);
}

Node InferProofCons::purifyApp(Node n, std::unordered_set<Node>& termsToPurify)
{
  if (n.getNumChildren() == 0)
  {
    return n;
  }
>>>>>>> f2ef4125
  std::vector<Node> pcs;
  for (const Node& nc : n)
  {
    pcs.push_back(maybePurifyTerm(nc, termsToPurify));
  }
  return NodeManager::currentNM()->mkNode(n.getKind(), pcs);
}

Node InferProofCons::maybePurifyTerm(Node n,
                                     std::unordered_set<Node>& termsToPurify)
{
  if (termsToPurify.find(n) == termsToPurify.end())
  {
    // did not need to purify
    return n;
  }
  SkolemManager* sm = NodeManager::currentNM()->getSkolemManager();
  Node k = sm->mkPurifySkolem(n, "k");
  return k;
}

}  // namespace strings
}  // namespace theory
}  // namespace cvc5<|MERGE_RESOLUTION|>--- conflicted
+++ resolved
@@ -213,13 +213,10 @@
       {
         std::vector<Node> exps(ps.d_children.begin(), ps.d_children.end() - 1);
         Node psrc = ps.d_children[ps.d_children.size() - 1];
-<<<<<<< HEAD
-        if (true)  // purifyCoreSubstitution(psrc, exps, psb, true))
-=======
+        // purifyCoreSubstitution(psrc, exps, psb, true))
         // we apply the substitution on the purified form to get the
         // original conclusion
         if (psb.applyPredTransform(psrc, conc, exps))
->>>>>>> f2ef4125
         {
           // we apply the substitution on the purified form to get the
           // original conclusion
@@ -1341,7 +1338,6 @@
       pcs.push_back(purifyCoreTerm(nc, termsToPurify));
     }
     return NodeManager::currentNM()->mkNode(STRING_CONCAT, pcs);
-<<<<<<< HEAD
   }
   return maybePurifyTerm(n, termsToPurify);
 }
@@ -1352,18 +1348,6 @@
   {
     return n;
   }
-=======
-  }
-  return maybePurifyTerm(n, termsToPurify);
-}
-
-Node InferProofCons::purifyApp(Node n, std::unordered_set<Node>& termsToPurify)
-{
-  if (n.getNumChildren() == 0)
-  {
-    return n;
-  }
->>>>>>> f2ef4125
   std::vector<Node> pcs;
   for (const Node& nc : n)
   {
