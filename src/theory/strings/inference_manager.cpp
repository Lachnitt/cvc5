--- conflicted
+++ resolved
@@ -167,14 +167,13 @@
       Trace("strings-conflict") << "CONFLICT: inference conflict " << ii.d_ant
                                 << " by " << ii.d_id << std::endl;
       // we must fully explain it
-      std::vector<Node> pfChildren;
-      std::vector<Node> pfExp;
-      std::vector<Node> pfArgs;
-      PfRule rule = d_ipc.convert(ii, pfChildren, pfExp, pfArgs);
-      TrustNode tconf = d_pfee.assertConflict(rule, pfChildren, pfArgs);
+      ProofInferInfo pii;
+      PfRule rule = d_ipc.convert(ii, pii);
+      TrustNode tconf = d_pfee.assertConflict(rule, pii.d_children, pii.d_args);
       Assert(tconf.getKind() == TrustNodeKind::CONFLICT);
       Trace("strings-assert") << "(assert (not " << tconf.getNode()
                               << ")) ; conflict " << ii.d_id << std::endl;
+      d_statistics.d_inferences << ii.d_id;
       ++(d_statistics.d_conflictsInfer);
       d_poc.trustedConflict(tconf);
       d_state.setConflict();
@@ -284,66 +283,40 @@
   while (!d_state.isInConflict() && i < d_pending.size())
   {
     InferInfo& ii = d_pending[i];
-<<<<<<< HEAD
-    // convert to proof rule
-    std::vector<Node> pfChildren;
-    std::vector<Node> pfExp;
-    std::vector<Node> pfArgs;
-    PfRule rule = d_ipc.convert(ii, pfChildren, pfExp, pfArgs);
-    Node fact = ii.d_conc;
+    // get the facts
+    std::vector<Node> facts;
+    if (ii.d_conc.getKind()==AND)
+    {
+      for (const Node& cc : ii.d_conc)
+      {
+        facts.push_back(cc);
+      }
+    }
+    else
+    {
+      facts.push_back(ii.d_conc);
+    }
     Trace("strings-assert") << "(assert (=> " << ii.getAntecedant() << " "
-                            << fact << ")) ; fact " << ii.d_id << std::endl;
-    Trace("strings-lemma") << "Strings::Fact: " << fact << " from "
+                            << ii.d_conc << ")) ; fact " << ii.d_id << std::endl;
+    Trace("strings-lemma") << "Strings::Fact: " << ii.d_conc << " from "
                            << ii.getAntecedant() << " by " << ii.d_id
                            << std::endl;
-    preProcessFact(fact);
-    // assert to equality engine
-    d_pfee.assertFact(fact, rule, pfChildren, pfArgs);
-    if (!d_state.isInConflict())
-    {
-      postProcessFact(fact);
-      i++;
-    }
-=======
-    // At this point, ii should be a "fact", i.e. something whose conclusion
-    // should be added as a normal equality or predicate to the equality engine
-    // with no new external assumptions (ii.d_antn).
-    Assert(ii.isFact());
-    Node facts = ii.d_conc;
-    Node exp = utils::mkAnd(ii.d_ant);
-    Trace("strings-assert") << "(assert (=> " << exp << " " << facts
-                            << ")) ; fact " << ii.d_id << std::endl;
-    // only keep stats if we process it here
-    Trace("strings-lemma") << "Strings::Fact: " << facts << " from " << exp
-                           << " by " << ii.d_id << std::endl;
     d_statistics.d_inferences << ii.d_id;
-    // assert it as a pending fact
-    if (facts.getKind() == AND)
-    {
-      for (const Node& fact : facts)
-      {
-        bool polarity = fact.getKind() != NOT;
-        TNode atom = polarity ? fact : fact[0];
-        // no double negation or double (conjunctive) conclusions
-        Assert(atom.getKind() != NOT && atom.getKind() != AND);
-        assertPendingFact(atom, polarity, exp);
-      }
-    }
-    else
-    {
-      bool polarity = facts.getKind() != NOT;
-      TNode atom = polarity ? facts : facts[0];
-      // no double negation or double (conjunctive) conclusions
-      Assert(atom.getKind() != NOT && atom.getKind() != AND);
-      assertPendingFact(atom, polarity, exp);
-    }
-    // Must reference count the equality and its explanation, which is not done
-    // by the equality engine. Notice that we do not need to do this for
-    // external assertions, which enter as facts through sendAssumption.
-    d_keep.insert(facts);
-    d_keep.insert(exp);
-    i++;
->>>>>>> 286ed8f8
+    // convert to proof rule(s)
+    std::vector<ProofInferInfo> piis;
+    d_ipc.convert(ii, piis);
+    for (const ProofInferInfo& pii : piis)
+    {
+      Node fact = pii.d_conc;
+      preProcessFact(fact);
+      // assert to equality engine
+      d_pfee.assertFact(fact, pii.d_rule, pii.d_children, pii.d_args);
+      if (!d_state.isInConflict())
+      {
+        postProcessFact(fact);
+        i++;
+      }
+    }
   }
   d_pending.clear();
 }
@@ -365,19 +338,18 @@
     // set up proof step based on inference
     // pfExp is the children of the proof step below. This should be an
     // ordered list of expConj + expn.
-    std::vector<Node> pfChildren;
-    std::vector<Node> pfExp;
-    std::vector<Node> pfArgs;
-    PfRule rule = d_ipc.convert(ii, pfChildren, pfExp, pfArgs);
+    ProofInferInfo pii;
+    PfRule rule = d_ipc.convert(ii, pii);
     // make the trusted lemma object
     TrustNode tlem =
-        d_pfee.assertLemma(ii.d_conc, rule, pfChildren, pfExp, pfArgs);
+        d_pfee.assertLemma(ii.d_conc, rule, pii.d_children, pii.d_childrenExp, pii.d_args);
     Node lem = tlem.getNode();
     Trace("strings-pending") << "Process pending lemma : " << lem << std::endl;
     Trace("strings-assert")
         << "(assert " << lem << ") ; lemma " << ii.d_id << std::endl;
     Trace("strings-lemma") << "Strings::Lemma: " << lem << " by " << ii.d_id
                            << std::endl;
+    d_statistics.d_inferences << ii.d_id;
     ++(d_statistics.d_lemmasInfer);
     d_poc.trustedLemma(tlem);
 
