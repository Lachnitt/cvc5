--- conflicted
+++ resolved
@@ -62,11 +62,8 @@
   Trace("skolem-cache") << "mkTypedSkolemCached start: (" << id << ", " << a
                         << ", " << b << ")" << std::endl;
   SkolemId idOrig = id;
-<<<<<<< HEAD
-=======
   // do not rewrite beforehand if we are not using optimizations, this is so
   // that the proof checker does not depend on the rewriter.
->>>>>>> 10ddb10f
   if (d_useOpts)
   {
     a = a.isNull() ? a : Rewriter::rewrite(a);
