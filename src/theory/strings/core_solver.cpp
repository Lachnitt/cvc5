--- conflicted
+++ resolved
@@ -2157,19 +2157,13 @@
           Assert(newSkolems.size() == 2);
           d_termReg.registerTermAtomic(newSkolems[1], LENGTH_GEQ_ONE);
           std::vector<Node> antecLen;
-<<<<<<< HEAD
-          antecLen.push_back(nm->mkNode(GEQ, uxLen, uyLen));
+          antecLen.push_back(nm->mkNode(GT, uxLen, uyLen));
           d_im.sendInference(antecLen,
                              antecLen,
                              conc,
                              Inference::DEQ_DISL_STRINGS_SPLIT,
                              false,
                              true);
-=======
-          antecLen.push_back(nm->mkNode(GT, uxLen, uyLen));
-          d_im.sendInference(
-              {}, antecLen, conc, Inference::DEQ_DISL_STRINGS_SPLIT, true);
->>>>>>> dc9af864
         }
 
         return;
