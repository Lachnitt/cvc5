--- conflicted
+++ resolved
@@ -846,11 +846,7 @@
     if (r.getKind() == REGEXP_CONCAT)
     {
       // the index we are removing from the RE concatenation
-<<<<<<< HEAD
-      unsigned index = 0;
-=======
       size_t index = 0;
->>>>>>> 77e98815
       // As an optimization to the reduction, if we can determine that
       // all strings in the language of R1 have the same length, say n,
       // then the conclusion of the reduction is quantifier-free:
@@ -872,11 +868,7 @@
   return conc;
 }
 
-<<<<<<< HEAD
-Node RegExpOpr::getRegExpConcatFixed(Node r, unsigned& index)
-=======
 Node RegExpOpr::getRegExpConcatFixed(Node r, size_t& index)
->>>>>>> 77e98815
 {
   Assert(r.getKind() == REGEXP_CONCAT);
   index = 0;
@@ -886,11 +878,7 @@
     return reLen;
   }
   // try from the opposite end
-<<<<<<< HEAD
-  unsigned indexE = r.getNumChildren() - 1;
-=======
   size_t indexE = r.getNumChildren() - 1;
->>>>>>> 77e98815
   reLen = RegExpEntail::getFixedLengthForRegexp(r[indexE]);
   if (!reLen.isNull())
   {
@@ -913,11 +901,7 @@
   {
     // do not use length entailment, call regular expression concat
     Node reLen;
-<<<<<<< HEAD
-    unsigned i = 0;
-=======
     size_t i = 0;
->>>>>>> 77e98815
     conc = reduceRegExpNegConcatFixed(mem, reLen, i);
   }
   else if (k == REGEXP_STAR)
@@ -947,11 +931,7 @@
   return conc;
 }
 
-<<<<<<< HEAD
-Node RegExpOpr::reduceRegExpNegConcatFixed(Node mem, Node reLen, unsigned index)
-=======
 Node RegExpOpr::reduceRegExpNegConcatFixed(Node mem, Node reLen, size_t index)
->>>>>>> 77e98815
 {
   Assert(mem.getKind() == NOT && mem[0].getKind() == STRING_IN_REGEXP);
   Node s = mem[0][0];
@@ -1075,20 +1055,11 @@
     // beginning and the end of `x` simultaneously.
     //
     // x in R* ---> (x = "") v (x in R) v (x in (re.++ R (re.* R) R))
-<<<<<<< HEAD
-    if (r.getKind() == REGEXP_STAR)
-    {
-      // We also immediately unfold the last disjunct for re.*. The advantage
-      // of doing this is that we use the same scheme for skolems above.
-      sinRExp = reduceRegExpPos(sinRExp, sc);
-    }
-=======
 
     // We also immediately unfold the last disjunct for re.*. The advantage
     // of doing this is that we use the same scheme for skolems above.
     sinRExp = reduceRegExpPos(sinRExp, sc);
     // make the return lemma
->>>>>>> 77e98815
     conc = nm->mkNode(OR, se, sinr, sinRExp);
   }
   else
