--- conflicted
+++ resolved
@@ -989,15 +989,11 @@
 
   // The terms must be there already
   Assert(hasTerm(t1) && hasTerm(t2));
-<<<<<<< HEAD
   ;
   if (Debug.isOn("equality::internal"))
   {
     debugPrintGraph();
   }
-=======
-
->>>>>>> 81032ebc
   // Get the ids
   EqualityNodeId t1Id = getNodeId(t1);
   EqualityNodeId t2Id = getNodeId(t2);
