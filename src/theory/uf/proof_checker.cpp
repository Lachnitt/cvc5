--- conflicted
+++ resolved
@@ -205,26 +205,16 @@
   }
   else if (id == PfRule::BETA_REDUCE)
   {
-<<<<<<< HEAD
-    Assert (args.size()>=2);
-    Node lambda = args[0];
-    if (lambda.getKind()!=LAMBDA)
-=======
+
     Assert(args.size() >= 2);
     Node lambda = args[0];
     if (lambda.getKind() != LAMBDA)
->>>>>>> 3a70d31d
     {
       return Node::null();
     }
     std::vector<TNode> vars(lambda[0].begin(), lambda[0].end());
-<<<<<<< HEAD
-    std::vector<TNode> subs(args.begin()+1, args.end());
-    if (vars.size()!=subs.size())
-=======
     std::vector<TNode> subs(args.begin() + 1, args.end());
     if (vars.size() != subs.size())
->>>>>>> 3a70d31d
     {
       return Node::null();
     }
