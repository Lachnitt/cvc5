--- conflicted
+++ resolved
@@ -171,12 +171,8 @@
       }
       if (concEq[0].getKind() != APPLY_SELECTOR_TOTAL)
       {
-<<<<<<< HEAD
-        // can happen for Boolean term variables (TODO)
-=======
         // can happen for Boolean term variables, which are not currently
         // supported.
->>>>>>> e9cffe98
         success = false;
       }
       else
