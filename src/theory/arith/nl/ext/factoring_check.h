--- conflicted
+++ resolved
@@ -55,13 +55,10 @@
   Node d_zero;
   Node d_one;
 
-<<<<<<< HEAD
-=======
   /**
    * Introduces a new purification skolem k for n and adds k=n as lemma.
    * If proof is not nullptr, it proves this lemma via MACRO_SR_PRED_INTRO.
    */
->>>>>>> c9747ae3
   Node getFactorSkolem(Node n, CDProof* proof);
 };
 
