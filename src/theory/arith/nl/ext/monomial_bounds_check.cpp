/*********************                                                        */
/*! \file monomial_bounds_check.cpp
 ** \verbatim
 ** Top contributors (to current version):
 **   Andrew Reynolds, Gereon Kremer, Tim King
 ** This file is part of the CVC4 project.
 ** Copyright (c) 2009-2020 by the authors listed in the file AUTHORS
 ** in the top-level source directory and their institutional affiliations.
 ** All rights reserved.  See the file COPYING in the top-level source
 ** directory for licensing information.\endverbatim
 **
 ** \brief Check for monomial bound inference lemmas
 **/

#include "theory/arith/nl/ext/monomial_bounds_check.h"

#include "expr/node.h"
#include "options/arith_options.h"
#include "theory/arith/arith_msum.h"
#include "theory/arith/arith_utilities.h"
#include "theory/arith/inference_manager.h"
#include "theory/arith/nl/nl_model.h"

namespace CVC4 {
namespace theory {
namespace arith {
namespace nl {

namespace {
void debugPrintBound(const char* c, Node coeff, Node x, Kind type, Node rhs)
{
  Node t = ArithMSum::mkCoeffTerm(coeff, x);
  Trace(c) << t << " " << type << " " << rhs;
}

bool hasNewMonomials(Node n, const std::vector<Node>& existing)
{
  std::set<Node> visited;

  std::vector<Node> worklist;
  worklist.push_back(n);
  while (!worklist.empty())
  {
    Node current = worklist.back();
    worklist.pop_back();
    if (visited.find(current) == visited.end())
    {
      visited.insert(current);
      if (current.getKind() == Kind::NONLINEAR_MULT)
      {
        if (std::find(existing.begin(), existing.end(), current)
            == existing.end())
        {
          return true;
        }
      }
      else
      {
        worklist.insert(worklist.end(), current.begin(), current.end());
      }
    }
  }
  return false;
}
}  // namespace

MonomialBoundsCheck::MonomialBoundsCheck(ExtState* data)
    : d_data(data), d_cdb(d_data->d_mdb)
{
}

void MonomialBoundsCheck::init()
{
  d_ci.clear();
  d_ci_exp.clear();
  d_ci_max.clear();
}

void MonomialBoundsCheck::checkBounds(const std::vector<Node>& asserts,
                                      const std::vector<Node>& false_asserts)
{
  // sort monomials by degree
  Trace("nl-ext-proc") << "Sort monomials by degree..." << std::endl;
  d_data->d_mdb.sortByDegree(d_data->d_ms);
  // all monomials
  d_data->d_mterms.insert(d_data->d_mterms.end(),
                          d_data->d_ms_vars.begin(),
                          d_data->d_ms_vars.end());
  d_data->d_mterms.insert(
      d_data->d_mterms.end(), d_data->d_ms.begin(), d_data->d_ms.end());

  const std::map<Node, std::map<Node, ConstraintInfo> >& cim =
      d_cdb.getConstraints();

  NodeManager* nm = NodeManager::currentNM();
  // register constraints
  Trace("nl-ext-debug") << "Register bound constraints..." << std::endl;
  for (const Node& lit : asserts)
  {
    bool polarity = lit.getKind() != Kind::NOT;
    Node atom = lit.getKind() == Kind::NOT ? lit[0] : lit;
    d_cdb.registerConstraint(atom);
    bool is_false_lit =
        std::find(false_asserts.begin(), false_asserts.end(), lit)
        != false_asserts.end();
    // add information about bounds to variables
    std::map<Node, std::map<Node, ConstraintInfo> >::const_iterator itc =
        cim.find(atom);
    if (itc == cim.end())
    {
      continue;
    }
    for (const std::pair<const Node, ConstraintInfo>& itcc : itc->second)
    {
      Node x = itcc.first;
      Node coeff = itcc.second.d_coeff;
      Node rhs = itcc.second.d_rhs;
      Kind type = itcc.second.d_type;
      Node exp = lit;
      if (!polarity)
      {
        // reverse
        if (type == Kind::EQUAL)
        {
          // we will take the strict inequality in the direction of the
          // model
          Node lhs = ArithMSum::mkCoeffTerm(coeff, x);
          Node query = nm->mkNode(Kind::GT, lhs, rhs);
          Node query_mv = d_data->d_model.computeAbstractModelValue(query);
          if (query_mv == d_data->d_true)
          {
            exp = query;
            type = Kind::GT;
          }
          else
          {
            Assert(query_mv == d_data->d_false);
            exp = nm->mkNode(Kind::LT, lhs, rhs);
            type = Kind::LT;
          }
        }
        else
        {
          type = negateKind(type);
        }
      }
      // add to status if maximal degree
      d_ci_max[x][coeff][rhs] = d_cdb.isMaximal(atom, x);
      if (Trace.isOn("nl-ext-bound-debug2"))
      {
        Node t = ArithMSum::mkCoeffTerm(coeff, x);
        Trace("nl-ext-bound-debug2") << "Add Bound: " << t << " " << type << " "
                                     << rhs << " by " << exp << std::endl;
      }
      bool updated = true;
      std::map<Node, Kind>::iterator its = d_ci[x][coeff].find(rhs);
      if (its == d_ci[x][coeff].end())
      {
        d_ci[x][coeff][rhs] = type;
        d_ci_exp[x][coeff][rhs] = exp;
      }
      else if (type != its->second)
      {
        Trace("nl-ext-bound-debug2")
            << "Joining kinds : " << type << " " << its->second << std::endl;
        Kind jk = joinKinds(type, its->second);
        if (jk == Kind::UNDEFINED_KIND)
        {
          updated = false;
        }
        else if (jk != its->second)
        {
          if (jk == type)
          {
            d_ci[x][coeff][rhs] = type;
            d_ci_exp[x][coeff][rhs] = exp;
          }
          else
          {
            d_ci[x][coeff][rhs] = jk;
            d_ci_exp[x][coeff][rhs] =
                nm->mkNode(Kind::AND, d_ci_exp[x][coeff][rhs], exp);
          }
        }
        else
        {
          updated = false;
        }
      }
      if (Trace.isOn("nl-ext-bound"))
      {
        if (updated)
        {
          Trace("nl-ext-bound") << "Bound: ";
          debugPrintBound("nl-ext-bound", coeff, x, d_ci[x][coeff][rhs], rhs);
          Trace("nl-ext-bound") << " by " << d_ci_exp[x][coeff][rhs];
          if (d_ci_max[x][coeff][rhs])
          {
            Trace("nl-ext-bound") << ", is max degree";
          }
          Trace("nl-ext-bound") << std::endl;
        }
      }
      // compute if bound is not satisfied, and store what is required
      // for a possible refinement
      if (options::nlExtTangentPlanes())
      {
        if (is_false_lit)
        {
          d_data->d_tplane_refine.insert(x);
        }
      }
    }
  }
  // reflexive constraints
  Node null_coeff;
  for (unsigned j = 0; j < d_data->d_mterms.size(); j++)
  {
    Node n = d_data->d_mterms[j];
    d_ci[n][null_coeff][n] = Kind::EQUAL;
    d_ci_exp[n][null_coeff][n] = d_data->d_true;
    d_ci_max[n][null_coeff][n] = false;
  }

  Trace("nl-ext") << "Get inferred bound lemmas..." << std::endl;
  const std::map<Node, std::vector<Node> >& cpMap =
      d_data->d_mdb.getContainsParentMap();
  for (unsigned k = 0; k < d_data->d_mterms.size(); k++)
  {
    Node x = d_data->d_mterms[k];
    Trace("nl-ext-bound-debug")
        << "Process bounds for " << x << " : " << std::endl;
    std::map<Node, std::vector<Node> >::const_iterator itm = cpMap.find(x);
    if (itm == cpMap.end())
    {
      Trace("nl-ext-bound-debug") << "...has no parent monomials." << std::endl;
      continue;
    }
    Trace("nl-ext-bound-debug")
        << "...has " << itm->second.size() << " parent monomials." << std::endl;
    // check derived bounds
    std::map<Node, std::map<Node, std::map<Node, Kind> > >::iterator itc =
        d_ci.find(x);
    if (itc == d_ci.end())
    {
      continue;
    }
    for (std::map<Node, std::map<Node, Kind> >::iterator itcc =
             itc->second.begin();
         itcc != itc->second.end();
         ++itcc)
    {
      Node coeff = itcc->first;
      Node t = ArithMSum::mkCoeffTerm(coeff, x);
      for (std::map<Node, Kind>::iterator itcr = itcc->second.begin();
           itcr != itcc->second.end();
           ++itcr)
      {
        Node rhs = itcr->first;
        // only consider this bound if maximal degree
        if (!d_ci_max[x][coeff][rhs])
        {
          continue;
        }
        Kind type = itcr->second;
        for (unsigned j = 0; j < itm->second.size(); j++)
        {
          Node y = itm->second[j];
          Node mult = d_data->d_mdb.getContainsDiff(x, y);
          // x <k> t => m*x <k'> t  where y = m*x
          // get the sign of mult
          Node mmv = d_data->d_model.computeConcreteModelValue(mult);
          Trace("nl-ext-bound-debug2")
              << "Model value of " << mult << " is " << mmv << std::endl;
          if (!mmv.isConst())
          {
            Trace("nl-ext-bound-debug")
                << "     ...coefficient " << mult
                << " is non-constant (probably transcendental)." << std::endl;
            continue;
          }
          int mmv_sign = mmv.getConst<Rational>().sgn();
          Trace("nl-ext-bound-debug2")
              << "  sign of " << mmv << " is " << mmv_sign << std::endl;
          if (mmv_sign == 0)
          {
            Trace("nl-ext-bound-debug")
                << "     ...coefficient " << mult << " is zero." << std::endl;
            continue;
          }
          Trace("nl-ext-bound-debug")
              << "  from " << x << " * " << mult << " = " << y << " and " << t
              << " " << type << " " << rhs << ", infer : " << std::endl;
          Kind infer_type = mmv_sign == -1 ? reverseRelationKind(type) : type;
          Node infer_lhs = nm->mkNode(Kind::MULT, mult, t);
          Node infer_rhs = nm->mkNode(Kind::MULT, mult, rhs);
          Node infer = nm->mkNode(infer_type, infer_lhs, infer_rhs);
          Trace("nl-ext-bound-debug") << "     " << infer << std::endl;
          infer = Rewriter::rewrite(infer);
          Trace("nl-ext-bound-debug2")
              << "     ...rewritten : " << infer << std::endl;
          // check whether it is false in model for abstraction
          Node infer_mv = d_data->d_model.computeAbstractModelValue(infer);
          Trace("nl-ext-bound-debug")
              << "       ...infer model value is " << infer_mv << std::endl;
          if (infer_mv == d_data->d_false)
          {
            Node exp = nm->mkNode(
                Kind::AND,
                nm->mkNode(
                    mmv_sign == 1 ? Kind::GT : Kind::LT, mult, d_data->d_zero),
                d_ci_exp[x][coeff][rhs]);
            Node iblem = nm->mkNode(Kind::IMPLIES, exp, infer);
            Node pr_iblem = iblem;
            iblem = Rewriter::rewrite(iblem);
            bool introNewTerms = hasNewMonomials(iblem, d_data->d_ms);
            Trace("nl-ext-bound-lemma")
                << "*** Bound inference lemma : " << iblem
                << " (pre-rewrite : " << pr_iblem << ")" << std::endl;
<<<<<<< HEAD
            CDProof* proof = nullptr;
            if (d_data->isProofEnabled())
            {
              proof = d_data->getProof();
              proof->addStep(
                  iblem,
                  mmv_sign == 1 ? PfRule::ARITH_MULT_POS
                                : PfRule::ARITH_MULT_NEG,
                  {},
                  {mult, d_ci_exp[x][coeff][rhs], nm->mkNode(type, t, rhs)});
            }
            d_data->d_im.addPendingArithLemma(
                iblem, InferenceId::ARITH_NL_INFER_BOUNDS_NT, proof, introNewTerms);
=======
            // Trace("nl-ext-bound-lemma") << "       intro new
            // monomials = " << introNewTerms << std::endl;
            d_data->d_im.addPendingLemma(iblem,
                                         InferenceId::ARITH_NL_INFER_BOUNDS_NT,
                                         nullptr,
                                         introNewTerms);
>>>>>>> 00479d03
          }
        }
      }
    }
  }
}

void MonomialBoundsCheck::checkResBounds()
{
  NodeManager* nm = NodeManager::currentNM();
  Trace("nl-ext") << "Get monomial resolution inferred bound lemmas..."
                  << std::endl;
  size_t nmterms = d_data->d_mterms.size();
  for (unsigned j = 0; j < nmterms; j++)
  {
    Node a = d_data->d_mterms[j];
    std::map<Node, std::map<Node, std::map<Node, Kind> > >::iterator itca =
        d_ci.find(a);
    if (itca == d_ci.end())
    {
      continue;
    }
    for (unsigned k = (j + 1); k < nmterms; k++)
    {
      Node b = d_data->d_mterms[k];
      std::map<Node, std::map<Node, std::map<Node, Kind> > >::iterator itcb =
          d_ci.find(b);
      if (itcb == d_ci.end())
      {
        continue;
      }
      Trace("nl-ext-rbound-debug") << "resolution inferences : compare " << a
                                   << " and " << b << std::endl;
      // if they have common factors
      std::map<Node, Node>::iterator ita = d_data->d_mono_diff[a].find(b);
      if (ita == d_data->d_mono_diff[a].end())
      {
        continue;
      }
      Trace("nl-ext-rbound") << "Get resolution inferences for [a] " << a
                             << " vs [b] " << b << std::endl;
      std::map<Node, Node>::iterator itb = d_data->d_mono_diff[b].find(a);
      Assert(itb != d_data->d_mono_diff[b].end());
      Node mv_a = d_data->d_model.computeAbstractModelValue(ita->second);
      Assert(mv_a.isConst());
      int mv_a_sgn = mv_a.getConst<Rational>().sgn();
      if (mv_a_sgn == 0)
      {
        // we don't compare monomials whose current model value is zero
        continue;
      }
      Node mv_b = d_data->d_model.computeAbstractModelValue(itb->second);
      Assert(mv_b.isConst());
      int mv_b_sgn = mv_b.getConst<Rational>().sgn();
      if (mv_b_sgn == 0)
      {
        // we don't compare monomials whose current model value is zero
        continue;
      }
      Trace("nl-ext-rbound") << "  [a] factor is " << ita->second
                             << ", sign in model = " << mv_a_sgn << std::endl;
      Trace("nl-ext-rbound") << "  [b] factor is " << itb->second
                             << ", sign in model = " << mv_b_sgn << std::endl;

      std::vector<Node> exp;
      // bounds of a
      for (std::map<Node, std::map<Node, Kind> >::iterator itcac =
               itca->second.begin();
           itcac != itca->second.end();
           ++itcac)
      {
        Node coeff_a = itcac->first;
        for (std::map<Node, Kind>::iterator itcar = itcac->second.begin();
             itcar != itcac->second.end();
             ++itcar)
        {
          Node rhs_a = itcar->first;
          Node rhs_a_res_base = nm->mkNode(Kind::MULT, itb->second, rhs_a);
          rhs_a_res_base = Rewriter::rewrite(rhs_a_res_base);
          if (hasNewMonomials(rhs_a_res_base, d_data->d_ms))
          {
            continue;
          }
          Kind type_a = itcar->second;
          exp.push_back(d_ci_exp[a][coeff_a][rhs_a]);

          // bounds of b
          for (std::map<Node, std::map<Node, Kind> >::iterator itcbc =
                   itcb->second.begin();
               itcbc != itcb->second.end();
               ++itcbc)
          {
            Node coeff_b = itcbc->first;
            Node rhs_a_res = ArithMSum::mkCoeffTerm(coeff_b, rhs_a_res_base);
            for (std::map<Node, Kind>::iterator itcbr = itcbc->second.begin();
                 itcbr != itcbc->second.end();
                 ++itcbr)
            {
              Node rhs_b = itcbr->first;
              Node rhs_b_res = nm->mkNode(Kind::MULT, ita->second, rhs_b);
              rhs_b_res = ArithMSum::mkCoeffTerm(coeff_a, rhs_b_res);
              rhs_b_res = Rewriter::rewrite(rhs_b_res);
              if (hasNewMonomials(rhs_b_res, d_data->d_ms))
              {
                continue;
              }
              Kind type_b = itcbr->second;
              exp.push_back(d_ci_exp[b][coeff_b][rhs_b]);
              if (Trace.isOn("nl-ext-rbound"))
              {
                Trace("nl-ext-rbound") << "* try bounds : ";
                debugPrintBound("nl-ext-rbound", coeff_a, a, type_a, rhs_a);
                Trace("nl-ext-rbound") << std::endl;
                Trace("nl-ext-rbound") << "               ";
                debugPrintBound("nl-ext-rbound", coeff_b, b, type_b, rhs_b);
                Trace("nl-ext-rbound") << std::endl;
              }
              Kind types[2];
              for (unsigned r = 0; r < 2; r++)
              {
                Node pivot_factor = r == 0 ? itb->second : ita->second;
                int pivot_factor_sign = r == 0 ? mv_b_sgn : mv_a_sgn;
                types[r] = r == 0 ? type_a : type_b;
                if (pivot_factor_sign == (r == 0 ? 1 : -1))
                {
                  types[r] = reverseRelationKind(types[r]);
                }
                if (pivot_factor_sign == 1)
                {
                  exp.push_back(
                      nm->mkNode(Kind::GT, pivot_factor, d_data->d_zero));
                }
                else
                {
                  exp.push_back(
                      nm->mkNode(Kind::LT, pivot_factor, d_data->d_zero));
                }
              }
              Kind jk = transKinds(types[0], types[1]);
              Trace("nl-ext-rbound-debug")
                  << "trans kind : " << types[0] << " + " << types[1] << " = "
                  << jk << std::endl;
              if (jk != Kind::UNDEFINED_KIND)
              {
                Node conc = nm->mkNode(jk, rhs_a_res, rhs_b_res);
                Node conc_mv = d_data->d_model.computeAbstractModelValue(conc);
                if (conc_mv == d_data->d_false)
                {
                  Node rblem = nm->mkNode(Kind::IMPLIES, nm->mkAnd(exp), conc);
                  Trace("nl-ext-rbound-lemma-debug")
                      << "Resolution bound lemma "
                         "(pre-rewrite) "
                         ": "
                      << rblem << std::endl;
                  rblem = Rewriter::rewrite(rblem);
                  Trace("nl-ext-rbound-lemma")
                      << "Resolution bound lemma : " << rblem << std::endl;
                  d_data->d_im.addPendingLemma(
                      rblem, InferenceId::ARITH_NL_RES_INFER_BOUNDS);
                }
              }
              exp.pop_back();
              exp.pop_back();
              exp.pop_back();
            }
          }
          exp.pop_back();
        }
      }
    }
  }
}

}  // namespace nl
}  // namespace arith
}  // namespace theory
}  // namespace CVC4<|MERGE_RESOLUTION|>--- conflicted
+++ resolved
@@ -317,7 +317,6 @@
             Trace("nl-ext-bound-lemma")
                 << "*** Bound inference lemma : " << iblem
                 << " (pre-rewrite : " << pr_iblem << ")" << std::endl;
-<<<<<<< HEAD
             CDProof* proof = nullptr;
             if (d_data->isProofEnabled())
             {
@@ -329,16 +328,8 @@
                   {},
                   {mult, d_ci_exp[x][coeff][rhs], nm->mkNode(type, t, rhs)});
             }
-            d_data->d_im.addPendingArithLemma(
+            d_data->d_im.addPendingLemma(
                 iblem, InferenceId::ARITH_NL_INFER_BOUNDS_NT, proof, introNewTerms);
-=======
-            // Trace("nl-ext-bound-lemma") << "       intro new
-            // monomials = " << introNewTerms << std::endl;
-            d_data->d_im.addPendingLemma(iblem,
-                                         InferenceId::ARITH_NL_INFER_BOUNDS_NT,
-                                         nullptr,
-                                         introNewTerms);
->>>>>>> 00479d03
           }
         }
       }
