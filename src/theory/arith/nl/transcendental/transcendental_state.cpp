/*********************                                                        */
/*! \file transcendental_state.cpp
 ** \verbatim
 ** Top contributors (to current version):
 **   Andrew Reynolds, Gereon Kremer
 ** This file is part of the CVC4 project.
 ** Copyright (c) 2009-2020 by the authors listed in the file AUTHORS
 ** in the top-level source directory and their institutional affiliations.
 ** All rights reserved.  See the file COPYING in the top-level source
 ** directory for licensing information.\endverbatim
 **
 ** \brief Implementation of solver for handling transcendental functions.
 **/

#include "theory/arith/nl/transcendental/transcendental_state.h"

#include "theory/arith/arith_utilities.h"
#include "theory/arith/nl/transcendental/taylor_generator.h"

namespace CVC4 {
namespace theory {
namespace arith {
namespace nl {
namespace transcendental {

<<<<<<< HEAD
namespace {

/**
 * Ensure a is in the main phase:
 *   -pi <= a <= pi
 */
inline Node mkValidPhase(TNode a, TNode pi)
{
  return mkBounded(
      NodeManager::currentNM()->mkNode(Kind::MULT, mkRationalNode(-1), pi),
      a,
      pi);
}
}  // namespace

TranscendentalState::TranscendentalState(InferenceManager& im,
                                         NlModel& model,
                                         ProofNodeManager* pnm,
                                         context::UserContext* c)
    : d_im(im), d_model(model), d_pnm(pnm), d_ctx(c)
=======
TranscendentalState::TranscendentalState(InferenceManager& im, NlModel& model)
    : d_im(im), d_model(model)
>>>>>>> 37f51226
{
  d_true = NodeManager::currentNM()->mkConst(true);
  d_false = NodeManager::currentNM()->mkConst(false);
  d_zero = NodeManager::currentNM()->mkConst(Rational(0));
  d_one = NodeManager::currentNM()->mkConst(Rational(1));
  d_neg_one = NodeManager::currentNM()->mkConst(Rational(-1));
  if (d_pnm != nullptr)
  {
    d_proof.reset(new CDProofSet<CDProof>(d_pnm, d_ctx, "nl-trans"));
    d_proofChecker.reset(new TranscendentalProofRuleChecker());
    d_proofChecker->registerTo(pnm->getChecker());
  }
}

bool TranscendentalState::isProofEnabled() const
{
  return d_proof.get() != nullptr;
}

CDProof* TranscendentalState::getProof()
{
  Assert(isProofEnabled());
  return d_proof->allocateProof(d_ctx);
}

void TranscendentalState::init(const std::vector<Node>& xts,
                               std::vector<Node>& needsMaster)
{
  d_funcCongClass.clear();
  d_funcMap.clear();
  d_tf_region.clear();

  bool needPi = false;
  // for computing congruence
  std::map<Kind, ArgTrie> argTrie;
  for (std::size_t i = 0, xsize = xts.size(); i < xsize; ++i)
  {
    // Ignore if it is not a transcendental
    if (!isTranscendentalKind(xts[i].getKind()))
    {
      continue;
    }
    Node a = xts[i];
    Kind ak = a.getKind();
    bool consider = true;
    // if we've already computed master for a
    if (d_trMaster.find(a) != d_trMaster.end())
    {
      // a master has at least one slave
      consider = (d_trSlaves.find(a) != d_trSlaves.end());
    }
    else
    {
      if (ak == Kind::SINE)
      {
        // always not a master
        consider = false;
      }
      else
      {
        for (const Node& ac : a)
        {
          if (isTranscendentalKind(ac.getKind()))
          {
            consider = false;
            break;
          }
        }
      }
      if (!consider)
      {
        // wait to assign a master below
        needsMaster.push_back(a);
      }
      else
      {
        d_trMaster[a] = a;
        d_trSlaves[a].insert(a);
      }
    }
    if (ak == Kind::EXPONENTIAL || ak == Kind::SINE)
    {
      needPi = needPi || (ak == Kind::SINE);
      // if we didn't indicate that it should be purified above
      if (consider)
      {
        ensureCongruence(a, argTrie);
      }
    }
    else if (ak == Kind::PI)
    {
      Assert(consider);
      needPi = true;
      d_funcMap[ak].push_back(a);
      d_funcCongClass[a].push_back(a);
    }
  }
  // initialize pi if necessary
  if (needPi && d_pi.isNull())
  {
    mkPi();
    getCurrentPiBounds();
  }

  if (Trace.isOn("nl-ext-mv"))
  {
    Trace("nl-ext-mv") << "Arguments of trancendental functions : "
                       << std::endl;
    for (std::pair<const Kind, std::vector<Node> >& tfl : d_funcMap)
    {
      Kind k = tfl.first;
      if (k == Kind::SINE || k == Kind::EXPONENTIAL)
      {
        for (const Node& tf : tfl.second)
        {
          Node v = tf[0];
          d_model.computeConcreteModelValue(v);
          d_model.computeAbstractModelValue(v);
          d_model.printModelValue("nl-ext-mv", v);
        }
      }
    }
  }
}

void TranscendentalState::ensureCongruence(TNode a,
                                           std::map<Kind, ArgTrie>& argTrie)
{
  NodeManager* nm = NodeManager::currentNM();
  std::vector<Node> repList;
  for (const Node& ac : a)
  {
    Node r = d_model.computeConcreteModelValue(ac);
    repList.push_back(r);
  }
  Node aa = argTrie[a.getKind()].add(a, repList);
  if (aa != a)
  {
    // apply congruence to pairs of terms that are disequal and congruent
    Assert(aa.getNumChildren() == a.getNumChildren());
    Node mvaa = d_model.computeAbstractModelValue(a);
    Node mvaaa = d_model.computeAbstractModelValue(aa);
    if (mvaa != mvaaa)
    {
      std::vector<Node> exp;
      for (unsigned j = 0, size = a.getNumChildren(); j < size; j++)
      {
        exp.push_back(a[j].eqNode(aa[j]));
      }
      Node expn = exp.size() == 1 ? exp[0] : nm->mkNode(Kind::AND, exp);
      Node cong_lemma = expn.impNode(a.eqNode(aa));
      d_im.addPendingArithLemma(cong_lemma, InferenceId::NL_CONGRUENCE);
    }
  }
  else
  {
    // new representative of congruence class
    d_funcMap[a.getKind()].push_back(a);
  }
  // add to congruence class
  d_funcCongClass[aa].push_back(a);
}

void TranscendentalState::mkPi()
{
  NodeManager* nm = NodeManager::currentNM();
  if (d_pi.isNull())
  {
    d_pi = nm->mkNullaryOperator(nm->realType(), Kind::PI);
    d_pi_2 = Rewriter::rewrite(
        nm->mkNode(Kind::MULT, d_pi, nm->mkConst(Rational(1) / Rational(2))));
    d_pi_neg_2 = Rewriter::rewrite(
        nm->mkNode(Kind::MULT, d_pi, nm->mkConst(Rational(-1) / Rational(2))));
    d_pi_neg = Rewriter::rewrite(
        nm->mkNode(Kind::MULT, d_pi, nm->mkConst(Rational(-1))));
    // initialize bounds
    d_pi_bound[0] = nm->mkConst(Rational(103993) / Rational(33102));
    d_pi_bound[1] = nm->mkConst(Rational(104348) / Rational(33215));
  }
}

void TranscendentalState::getCurrentPiBounds()
{
  NodeManager* nm = NodeManager::currentNM();
  Node pi_lem = nm->mkNode(Kind::AND,
                           nm->mkNode(Kind::GEQ, d_pi, d_pi_bound[0]),
                           nm->mkNode(Kind::LEQ, d_pi, d_pi_bound[1]));
  CDProof* proof = nullptr;
  if (isProofEnabled())
  {
    proof = getProof();
    proof->addStep(
        pi_lem, PfRule::ARITH_TRANS_PI, {}, {d_pi_bound[0], d_pi_bound[1]});
  }
  d_im.addPendingArithLemma(pi_lem, InferenceId::NL_T_PI_BOUND, proof);
}

std::pair<Node, Node> TranscendentalState::getClosestSecantPoints(TNode e,
                                                                  TNode center,
                                                                  unsigned d)
{
  // bounds are the minimum and maximum previous secant points
  // should not repeat secant points: secant lemmas should suffice to
  // rule out previous assignment
  Assert(std::find(
             d_secant_points[e][d].begin(), d_secant_points[e][d].end(), center)
         == d_secant_points[e][d].end());
  // Insert into the (temporary) vector. We do not update this vector
  // until we are sure this secant plane lemma has been processed. We do
  // this by mapping the lemma to a side effect below.
  std::vector<Node> spoints = d_secant_points[e][d];
  spoints.push_back(center);

  // sort
  sortByNlModel(spoints.begin(), spoints.end(), &d_model);
  // get the resulting index of c
  unsigned index =
      std::find(spoints.begin(), spoints.end(), center) - spoints.begin();

  // bounds are the next closest upper/lower bound values
  return {index > 0 ? spoints[index - 1] : Node(),
          index < spoints.size() - 1 ? spoints[index + 1] : Node()};
}

Node TranscendentalState::mkSecantPlane(
    TNode arg, TNode lower, TNode upper, TNode lval, TNode uval)
{
  NodeManager* nm = NodeManager::currentNM();
  // Figure 3: S_l( x ), S_u( x ) for s = 0,1
  Node rcoeff_n = Rewriter::rewrite(nm->mkNode(Kind::MINUS, lower, upper));
  Assert(rcoeff_n.isConst());
  Rational rcoeff = rcoeff_n.getConst<Rational>();
  Assert(rcoeff.sgn() != 0);
  Node res =
      nm->mkNode(Kind::PLUS,
                 lval,
                 nm->mkNode(Kind::MULT,
                            nm->mkNode(Kind::DIVISION,
                                       nm->mkNode(Kind::MINUS, lval, uval),
                                       nm->mkNode(Kind::MINUS, lower, upper)),
                            nm->mkNode(Kind::MINUS, arg, lower)));
  Trace("nl-trans") << "Creating secant plane for transcendental function of "
                    << arg << std::endl;
  Trace("nl-trans") << "\tfrom ( " << lower << " ; " << lval << " ) to ( "
                    << upper << " ; " << uval << " )" << std::endl;
  Trace("nl-trans") << "\t" << res << std::endl;
  Trace("nl-trans") << "\trewritten: " << Rewriter::rewrite(res) << std::endl;
  return res;
}

NlLemma TranscendentalState::mkSecantLemma(TNode lower,
                                           TNode upper,
                                           TNode lapprox,
                                           TNode uapprox,
                                           int csign,
                                           Convexity convexity,
                                           TNode tf,
                                           TNode splane,
                                           unsigned actual_d)
{
  NodeManager* nm = NodeManager::currentNM();
  // With respect to Figure 3, this is slightly different.
  // In particular, we chose b to be the model value of bounds[s],
  // which is a constant although bounds[s] may not be (e.g. if it
  // contains PI).
  // To ensure that c...b does not cross an inflection point,
  // we guard with the symbolic version of bounds[s].
  // This leads to lemmas e.g. of this form:
  //   ( c <= x <= PI/2 ) => ( sin(x) < ( P( b ) - P( c ) )*( x -
  //   b ) + P( b ) )
  // where b = (PI/2)^M, the current value of PI/2 in the model.
  // This is sound since we are guarded by the symbolic
  // representation of PI/2.
  Node antec_n = nm->mkNode(Kind::AND,
                            nm->mkNode(Kind::GEQ, tf[0], lower),
                            nm->mkNode(Kind::LEQ, tf[0], upper));
  Trace("nl-trans") << "Bound for secant plane: " << lower << " <= " << tf[0]
                    << " <= " << upper << std::endl;
  Trace("nl-trans") << "\t" << antec_n << std::endl;
  // Convex: actual value is below the secant
  // Concave: actual value is above the secant
  Node lem = nm->mkNode(
      Kind::IMPLIES,
      antec_n,
      nm->mkNode(
          convexity == Convexity::CONVEX ? Kind::LEQ : Kind::GEQ, tf, splane));
  Trace("nl-trans-lemma") << "*** Secant plane lemma (pre-rewrite) : " << lem
                          << std::endl;
  lem = Rewriter::rewrite(lem);
  Trace("nl-trans-lemma") << "*** Secant plane lemma : " << lem << std::endl;
  Assert(d_model.computeAbstractModelValue(lem) == d_false);
  return NlLemma(lem, LemmaProperty::NONE, nullptr, InferenceId::NL_T_SECANT);
}

void TranscendentalState::doSecantLemmas(const std::pair<Node, Node>& bounds,
                                         TNode poly_approx,
                                         TNode center,
                                         TNode cval,
                                         TNode tf,
                                         Convexity convexity,
                                         unsigned d,
                                         unsigned actual_d)
{
  int csign = center.getConst<Rational>().sgn();
  Trace("nl-trans") << "...do secant lemma with center " << center << " val "
                    << cval << " sign " << csign << std::endl;
  Trace("nl-trans") << "...secant bounds are : " << bounds.first << " ... "
                    << bounds.second << std::endl;
  // take the model value of lower (since may contain PI)
  // Make secant from bounds.first to center
  Node lower = d_model.computeAbstractModelValue(bounds.first);
  Trace("nl-trans") << "...model value of bound " << bounds.first << " is "
                    << lower << std::endl;
  if (lower != center)
  {
    // Figure 3 : P(l), P(u), for s = 0
    Node lval = Rewriter::rewrite(
        poly_approx.substitute(d_taylor.getTaylorVariable(), lower));
    Node splane = mkSecantPlane(tf[0], lower, center, lval, cval);
    NlLemma nlem = mkSecantLemma(
        lower, center, lval, cval, csign, convexity, tf, splane, actual_d);
    // The side effect says that if lem is added, then we should add the
    // secant point c for (tf,d).
    nlem.d_secantPoint.push_back(std::make_tuple(tf, d, center));
    d_im.addPendingArithLemma(nlem, true);
  }

  // take the model value of upper (since may contain PI)
  // Make secant from center to bounds.second
  Node upper = d_model.computeAbstractModelValue(bounds.second);
  Trace("nl-trans") << "...model value of bound " << bounds.second << " is "
                    << upper << std::endl;
  if (center != upper)
  {
    // Figure 3 : P(l), P(u), for s = 1
    Node uval = Rewriter::rewrite(
        poly_approx.substitute(d_taylor.getTaylorVariable(), upper));
    Node splane = mkSecantPlane(tf[0], center, upper, cval, uval);
    NlLemma nlem = mkSecantLemma(
        center, upper, cval, uval, csign, convexity, tf, splane, actual_d);
    // The side effect says that if lem is added, then we should add the
    // secant point c for (tf,d).
    nlem.d_secantPoint.push_back(std::make_tuple(tf, d, center));
    d_im.addPendingArithLemma(nlem, true);
  }
}

}  // namespace transcendental
}  // namespace nl
}  // namespace arith
}  // namespace theory
}  // namespace CVC4<|MERGE_RESOLUTION|>--- conflicted
+++ resolved
@@ -23,31 +23,11 @@
 namespace nl {
 namespace transcendental {
 
-<<<<<<< HEAD
-namespace {
-
-/**
- * Ensure a is in the main phase:
- *   -pi <= a <= pi
- */
-inline Node mkValidPhase(TNode a, TNode pi)
-{
-  return mkBounded(
-      NodeManager::currentNM()->mkNode(Kind::MULT, mkRationalNode(-1), pi),
-      a,
-      pi);
-}
-}  // namespace
-
 TranscendentalState::TranscendentalState(InferenceManager& im,
                                          NlModel& model,
                                          ProofNodeManager* pnm,
                                          context::UserContext* c)
     : d_im(im), d_model(model), d_pnm(pnm), d_ctx(c)
-=======
-TranscendentalState::TranscendentalState(InferenceManager& im, NlModel& model)
-    : d_im(im), d_model(model)
->>>>>>> 37f51226
 {
   d_true = NodeManager::currentNM()->mkConst(true);
   d_false = NodeManager::currentNM()->mkConst(false);
