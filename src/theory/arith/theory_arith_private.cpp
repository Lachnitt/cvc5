--- conflicted
+++ resolved
@@ -4054,27 +4054,17 @@
 
       outputPropagate(toProp);
     }else if(constraint->negationHasProof()){
-<<<<<<< HEAD
-=======
       // The congruence manager can prove: antecedents => toProp,
       // ergo. antecedents ^ ~toProp is a conflict.
->>>>>>> 022dbeb9
       TrustNode exp = d_congruenceManager.explain(toProp);
       Node notNormalized = normalized.negate();
       std::vector<Node> ants(exp.getNode().begin(), exp.getNode().end());
       ants.push_back(notNormalized);
       Node lp = safeConstructNary(kind::AND, ants);
-<<<<<<< HEAD
-      // Node lp = flattenAnd(exp.getNode().andNode(notNormalized));
-      Debug("arith::prop") << "propagate conflict" <<  lp << endl;
-      if (proofsEnabled())
-      {
-=======
       Debug("arith::prop") << "propagate conflict" <<  lp << endl;
       if (proofsEnabled())
       {
         // Assume all of antecedents and ~toProp (rewritten)
->>>>>>> 022dbeb9
         std::vector<Pf> pfAntList;
         for (size_t i = 0; i < ants.size(); ++i)
         {
@@ -4083,25 +4073,16 @@
         Pf pfAnt = pfAntList.size() > 1
                        ? d_pnm->mkNode(PfRule::AND_INTRO, pfAntList, {})
                        : pfAntList[0];
-<<<<<<< HEAD
-=======
         // Use modus ponens to get toProp (un rewritten)
->>>>>>> 022dbeb9
         Pf pfConc = d_pnm->mkNode(
             PfRule::MODUS_PONENS,
             {pfAnt, exp.getGenerator()->getProofFor(exp.getProven())},
             {});
-<<<<<<< HEAD
-        Pf pfConcRewritten = d_pnm->mkNode(
-            PfRule::MACRO_SR_PRED_TRANSFORM, {pfConc}, {normalized});
-        Pf pfNotNormalized = d_pnm->mkAssume(notNormalized);
-=======
         // prove toProp (rewritten)
         Pf pfConcRewritten = d_pnm->mkNode(
             PfRule::MACRO_SR_PRED_TRANSFORM, {pfConc}, {normalized});
         Pf pfNotNormalized = d_pnm->mkAssume(notNormalized);
         // prove bottom from toProp and ~toProp
->>>>>>> 022dbeb9
         Pf pfBot;
         if (normalized.getKind() == kind::NOT)
         {
@@ -4113,13 +4094,8 @@
           pfBot = d_pnm->mkNode(
               PfRule::CONTRA, {pfConcRewritten, pfNotNormalized}, {});
         }
-<<<<<<< HEAD
-        Pf pfNotAnd = d_pnm->mkScope(pfBot, ants);
-        // TODO: test
-=======
         // close scope
         Pf pfNotAnd = d_pnm->mkScope(pfBot, ants);
->>>>>>> 022dbeb9
         raiseBlackBoxConflict(lp, pfNotAnd);
       }
       else
