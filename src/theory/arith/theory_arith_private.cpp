--- conflicted
+++ resolved
@@ -1118,56 +1118,9 @@
   }
 }
 
-<<<<<<< HEAD
-TrustNode TheoryArithPrivate::ppRewriteTerms(TNode n)
-{
-  if(Theory::theoryOf(n) != THEORY_ARITH) {
-    return TrustNode::null();
-  }
-  // Eliminate operators recursively. Notice we must do this here since other
-  // theories may generate lemmas that involve non-standard operators. For
-  // example, quantifier instantiation may use TO_INTEGER terms; SyGuS may
-  // introduce non-standard arithmetic terms appearing in grammars.
-  // call eliminate operators
-  return d_opElim.eliminate(n);
-}
-
-TrustNode TheoryArithPrivate::ppRewrite(TNode atom)
-{
-  Debug("arith::preprocess") << "arith::preprocess() : " << atom << endl;
-
-  if (options::arithRewriteEq())
-  {
-    if (atom.getKind() == kind::EQUAL && atom[0].getType().isReal())
-    {
-      Node leq = NodeBuilder<2>(kind::LEQ) << atom[0] << atom[1];
-      Node geq = NodeBuilder<2>(kind::GEQ) << atom[0] << atom[1];
-      TrustNode tleq = ppRewriteTerms(leq);
-      TrustNode tgeq = ppRewriteTerms(geq);
-      if (!tleq.isNull())
-      {
-        leq = tleq.getNode();
-      }
-      if (!tgeq.isNull())
-      {
-        geq = tgeq.getNode();
-      }
-      Node rewritten = Rewriter::rewrite(leq.andNode(geq));
-      Debug("arith::preprocess")
-          << "arith::preprocess() : returning " << rewritten << endl;
-      // don't need to rewrite terms since rewritten is not a non-standard op
-      return TrustNode::mkTrustRewrite(atom, rewritten, nullptr);
-    }
-  }
-  return ppRewriteTerms(atom);
-}
-
 Theory::PPAssertStatus TheoryArithPrivate::ppAssert(
     TNode in, TrustSubstitutionMap& outSubstitutions)
 {
-=======
-Theory::PPAssertStatus TheoryArithPrivate::ppAssert(TNode in, SubstitutionMap& outSubstitutions) {
->>>>>>> 51b9c07a
   TimerStat::CodeTimer codeTimer(d_statistics.d_simplifyTimer);
   Debug("simplify") << "TheoryArithPrivate::solve(" << in << ")" << endl;
 
