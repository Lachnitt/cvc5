--- conflicted
+++ resolved
@@ -854,10 +854,6 @@
   /** Returns coefficients for the proofs for farkas cancellation. */
   static std::pair<int, int> unateFarkasSigns(ConstraintCP a, ConstraintCP b);
 
-<<<<<<< HEAD
-=======
-  Node externalExplain(AssertionOrder order) const;
->>>>>>> d3fcaabb
   /**
    * Returns an explanation of that was assertedBefore(order).
    * The constraint must have a proof.
@@ -1157,10 +1153,7 @@
   void removeVariable(ArithVar v);
 
   TrustNode eeExplain(ConstraintCP c) const;
-<<<<<<< HEAD
   void eeExplain(ConstraintCP c, NodeBuilder<>& nb) const;
-=======
->>>>>>> d3fcaabb
 
   /**
    * Returns a constraint with the variable v, the constraint type t, and a
@@ -1242,11 +1235,8 @@
   /** AntecendentID must be in range. */
   ConstraintCP getAntecedent(AntecedentId p) const;
 
-<<<<<<< HEAD
-=======
   bool isProofEnabled() const { return d_pnm != nullptr; }
 
->>>>>>> d3fcaabb
  private:
   /** returns true if cons is now in conflict. */
   bool handleUnateProp(ConstraintP ant, ConstraintP cons);
