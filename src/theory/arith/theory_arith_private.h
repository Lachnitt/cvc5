/*********************                                                        */
/*! \file theory_arith_private.h
 ** \verbatim
 ** Top contributors (to current version):
 **   Tim King, Andrew Reynolds, Morgan Deters
 ** This file is part of the CVC4 project.
 ** Copyright (c) 2009-2020 by the authors listed in the file AUTHORS
 ** in the top-level source directory and their institutional affiliations.
 ** All rights reserved.  See the file COPYING in the top-level source
 ** directory for licensing information.\endverbatim
 **
 ** \brief [[ Add one-line brief description here ]]
 **
 ** [[ Add lengthier description here ]]
 ** \todo document this file
 **/

#pragma once

#include <stdint.h>

#include <map>
#include <queue>
#include <vector>

#include "context/cdhashset.h"
#include "context/cdinsert_hashmap.h"
#include "context/cdlist.h"
#include "context/cdqueue.h"
#include "context/context.h"
#include "expr/kind.h"
#include "expr/metakind.h"
#include "expr/node.h"
#include "expr/node_builder.h"
#include "expr/proof_generator.h"
#include "options/arith_options.h"
#include "smt/logic_exception.h"
#include "smt_util/boolean_simplification.h"
#include "theory/arith/arith_rewriter.h"
#include "theory/arith/arith_static_learner.h"
#include "theory/arith/arith_utilities.h"
#include "theory/arith/arithvar.h"
#include "theory/arith/attempt_solution_simplex.h"
#include "theory/arith/congruence_manager.h"
#include "theory/arith/constraint.h"
#include "theory/arith/delta_rational.h"
#include "theory/arith/dio_solver.h"
#include "theory/arith/dual_simplex.h"
#include "theory/arith/fc_simplex.h"
#include "theory/arith/infer_bounds.h"
#include "theory/arith/linear_equality.h"
#include "theory/arith/matrix.h"
#include "theory/arith/normal_form.h"
#include "theory/arith/operator_elim.h"
#include "theory/arith/partial_model.h"
#include "theory/arith/proof_checker.h"
#include "theory/arith/simplex.h"
#include "theory/arith/soi_simplex.h"
#include "theory/arith/theory_arith.h"
#include "theory/arith/theory_arith_private_forward.h"
#include "theory/eager_proof_generator.h"
#include "theory/rewriter.h"
#include "theory/theory_model.h"
#include "theory/trust_node.h"
#include "theory/valuation.h"
#include "util/dense_map.h"
#include "util/integer.h"
#include "util/rational.h"
#include "util/result.h"
#include "util/statistics_registry.h"

namespace CVC4 {
namespace theory {
namespace arith {

class BranchCutInfo;
class TreeLog;
class ApproximateStatistics;

class ArithEntailmentCheckParameters;
class ArithEntailmentCheckSideEffects;
namespace inferbounds {
  class InferBoundAlgorithm;
}
class InferBoundsResult;

namespace nl {
class NonlinearExtension;
}

/**
 * Implementation of QF_LRA.
 * Based upon:
 * http://research.microsoft.com/en-us/um/people/leonardo/cav06.pdf
 */
class TheoryArithPrivate {
private:

  static const uint32_t RESET_START = 2;

  TheoryArith& d_containing;

  bool d_nlIncomplete;
  // TODO A better would be:
  //context::CDO<bool> d_nlIncomplete;

  BoundInfoMap d_rowTracking;

  // For proofs
  /** Manages the proof nodes of this theory. */
  ProofNodeManager* d_pnm;
  /** Checks the proof rules of this theory. */
  ArithProofRuleChecker d_checker;
  /** Stores proposition(node)/proof pairs. */
  std::unique_ptr<EagerProofGenerator> d_pfGen;

  /**
   * The constraint database associated with the theory.
   * This must be declared before ArithPartialModel.
   */
  ConstraintDatabase d_constraintDatabase;

  enum Result::Sat d_qflraStatus;
  // check()
  //   !done() -> d_qflraStatus = Unknown
  //   fullEffort(e) -> simplex returns either sat or unsat
  //   !fullEffort(e) -> simplex returns either sat, unsat or unknown
  //                     if unknown, save the assignment
  //                     if unknown, the simplex priority queue cannot be emptied
  int d_unknownsInARow;

  bool d_replayedLemmas;

  /**
   * This counter is false if nothing has been done since the last cut.
   * This is used to break an infinite loop.
   */
  bool d_hasDoneWorkSinceCut;

  /** Static learner. */
  ArithStaticLearner d_learner;

  //std::vector<ArithVar> d_pool;
public:
  void releaseArithVar(ArithVar v);
  void signal(ArithVar v){ d_errorSet.signalVariable(v); }


private:
  // t does not contain constants
  void entailmentCheckBoundLookup(std::pair<Node, DeltaRational>& tmp, int sgn, TNode tp) const;
  void entailmentCheckRowSum(std::pair<Node, DeltaRational>& tmp, int sgn, TNode tp) const;

  std::pair<Node, DeltaRational> entailmentCheckSimplex(int sgn, TNode tp, const inferbounds::InferBoundAlgorithm& p, InferBoundsResult& out);

  //InferBoundsResult inferBound(TNode term, const InferBoundsParameters& p);
  //InferBoundsResult inferUpperBoundLookup(TNode t, const InferBoundsParameters& p);
  //InferBoundsResult inferUpperBoundSimplex(TNode t, const SimplexInferBoundsParameters& p);

  /**
   * Infers either a new upper/lower bound on term in the real relaxation.
   * Either:
   * - term is malformed (see below)
   * - a maximum/minimum is found with the result being a pair
   * -- <dr, exp> where
   * -- term <?> dr is implies by exp
   * -- <?> is <= if inferring an upper bound, >= otherwise
   * -- exp is in terms of the assertions to the theory.
   * - No upper or lower bound is inferrable in the real relaxation.
   * -- Returns <0, Null()>
   * - the maximum number of rounds was exhausted:
   * -- Returns <v, term> where v is the current feasible value of term
   * - Threshold reached:
   * -- If theshold != NULL, and a feasible value is found to exceed threshold
   * -- Simplex stops and returns <threshold, term>
   */
  //std::pair<DeltaRational, Node> inferBound(TNode term, bool lb, int maxRounds = -1, const DeltaRational* threshold = NULL);

private:
  static bool decomposeTerm(Node term, Rational& m, Node& p, Rational& c);
  static bool decomposeLiteral(Node lit, Kind& k, int& dir, Rational& lm,  Node& lp, Rational& rm, Node& rp, Rational& dm, Node& dp, DeltaRational& sep);
  static void setToMin(int sgn, std::pair<Node, DeltaRational>& min, const std::pair<Node, DeltaRational>& e);

  /**
   * The map between arith variables to nodes.
   */
  //ArithVarNodeMap d_arithvarNodeMap;

  typedef ArithVariables::var_iterator var_iterator;
  var_iterator var_begin() const { return d_partialModel.var_begin(); }
  var_iterator var_end() const { return d_partialModel.var_end(); }

  NodeSet d_setupNodes;
public:
  bool isSetup(Node n) const {
    return d_setupNodes.find(n) != d_setupNodes.end();
  }
  void markSetup(Node n){
    Assert(!isSetup(n));
    d_setupNodes.insert(n);
  }
private:
  void setupVariable(const Variable& x);
  void setupVariableList(const VarList& vl);
  void setupPolynomial(const Polynomial& poly);
public:
  void setupAtom(TNode atom);
private:
  void cautiousSetupPolynomial(const Polynomial& p);

  /**
   * A superset of all of the assertions that currently are not the literal for
   * their constraint do not match constraint literals. Not just the witnesses.
   */
  context::CDInsertHashMap<Node, ConstraintP, NodeHashFunction> d_assertionsThatDoNotMatchTheirLiterals;


  /** Returns true if x is of type Integer. */
  inline bool isInteger(ArithVar x) const {
    return d_partialModel.isInteger(x);
  }


  /** Returns true if the variable was initially introduced as an auxiliary variable. */
  inline bool isAuxiliaryVariable(ArithVar x) const{
    return d_partialModel.isAuxiliary(x);
  }

  inline bool isIntegerInput(ArithVar x) const {
    return d_partialModel.isIntegerInput(x);
  }

  /**
   * On full effort checks (after determining LA(Q) satisfiability), we
   * consider integer vars, but we make sure to do so fairly to avoid
   * nontermination (although this isn't a guarantee).  To do it fairly,
   * we consider variables in round-robin fashion.  This is the
   * round-robin index.
   */
  ArithVar d_nextIntegerCheckVar;

  /**
   * Queue of Integer variables that are known to be equal to a constant.
   */
  context::CDQueue<ArithVar> d_constantIntegerVariables;

  Node callDioSolver();
  Node dioCutting();

  Comparison mkIntegerEqualityFromAssignment(ArithVar v);

  /**
   * List of all of the disequalities asserted in the current context that are not known
   * to be satisfied.
   */
  context::CDQueue<ConstraintP> d_diseqQueue;

  /**
   * Constraints that have yet to be processed by proagation work list.
   * All of the elements have type of LowerBound, UpperBound, or
   * Equality.
   *
   * This is empty at the beginning of every check call.
   *
   * If head()->getType() == LowerBound or UpperBound,
   * then d_cPL[1] is the previous constraint in d_partialModel for the
   * corresponding bound.
   * If head()->getType() == Equality,
   * then d_cPL[1] is the previous lowerBound in d_partialModel,
   * and d_cPL[2] is the previous upperBound in d_partialModel.
   */
  std::deque<ConstraintP> d_currentPropagationList;

  context::CDQueue<ConstraintP> d_learnedBounds;


  /**
   * Manages information about the assignment and upper and lower bounds on
   * variables.
   */
  ArithVariables d_partialModel;

  /** The set of variables in error in the partial model. */
  ErrorSet d_errorSet;

  /**
   * The tableau for all of the constraints seen thus far in the system.
   */
  Tableau d_tableau;

  /**
   * Maintains the relationship between the PartialModel and the Tableau.
   */
  LinearEqualityModule d_linEq;

  /**
   * A Diophantine equation solver.  Accesses the tableau and partial
   * model (each in a read-only fashion).
   */
  DioSolver d_diosolver;

  /** Counts the number of notifyRestart() calls to the theory. */
  uint32_t d_restartsCounter;

  /**
   * Every number of restarts equal to s_TABLEAU_RESET_PERIOD,
   * the density of the tableau, d, is computed.
   * If d >= s_TABLEAU_RESET_DENSITY * d_initialDensity, the tableau
   * is set to d_initialTableau.
   */
  bool d_tableauSizeHasBeenModified;
  double d_tableauResetDensity;
  uint32_t d_tableauResetPeriod;
  static const uint32_t s_TABLEAU_RESET_INCREMENT = 5;


  /** This is only used by simplex at the moment. */
  context::CDList<ConstraintCP> d_conflicts;

  /** This is only used by simplex at the moment. */
  context::CDO<Node> d_blackBoxConflict;
<<<<<<< HEAD
=======
  /** For holding the proof of the above conflict node. */
>>>>>>> f51491e4
  context::CDO<std::shared_ptr<ProofNode>> d_blackBoxConflictPf;

 public:
  /**
   * This adds the constraint a to the queue of conflicts in d_conflicts.
   * Both a and ~a must have a proof.
   */
  void raiseConflict(ConstraintCP a);

  // inline void raiseConflict(const ConstraintCPVec& cv){
  //   d_conflicts.push_back(cv);
  // }
  
  // void raiseConflict(ConstraintCP a, ConstraintCP b);
  // void raiseConflict(ConstraintCP a, ConstraintCP b, ConstraintCP c);

  /** This is a conflict that is magically known to hold. */
  void raiseBlackBoxConflict(Node bb, std::shared_ptr<ProofNode> pf = nullptr);
  /**
   * Returns true iff a conflict has been raised. This method is public since
   * it is needed by the ArithState class to know whether we are in conflict.
   */
  bool anyConflict() const
  {
    return !conflictQueueEmpty() || !d_blackBoxConflict.get().isNull();
  }

 private:
  inline bool conflictQueueEmpty() const {
    return d_conflicts.empty();
  }

  /**
   * Outputs the contents of d_conflicts onto d_out.
   * The conditions of anyConflict() must hold.
   */
  void outputConflicts();

  /**
   * A copy of the tableau.
   * This is equivalent  to the original tableau if d_tableauSizeHasBeenModified
   * is false.
   * The set of basic and non-basic variables may differ from d_tableau.
   */
  Tableau d_smallTableauCopy;

  /**
   * Returns true if all of the basic variables in the simplex queue of
   * basic variables that violate their bounds in the current tableau
   * are basic in d_smallTableauCopy.
   *
   * d_tableauSizeHasBeenModified must be false when calling this.
   * Simplex's priority queue must be in collection mode.
   */
  bool safeToReset() const;

  /** This keeps track of difference equalities. Mostly for sharing. */
  ArithCongruenceManager d_congruenceManager;
  context::CDO<bool> d_cmEnabled;

  /** This implements the Simplex decision procedure. */
  DualSimplexDecisionProcedure d_dualSimplex;
  FCSimplexDecisionProcedure d_fcSimplex;
  SumOfInfeasibilitiesSPD d_soiSimplex;
  AttemptSolutionSDP d_attemptSolSimplex;

  /** non-linear algebraic approach */
  nl::NonlinearExtension* d_nonlinearExtension;

  bool solveRealRelaxation(Theory::Effort effortLevel);

  /* Returns true if this is heuristically a good time to try
   * to solve the integers.
   */
  bool attemptSolveInteger(Theory::Effort effortLevel, bool emmmittedLemmaOrSplit);
  bool replayLemmas(ApproximateSimplex* approx);
  void solveInteger(Theory::Effort effortLevel);
  bool safeToCallApprox() const;
  SimplexDecisionProcedure& selectSimplex(bool pass1);
  SimplexDecisionProcedure* d_pass1SDP;
  SimplexDecisionProcedure* d_otherSDP;
  /* Sets d_qflraStatus */
  void importSolution(const ApproximateSimplex::Solution& solution);
  bool solveRelaxationOrPanic(Theory::Effort effortLevel);
  context::CDO<int> d_lastContextIntegerAttempted;
  bool replayLog(ApproximateSimplex* approx);

  class ModelException : public Exception {
   public:
    ModelException(TNode n, const char* msg);
    ~ModelException() override;
  };

  /**
   * Computes the delta rational value of a term from the current partial
   * model. This returns the delta value assignment to the term if it is in the
   * partial model. Otherwise, this is computed recursively for arithmetic terms
   * from each subterm.
   *
   * This throws a DeltaRationalException if the value cannot be represented as
   * a DeltaRational. This throws a ModelException if there is a term is not in
   * the partial model and is not a theory of arithmetic term.
   *
   * precondition: The linear abstraction of the nodes must be satisfiable.
   */
  DeltaRational getDeltaValue(TNode term) const
      /* throw(DeltaRationalException, ModelException) */;

  Node axiomIteForTotalDivision(Node div_tot);
  Node axiomIteForTotalIntDivision(Node int_div_like);

  // handle linear /, div, mod, and also is_int, to_int
  TrustNode ppRewriteTerms(TNode atom);

 public:
  TheoryArithPrivate(TheoryArith& containing,
                     context::Context* c,
                     context::UserContext* u,
                     OutputChannel& out,
                     Valuation valuation,
                     const LogicInfo& logicInfo,
                     ProofNodeManager* pnm);
  ~TheoryArithPrivate();

  //--------------------------------- initialization
  /** get the official theory rewriter of this theory */
  TheoryRewriter* getTheoryRewriter();
  /**
   * Returns true if we need an equality engine, see
   * Theory::needsEqualityEngine.
   */
  bool needsEqualityEngine(EeSetupInfo& esi);
  /** finish initialize */
  void finishInit();
  //--------------------------------- end initialization

  /**
   * Does non-context dependent setup for a node connected to a theory.
   */
  void preRegisterTerm(TNode n);
  TrustNode expandDefinition(Node node);

  void check(Theory::Effort e);
  bool needsCheckLastEffort();
  void propagate(Theory::Effort e);
  TrustNode explain(TNode n);

  Rational deltaValueForTotalOrder() const;

  bool collectModelInfo(TheoryModel* m);
  /**
   * Collect model values. This is the main method for extracting information
   * about how to construct the model. This method relies on the caller for
   * processing the map, which is done so that other modules (e.g. the
   * non-linear extension) can modify arithModel before it is sent to the model.
   *
   * @param termSet The set of relevant terms
   * @param arithModel Mapping from terms (of real type) to their values. The
   * caller should assert equalities to the model for each entry in this map.
   */
  void collectModelValues(const std::set<Node>& termSet,
                          std::map<Node, Node>& arithModel);

  void shutdown(){ }

  void presolve();
  void notifyRestart();
  Theory::PPAssertStatus ppAssert(TNode in, SubstitutionMap& outSubstitutions);
  TrustNode ppRewrite(TNode atom);
  void ppStaticLearn(TNode in, NodeBuilder<>& learned);

  std::string identify() const { return std::string("TheoryArith"); }

  EqualityStatus getEqualityStatus(TNode a, TNode b);

  void addSharedTerm(TNode n);

  Node getModelValue(TNode var);


  std::pair<bool, Node> entailmentCheck(TNode lit, const ArithEntailmentCheckParameters& params, ArithEntailmentCheckSideEffects& out);


private:

  /** The constant zero. */
  DeltaRational d_DELTA_ZERO;

  /** propagates an arithvar */
  void propagateArithVar(bool upperbound, ArithVar var );

  /**
   * Using the simpleKind return the ArithVar associated with the assertion.
   */
  ArithVar determineArithVar(const Polynomial& p) const;
  ArithVar determineArithVar(TNode assertion) const;

  /**
   * Splits the disequalities in d_diseq that are violated using lemmas on demand.
   * returns true if any lemmas were issued.
   * returns false if all disequalities are satisfied in the current model.
   */
  bool splitDisequalities();

  /** A Difference variable is known to be 0.*/
  void zeroDifferenceDetected(ArithVar x);


  /**
   * Looks for the next integer variable without an integer assignment in a
   * round-robin fashion. Changes the value of d_nextIntegerCheckVar.
   *
   * This returns true if all integer variables have integer assignments.
   * If this returns false, d_nextIntegerCheckVar does not have an integer
   * assignment.
   */
  bool hasIntegerModel();

  /**
   * Looks for through the variables starting at d_nextIntegerCheckVar
   * for the first integer variable that is between its upper and lower bounds
   * that has a non-integer assignment.
   *
   * If assumeBounds is true, skip the check that the variable is in bounds.
   *
   * If there is no such variable, returns ARITHVAR_SENTINEL;
   */
  ArithVar nextIntegerViolatation(bool assumeBounds) const;

  /**
   * Issues branches for non-auxiliary integer variables with non-integer assignments.
   * Returns a cut for a lemma.
   * If there is an integer model, this returns Node::null().
   */
  Node roundRobinBranch();

public:
  /**
   * This requests a new unique ArithVar value for x.
   * This also does initial (not context dependent) set up for a variable,
   * except for setting up the initial.
   *
   * If aux is true, this is an auxiliary variable.
   * If internal is true, x might not be unique up to a constant multiple.
   */
  ArithVar requestArithVar(TNode x, bool aux, bool internal);

public:
  const BoundsInfo& boundsInfo(ArithVar basic) const;


private:
  /** Initial (not context dependent) sets up for a variable.*/
  void setupBasicValue(ArithVar x);

  /** Initial (not context dependent) sets up for a new auxiliary variable.*/
  void setupAuxiliary(TNode left);


  /**
   * Assert*(n, orig) takes an bound n that is implied by orig.
   * and asserts that as a new bound if it is tighter than the current bound
   * and updates the value of a basic variable if needed.
   *
   * orig must be a literal in the SAT solver so that it can be used for
   * conflict analysis.
   *
   * x is the variable getting the new bound,
   * c is the value of the new bound.
   *
   * If this new bound is in conflict with the other bound,
   * a node describing this conflict is returned.
   * If this new bound is not in conflict, Node::null() is returned.
   */
  bool AssertLower(ConstraintP constraint);
  bool AssertUpper(ConstraintP constraint);
  bool AssertEquality(ConstraintP constraint);
  bool AssertDisequality(ConstraintP constraint);

  /** Tracks the bounds that were updated in the current round. */
  DenseSet d_updatedBounds;

  /** Tracks the basic variables where propagation might be possible. */
  DenseSet d_candidateBasics;
  DenseSet d_candidateRows;

  bool hasAnyUpdates() { return !d_updatedBounds.empty(); }
  void clearUpdates();

  void revertOutOfConflict();

  void propagateCandidatesNew();
  void dumpUpdatedBoundsToRows();
  bool propagateCandidateRow(RowIndex rid);
  bool propagateMightSucceed(ArithVar v, bool ub) const;
  /** Attempt to perform a row propagation where there is at most 1 possible variable.*/
  bool attemptSingleton(RowIndex ridx, bool rowUp);
  /** Attempt to perform a row propagation where every variable is a potential candidate.*/
  bool attemptFull(RowIndex ridx, bool rowUp);
  bool tryToPropagate(RowIndex ridx, bool rowUp, ArithVar v, bool vUp, const DeltaRational& bound);
  bool rowImplicationCanBeApplied(RowIndex ridx, bool rowUp, ConstraintP bestImplied);
  //void enqueueConstraints(std::vector<ConstraintCP>& out, Node n) const;
  //ConstraintCPVec resolveOutPropagated(const ConstraintCPVec& v, const std::set<ConstraintCP>& propagated) const;
  void resolveOutPropagated(std::vector<ConstraintCPVec>& confs, const std::set<ConstraintCP>& propagated) const;
  void subsumption(std::vector<ConstraintCPVec>& confs) const;

  Node cutToLiteral(ApproximateSimplex*  approx, const CutInfo& cut) const;
  Node branchToNode(ApproximateSimplex* approx, const NodeLog& cut) const;

  void propagateCandidates();
  void propagateCandidate(ArithVar basic);
  bool propagateCandidateBound(ArithVar basic, bool upperBound);

  inline bool propagateCandidateLowerBound(ArithVar basic){
    return propagateCandidateBound(basic, false);
  }
  inline bool propagateCandidateUpperBound(ArithVar basic){
    return propagateCandidateBound(basic, true);
  }

  /**
   * Performs a check to see if it is definitely true that setup can be avoided.
   */
  bool canSafelyAvoidEqualitySetup(TNode equality);

  /**
   * Handles the case splitting for check() for a new assertion.
   * Returns a conflict if one was found.
   * Returns Node::null if no conflict was found.
   */
  ConstraintP constraintFromFactQueue();
  bool assertionCases(ConstraintP c);

  /**
   * Returns the basic variable with the shorted row containing a non-basic variable.
   * If no such row exists, return ARITHVAR_SENTINEL.
   */
  ArithVar findShortestBasicRow(ArithVar variable);

  /**
   * Debugging only routine!
   * Returns true iff every variable is consistent in the partial model.
   */
  bool entireStateIsConsistent(const std::string& locationHint);
  bool unenqueuedVariablesAreConsistent();

  bool isImpliedUpperBound(ArithVar var, Node exp);
  bool isImpliedLowerBound(ArithVar var, Node exp);

  void internalExplain(TNode n, NodeBuilder<>& explainBuilder);


  void asVectors(const Polynomial& p,
                 std::vector<Rational>& coeffs,
                 std::vector<ArithVar>& variables);

  /** Routine for debugging. Print the assertions the theory is aware of. */
  void debugPrintAssertions(std::ostream& out) const;
  /** Debugging only routine. Prints the model. */
  void debugPrintModel(std::ostream& out) const;

  inline LogicInfo getLogicInfo() const { return d_containing.getLogicInfo(); }
  inline bool done() const { return d_containing.done(); }
  inline TNode get() { return d_containing.get(); }
  inline bool isLeaf(TNode x) const { return d_containing.isLeaf(x); }
  inline TheoryId theoryOf(TNode x) const { return d_containing.theoryOf(x); }
  inline void debugPrintFacts() const { d_containing.debugPrintFacts(); }
  inline context::Context* getSatContext() const { return d_containing.getSatContext(); }
  inline void setIncomplete() {
    (d_containing.d_out)->setIncomplete();
    d_nlIncomplete = true;
  }
  void outputTrustedLemma(TrustNode lem);
  void outputLemma(TNode lem);
  void outputTrustedConflict(TrustNode conf);
  void outputConflict(TNode lit);
  void outputPropagate(TNode lit);
  void outputRestart();

  inline bool isSatLiteral(TNode l) const {
    return (d_containing.d_valuation).isSatLiteral(l);
  }
  inline Node getSatValue(TNode n) const {
    return (d_containing.d_valuation).getSatValue(n);
  }

  context::CDQueue<Node> d_approxCuts;
  std::vector<Node> d_acTmp;

  /** Counts the number of fullCheck calls to arithmetic. */
  uint32_t d_fullCheckCounter;
  std::vector<ArithVar> cutAllBounded() const;
  Node branchIntegerVariable(ArithVar x) const;
  void branchVector(const std::vector<ArithVar>& lemmas);

  context::CDO<unsigned> d_cutCount;
  context::CDHashSet<ArithVar, std::hash<ArithVar> > d_cutInContext;

  context::CDO<bool> d_likelyIntegerInfeasible;


  context::CDO<bool> d_guessedCoeffSet;
  ArithRatPairVec d_guessedCoeffs;


  TreeLog* d_treeLog;
  TreeLog& getTreeLog();


  ArithVarVec d_replayVariables;
  std::vector<ConstraintP> d_replayConstraints;
  DenseMap<Rational> d_lhsTmp;

  /* Approximate simpplex solvers are given a copy of their stats */
  ApproximateStatistics* d_approxStats;
  ApproximateStatistics& getApproxStats();
  context::CDO<int32_t> d_attemptSolveIntTurnedOff;
  void turnOffApproxFor(int32_t rounds);
  bool getSolveIntegerResource();

  void tryBranchCut(ApproximateSimplex* approx, int nid, BranchCutInfo& bl);
  std::vector<ConstraintCPVec> replayLogRec(ApproximateSimplex* approx, int nid, ConstraintP bc, int depth);

  std::pair<ConstraintP, ArithVar> replayGetConstraint(const CutInfo& info);
  std::pair<ConstraintP, ArithVar> replayGetConstraint(
      ApproximateSimplex* approx, const NodeLog& nl);
  std::pair<ConstraintP, ArithVar> replayGetConstraint(const DenseMap<Rational>& lhs, Kind k, const Rational& rhs, bool branch);

  void replayAssert(ConstraintP c);

  static ConstraintCP vectorToIntHoleConflict(const ConstraintCPVec& conflict);
  static void intHoleConflictToVector(ConstraintCP conflicting, ConstraintCPVec& conflict);
  
  // Returns true if the node contains a literal
  // that is an arithmetic literal and is not a sat literal
  // No caching is done so this should likely only
  // be called carefully!
  bool hasFreshArithLiteral(Node n) const;

  int32_t d_dioSolveResources;
  bool getDioCuttingResource();

  uint32_t d_solveIntMaybeHelp, d_solveIntAttempts;

  RationalVector d_farkasBuffer;

  /** These fields are designed to be accessible to TheoryArith methods. */
  class Statistics {
  public:
    IntStat d_statAssertUpperConflicts, d_statAssertLowerConflicts;

    IntStat d_statUserVariables, d_statAuxiliaryVariables;
    IntStat d_statDisequalitySplits;
    IntStat d_statDisequalityConflicts;
    TimerStat d_simplifyTimer;
    TimerStat d_staticLearningTimer;

    TimerStat d_presolveTime;

    TimerStat d_newPropTime;

    IntStat d_externalBranchAndBounds;

    IntStat d_initialTableauSize;
    IntStat d_currSetToSmaller;
    IntStat d_smallerSetToCurr;
    TimerStat d_restartTimer;

    TimerStat d_boundComputationTime;
    IntStat d_boundComputations, d_boundPropagations;

    IntStat d_unknownChecks;
    IntStat d_maxUnknownsInARow;
    AverageStat d_avgUnknownsInARow;

    IntStat d_revertsOnConflicts;
    IntStat d_commitsOnConflicts;
    IntStat d_nontrivialSatChecks;

    IntStat d_replayLogRecCount,
      d_replayLogRecConflictEscalation,
      d_replayLogRecEarlyExit,
      d_replayBranchCloseFailures,
      d_replayLeafCloseFailures,
      d_replayBranchSkips,
      d_mirCutsAttempted,
      d_gmiCutsAttempted,
      d_branchCutsAttempted,
      d_cutsReconstructed,
      d_cutsReconstructionFailed,
      d_cutsProven,
      d_cutsProofFailed,
      d_mipReplayLemmaCalls,
      d_mipExternalCuts,
      d_mipExternalBranch;

    IntStat d_inSolveInteger,
      d_branchesExhausted,
      d_execExhausted,
      d_pivotsExhausted,
      d_panicBranches,
      d_relaxCalls,
      d_relaxLinFeas,
      d_relaxLinFeasFailures,
      d_relaxLinInfeas,
      d_relaxLinInfeasFailures,
      d_relaxLinExhausted,
      d_relaxOthers;

    IntStat d_applyRowsDeleted;
    TimerStat d_replaySimplexTimer;

    TimerStat d_replayLogTimer,
      d_solveIntTimer,
      d_solveRealRelaxTimer;

    IntStat d_solveIntCalls,
      d_solveStandardEffort;

    IntStat d_approxDisabled;
    IntStat d_replayAttemptFailed;

    IntStat d_cutsRejectedDuringReplay;
    IntStat d_cutsRejectedDuringLemmas;

    HistogramStat<uint32_t> d_satPivots;
    HistogramStat<uint32_t> d_unsatPivots;
    HistogramStat<uint32_t> d_unknownPivots;


    IntStat d_solveIntModelsAttempts;
    IntStat d_solveIntModelsSuccessful;
    TimerStat d_mipTimer;
    TimerStat d_lpTimer;

    IntStat d_mipProofsAttempted;
    IntStat d_mipProofsSuccessful;

    IntStat d_numBranchesFailed;



    Statistics();
    ~Statistics();
  };


  Statistics d_statistics;

  /** The theory rewriter for this theory. */
  ArithRewriter d_rewriter;
  /** The operator elimination utility */
  OperatorElim d_opElim;
};/* class TheoryArithPrivate */

}/* CVC4::theory::arith namespace */
}/* CVC4::theory namespace */
}/* CVC4 namespace */<|MERGE_RESOLUTION|>--- conflicted
+++ resolved
@@ -319,10 +319,7 @@
 
   /** This is only used by simplex at the moment. */
   context::CDO<Node> d_blackBoxConflict;
-<<<<<<< HEAD
-=======
   /** For holding the proof of the above conflict node. */
->>>>>>> f51491e4
   context::CDO<std::shared_ptr<ProofNode>> d_blackBoxConflictPf;
 
  public:
@@ -335,7 +332,7 @@
   // inline void raiseConflict(const ConstraintCPVec& cv){
   //   d_conflicts.push_back(cv);
   // }
-  
+
   // void raiseConflict(ConstraintCP a, ConstraintCP b);
   // void raiseConflict(ConstraintCP a, ConstraintCP b, ConstraintCP c);
 
@@ -755,7 +752,7 @@
 
   static ConstraintCP vectorToIntHoleConflict(const ConstraintCPVec& conflict);
   static void intHoleConflictToVector(ConstraintCP conflicting, ConstraintCPVec& conflict);
-  
+
   // Returns true if the node contains a literal
   // that is an arithmetic literal and is not a sat literal
   // No caching is done so this should likely only
