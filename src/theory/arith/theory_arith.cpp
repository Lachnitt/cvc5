/*********************                                                        */
/*! \file theory_arith.cpp
 ** \verbatim
 ** Top contributors (to current version):
 **   Andrew Reynolds, Tim King, Alex Ozdemir
 ** This file is part of the CVC4 project.
 ** Copyright (c) 2009-2020 by the authors listed in the file AUTHORS
 ** in the top-level source directory and their institutional affiliations.
 ** All rights reserved.  See the file COPYING in the top-level source
 ** directory for licensing information.\endverbatim
 **
 ** \brief [[ Add one-line brief description here ]]
 **
 ** [[ Add lengthier description here ]]
 ** \todo document this file
 **/

#include "theory/arith/theory_arith.h"

#include "expr/proof_rule.h"
#include "options/smt_options.h"
#include "smt/smt_statistics_registry.h"
#include "theory/arith/arith_rewriter.h"
#include "theory/arith/infer_bounds.h"
#include "theory/arith/nl/nonlinear_extension.h"
#include "theory/arith/theory_arith_private.h"
#include "theory/ext_theory.h"

using namespace std;
using namespace CVC4::kind;

namespace CVC4 {
namespace theory {
namespace arith {

TheoryArith::TheoryArith(context::Context* c,
                         context::UserContext* u,
                         OutputChannel& out,
                         Valuation valuation,
                         const LogicInfo& logicInfo,
                         ProofNodeManager* pnm)
    : Theory(THEORY_ARITH, c, u, out, valuation, logicInfo, pnm),
      d_internal(
          new TheoryArithPrivate(*this, c, u, out, valuation, logicInfo, pnm)),
      d_ppRewriteTimer("theory::arith::ppRewriteTimer"),
      d_ppPfGen(pnm, c, "Arith::ppRewrite"),
<<<<<<< HEAD
      d_pnm(pnm),
=======
>>>>>>> af710761
      d_astate(*d_internal, c, u, valuation),
      d_inferenceManager(*this, d_astate, pnm),
      d_nonlinearExtension(nullptr),
      d_arithPreproc(d_astate, d_inferenceManager, pnm, logicInfo)
{
  smtStatisticsRegistry()->registerStat(&d_ppRewriteTimer);

  // indicate we are using the theory state object and inference manager
  d_theoryState = &d_astate;
  d_inferManager = &d_inferenceManager;
}

TheoryArith::~TheoryArith(){
  smtStatisticsRegistry()->unregisterStat(&d_ppRewriteTimer);
  delete d_internal;
}

TheoryRewriter* TheoryArith::getTheoryRewriter() { return &d_rewriter; }

bool TheoryArith::needsEqualityEngine(EeSetupInfo& esi)
{
  return d_internal->needsEqualityEngine(esi);
}
void TheoryArith::finishInit()
{
  if (getLogicInfo().isTheoryEnabled(THEORY_ARITH)
      && getLogicInfo().areTranscendentalsUsed())
  {
    // witness is used to eliminate square root
    d_valuation.setUnevaluatedKind(kind::WITNESS);
    // we only need to add the operators that are not syntax sugar
    d_valuation.setUnevaluatedKind(kind::EXPONENTIAL);
    d_valuation.setUnevaluatedKind(kind::SINE);
    d_valuation.setUnevaluatedKind(kind::PI);
  }
  // only need to create nonlinear extension if non-linear logic
  const LogicInfo& logicInfo = getLogicInfo();
  if (logicInfo.isTheoryEnabled(THEORY_ARITH) && !logicInfo.isLinear())
  {
    d_nonlinearExtension.reset(
        new nl::NonlinearExtension(*this, d_astate, d_equalityEngine, d_pnm));
  }
  // finish initialize internally
  d_internal->finishInit();
}

void TheoryArith::preRegisterTerm(TNode n)
{
  if (d_nonlinearExtension != nullptr)
  {
    d_nonlinearExtension->preRegisterTerm(n);
  }
  d_internal->preRegisterTerm(n);
}

TrustNode TheoryArith::expandDefinition(Node node)
{
  // call eliminate operators, to eliminate partial operators only
  return d_arithPreproc.eliminate(node, true);
}

void TheoryArith::notifySharedTerm(TNode n) { d_internal->notifySharedTerm(n); }

TrustNode TheoryArith::ppRewrite(TNode atom)
{
  CodeTimer timer(d_ppRewriteTimer, /* allow_reentrant = */ true);
  Debug("arith::preprocess") << "arith::preprocess() : " << atom << endl;

  if (options::arithRewriteEq())
  {
    if (atom.getKind() == kind::EQUAL)
    {
      Assert(atom[0].getType().isReal());
      Node leq = NodeBuilder<2>(kind::LEQ) << atom[0] << atom[1];
      Node geq = NodeBuilder<2>(kind::GEQ) << atom[0] << atom[1];
      TrustNode tleq = ppRewriteTerms(leq);
      TrustNode tgeq = ppRewriteTerms(geq);
      if (!tleq.isNull())
      {
        leq = tleq.getNode();
      }
      if (!tgeq.isNull())
      {
        geq = tgeq.getNode();
      }
      Node rewritten = Rewriter::rewrite(leq.andNode(geq));
      Debug("arith::preprocess")
          << "arith::preprocess() : returning " << rewritten << endl;
      // don't need to rewrite terms since rewritten is not a non-standard op
      if (proofsEnabled())
      {
        return d_ppPfGen.mkTrustedRewrite(
            atom,
            rewritten,
            d_pnm->mkNode(PfRule::INT_TRUST, {}, {atom.eqNode(rewritten)}));
      }
      else
      {
        return TrustNode::mkTrustRewrite(atom, rewritten, nullptr);
      }
    }
  }
  return ppRewriteTerms(atom);
}

TrustNode TheoryArith::ppRewriteTerms(TNode n)
{
  Assert(Theory::theoryOf(n) == THEORY_ARITH);
  // Eliminate operators recursively. Notice we must do this here since other
  // theories may generate lemmas that involve non-standard operators. For
  // example, quantifier instantiation may use TO_INTEGER terms; SyGuS may
  // introduce non-standard arithmetic terms appearing in grammars.
  // call eliminate operators. In contrast to expandDefinitions, we eliminate
  // *all* extended arithmetic operators here, including total ones.
  return d_arithPreproc.eliminate(n, false);
}

Theory::PPAssertStatus TheoryArith::ppAssert(
    TrustNode tin, TrustSubstitutionMap& outSubstitutions)
{
  return d_internal->ppAssert(tin, outSubstitutions);
}

void TheoryArith::ppStaticLearn(TNode n, NodeBuilder<>& learned) {
  d_internal->ppStaticLearn(n, learned);
}

bool TheoryArith::preCheck(Effort level)
{
  Trace("arith-check") << "TheoryArith::preCheck " << level << std::endl;
  return d_internal->preCheck(level);
}

void TheoryArith::postCheck(Effort level)
{
  Trace("arith-check") << "TheoryArith::postCheck " << level << std::endl;
  // check with the non-linear solver at last call
  if (level == Theory::EFFORT_LAST_CALL)
  {
    if (d_nonlinearExtension != nullptr)
    {
      d_nonlinearExtension->check(level);
    }
    return;
  }
  // otherwise, check with the linear solver
  if (d_internal->postCheck(level))
  {
    // linear solver emitted a conflict or lemma, return
    return;
  }

  if (Theory::fullEffort(level))
  {
    if (d_nonlinearExtension != nullptr)
    {
      d_nonlinearExtension->check(level);
    }
    else if (d_internal->foundNonlinear())
    {
      // set incomplete
      d_inferenceManager.setIncomplete();
    }
  }
}

bool TheoryArith::preNotifyFact(
    TNode atom, bool pol, TNode fact, bool isPrereg, bool isInternal)
{
  Trace("arith-check") << "TheoryArith::preNotifyFact: " << fact
                       << ", isPrereg=" << isPrereg
                       << ", isInternal=" << isInternal << std::endl;
  d_internal->preNotifyFact(atom, pol, fact);
  // We do not assert to the equality engine of arithmetic in the standard way,
  // hence we return "true" to indicate we are finished with this fact.
  return true;
}

bool TheoryArith::needsCheckLastEffort() {
  if (d_nonlinearExtension != nullptr)
  {
    return d_nonlinearExtension->needsCheckLastEffort();
  }
  return false;
}

TrustNode TheoryArith::explain(TNode n) { return d_internal->explain(n); }

void TheoryArith::propagate(Effort e) {
  d_internal->propagate(e);
}

bool TheoryArith::collectModelInfo(TheoryModel* m,
                                   const std::set<Node>& termSet)
{
  // this overrides behavior to not assert equality engine
  return collectModelValues(m, termSet);
}

bool TheoryArith::collectModelValues(TheoryModel* m,
                                     const std::set<Node>& termSet)
{
  // get the model from the linear solver
  std::map<Node, Node> arithModel;
  d_internal->collectModelValues(termSet, arithModel);
  // if non-linear is enabled, intercept the model, which may repair its values
  if (d_nonlinearExtension != nullptr)
  {
    // Non-linear may repair values to satisfy non-linear constraints (see
    // documentation for NonlinearExtension::interceptModel).
    d_nonlinearExtension->interceptModel(arithModel);
  }
  // We are now ready to assert the model.
  for (const std::pair<const Node, Node>& p : arithModel)
  {
    // maps to constant of comparable type
    Assert(p.first.getType().isComparableTo(p.second.getType()));
    if (m->assertEquality(p.first, p.second, true))
    {
      continue;
    }
    // If we failed to assert an equality, it is likely due to theory
    // combination, namely the repaired model for non-linear changed
    // an equality status that was agreed upon by both (linear) arithmetic
    // and another theory. In this case, we must add a lemma, or otherwise
    // we would terminate with an invalid model. Thus, we add a splitting
    // lemma of the form ( x = v V x != v ) where v is the model value
    // assigned by the non-linear solver to x.
    if (d_nonlinearExtension != nullptr)
    {
      Node eq = p.first.eqNode(p.second);
      Node lem = NodeManager::currentNM()->mkNode(kind::OR, eq, eq.negate());
      d_out->lemma(lem);
    }
    return false;
  }
  return true;
}

void TheoryArith::notifyRestart(){
  d_internal->notifyRestart();
}

void TheoryArith::presolve(){
  d_internal->presolve();
  if (d_nonlinearExtension != nullptr)
  {
    d_nonlinearExtension->presolve();
  }
}

EqualityStatus TheoryArith::getEqualityStatus(TNode a, TNode b) {
  return d_internal->getEqualityStatus(a,b);
}

Node TheoryArith::getModelValue(TNode var) {
  return d_internal->getModelValue( var );
}

std::pair<bool, Node> TheoryArith::entailmentCheck(TNode lit)
{
  ArithEntailmentCheckParameters def;
  def.addLookupRowSumAlgorithms();
  ArithEntailmentCheckSideEffects ase;
  std::pair<bool, Node> res = d_internal->entailmentCheck(lit, def, ase);
  return res;
}
eq::ProofEqEngine* TheoryArith::getProofEqEngine()
{
  return d_inferenceManager.getProofEqEngine();
}

bool TheoryArith::proofsEnabled() const
{
  return d_pnm != nullptr;
}

}/* CVC4::theory::arith namespace */
}/* CVC4::theory namespace */
}/* CVC4 namespace */<|MERGE_RESOLUTION|>--- conflicted
+++ resolved
@@ -44,10 +44,6 @@
           new TheoryArithPrivate(*this, c, u, out, valuation, logicInfo, pnm)),
       d_ppRewriteTimer("theory::arith::ppRewriteTimer"),
       d_ppPfGen(pnm, c, "Arith::ppRewrite"),
-<<<<<<< HEAD
-      d_pnm(pnm),
-=======
->>>>>>> af710761
       d_astate(*d_internal, c, u, valuation),
       d_inferenceManager(*this, d_astate, pnm),
       d_nonlinearExtension(nullptr),
