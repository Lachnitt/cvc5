--- conflicted
+++ resolved
@@ -31,9 +31,6 @@
 
 /**
  * Attribute used for constructing unique bound variables that are binders
-<<<<<<< HEAD
- * for witness terms below.
-=======
  * for witness terms below. In other words, this attribute maps nodes to
  * the bound variable of a witness term for eliminating that node.
  *
@@ -41,21 +38,10 @@
  * a node itself is a sufficient cache key for constructing a bound variable.
  * The exception is to_int / is_int, which share a skolem based on their
  * argument.
->>>>>>> 10ddb10f
  */
 struct ArithWitnessVarAttributeId
 {
 };
-<<<<<<< HEAD
-typedef expr::Attribute<ArithWitnessVarAttributeId, Node>
-    ArithWitnessVarAttribute;
-/** Similar to above, shared for to_int and is_int */
-struct ToIntWitnessVarAttributeId
-{
-};
-typedef expr::Attribute<ToIntWitnessVarAttributeId, Node>
-    ToIntWitnessVarAttribute;
-=======
 using ArithWitnessVarAttribute = expr::Attribute<ArithWitnessVarAttributeId, Node>;
 /**
  * Similar to above, shared for to_int and is_int. This is used for introducing
@@ -67,7 +53,6 @@
 };
 using ToIntWitnessVarAttribute
  = expr::Attribute<ToIntWitnessVarAttributeId, Node>;
->>>>>>> 10ddb10f
 
 OperatorElim::OperatorElim(ProofNodeManager* pnm, const LogicInfo& info)
     : EagerProofGenerator(pnm), d_info(info)
@@ -493,7 +478,6 @@
   NodeManager* nm = NodeManager::currentNM();
   SkolemManager* sm = nm->getSkolemManager();
   // we mark that we should send a lemma
-<<<<<<< HEAD
   Node k =
       sm->mkSkolem(v, pred, prefix, comment, NodeManager::SKOLEM_DEFAULT, this);
   TNode tv = v;
@@ -509,11 +493,6 @@
   {
     lems.push_back(SkolemLemma(TrustNode::mkTrustLemma(lem), k));
   }
-=======
-  Node k = sm->mkSkolem(
-      v, pred, prefix, comment, NodeManager::SKOLEM_DEFAULT, this, true);
-  // TODO: (project #37) add to lems
->>>>>>> 10ddb10f
   return k;
 }
 
