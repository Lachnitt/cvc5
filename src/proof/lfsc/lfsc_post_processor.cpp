--- conflicted
+++ resolved
@@ -403,16 +403,10 @@
       addLfscRule(cdp, falsen, children, LfscRule::CONCAT_CONFLICT_DEQ, args);
     }
     break;
-<<<<<<< HEAD
     case PfRule::SKOLEMIZE:
       // TODO: convert to curried
       return false;
       break;
-    case PfRule::INSTANTIATE:
-      // TODO: convert to curried
-      return false;
-      break;
-=======
     case PfRule::INSTANTIATE:
     {
       Node q = children[0];
@@ -451,7 +445,6 @@
       addLfscRule(cdp, res, {}, LfscRule::BETA_REDUCE, {termToReduce});
     }
     break;
->>>>>>> cdcfb8d9
     default: return false; break;
   }
   AlwaysAssert(cdp->getProofFor(res)->getRule() != PfRule::ASSUME);
