/******************************************************************************
 * Top contributors (to current version):
 *   Andrew Reynolds, Aina Niemetz, Mathias Preiner
 *
 * This file is part of the cvc5 project.
 *
 * Copyright (c) 2009-2022 by the authors listed in the file AUTHORS
 * in the top-level source directory and their institutional affiliations.
 * All rights reserved.  See the file COPYING in the top-level source
 * directory for licensing information.
 * ****************************************************************************
 *
 * The printer for LFSC proofs
 */

#include "proof/lfsc/lfsc_printer.h"

#include <sstream>

#include "expr/dtype.h"
#include "expr/dtype_cons.h"
#include "expr/dtype_selector.h"
#include "expr/node_algorithm.h"
#include "expr/skolem_manager.h"
#include "proof/lfsc/lfsc_list_sc_node_converter.h"
#include "proof/lfsc/lfsc_print_channel.h"

using namespace cvc5::internal::kind;
using namespace cvc5::internal::rewriter;

namespace cvc5::internal {
namespace proof {

LfscPrinter::LfscPrinter(LfscNodeConverter& ltp, rewriter::RewriteDb* rdb)
    : d_tproc(ltp), d_assumpCounter(0), d_rdb(rdb)
{
  NodeManager* nm = NodeManager::currentNM();
  d_boolType = nm->booleanType();
  // used for the `flag` type in LFSC
  d_tt = d_tproc.mkInternalSymbol("tt", d_boolType);
  d_ff = d_tproc.mkInternalSymbol("ff", d_boolType);
}

void LfscPrinter::print(std::ostream& out,
                        const std::vector<Node>& assertions,
                        const ProofNode* pn)
{
  Trace("lfsc-print-debug") << "; ORIGINAL PROOF: " << *pn << std::endl;
  Assert (!pn->getChildren().empty());
  // closing parentheses
  std::stringstream cparen;
  const ProofNode* pnBody = pn->getChildren()[0].get();

  // clear the rules we have warned about
  d_trustWarned.clear();
  d_useWarned.clear();
  d_useLfscWarned.clear();

  // [1] convert assertions to internal and set up assumption map
  Trace("lfsc-print-debug") << "; print declarations" << std::endl;
  std::vector<Node> iasserts;
  std::map<Node, size_t> passumeMap;
  for (size_t i = 0, nasserts = assertions.size(); i < nasserts; i++)
  {
    Node a = assertions[i];
    iasserts.push_back(d_tproc.convert(a));
    // remember the assumption name
    passumeMap[a] = i;
  }
  d_assumpCounter = assertions.size();

  // [2] compute the proof letification
  Trace("lfsc-print-debug") << "; compute proof letification" << std::endl;
  std::vector<const ProofNode*> pletList;
  std::map<const ProofNode*, size_t> pletMap;
  computeProofLetification(pnBody, pletList, pletMap);

  // [3] compute the global term letification and declared symbols and types
  Trace("lfsc-print-debug")
      << "; compute global term letification and declared symbols" << std::endl;
  LetBinding lbind;
  for (const Node& ia : iasserts)
  {
    lbind.process(ia);
  }
  // We do a "dry-run" of proof printing here, using the LetBinding print
  // channel. This pass traverses the proof but does not print it, but instead
  // updates the let binding data structure for all nodes that appear anywhere
  // in the proof. It is also important for the term processor for collecting
  // symbols and types that are used in the proof.
  LfscPrintChannelPre lpcp(lbind);
  LetBinding emptyLetBind;
  std::map<const ProofNode*, size_t>::iterator itp;
  for (const ProofNode* p : pletList)
  {
    itp = pletMap.find(p);
    Assert(itp != pletMap.end());
    size_t pid = itp->second;
    pletMap.erase(p);
    printProofInternal(&lpcp, p, emptyLetBind, pletMap, passumeMap);
    pletMap[p] = pid;
  }
<<<<<<< HEAD
  // Print the body of the outermost scope0
=======
  // Print the body of the outermost scope
>>>>>>> 11752f52
  printProofInternal(&lpcp, pnBody, emptyLetBind, pletMap, passumeMap);

  // [4] print declared sorts and symbols
  // [4a] user declare function symbols
  // Note that this is buffered into an output stream preambleSymDecl and then
  // printed after types. We require printing the declared symbols here so that
  // the set of collected declared types is complete at [4b].
  Trace("lfsc-print-debug") << "; print user symbols" << std::endl;
  std::stringstream preambleSymDecl;
  const std::unordered_set<Node>& syms = d_tproc.getDeclaredSymbols();
  for (const Node& s : syms)
  {
    TypeNode st = s.getType();
    if (st.isDatatypeConstructor() || st.isDatatypeSelector()
        || st.isDatatypeTester() || st.isDatatypeUpdater())
    {
      // constructors, selector, testers, updaters are defined by the datatype
      continue;
    }
    Node si = d_tproc.convert(s);
    preambleSymDecl << "(define " << si << " (var "
                    << d_tproc.getOrAssignIndexForVar(s) << " ";
    printType(preambleSymDecl, st);
    preambleSymDecl << "))" << std::endl;
  }
  // [4b] user declared sorts
  Trace("lfsc-print-debug") << "; print user sorts" << std::endl;
  std::stringstream preamble;
  std::unordered_set<TypeNode> sts;
  std::unordered_set<size_t> tupleArity;
  // get the types from the term processor, which has seen all terms occurring
  // in the proof at this point
  const std::unordered_set<TypeNode>& types = d_tproc.getDeclaredTypes();
  for (const TypeNode& st : types)
  {
    // note that we must get all "component types" of a type, so that
    // e.g. U is printed as a sort declaration when we have type (Array U Int).
    ensureTypeDefinitionPrinted(preamble, st, sts, tupleArity);
  }
  // print datatype definitions for the above sorts
  for (const TypeNode& stc : sts)
  {
    if (!stc.isDatatype() || stc.getKind() == PARAMETRIC_DATATYPE)
    {
      // skip the instance of a parametric datatype
      continue;
    }
    const DType& dt = stc.getDType();
    preamble << "; DATATYPE " << dt.getName() << std::endl;
    NodeManager* nm = NodeManager::currentNM();
    for (size_t i = 0, ncons = dt.getNumConstructors(); i < ncons; i++)
    {
      const DTypeConstructor& cons = dt[i];
      std::string cname = d_tproc.getNameForUserNameOf(cons.getConstructor());
      Node cc = nm->mkRawSymbol(cname, stc);
      // print constructor/tester
      preamble << "(declare " << cc << " term)" << std::endl;
      for (size_t j = 0, nargs = cons.getNumArgs(); j < nargs; j++)
      {
        const DTypeSelector& arg = cons[j];
        // print selector
        std::string sname = d_tproc.getNameForUserNameOf(arg.getSelector());
        Node sc = nm->mkRawSymbol(sname, stc);
        preamble << "(declare " << sc << " term)" << std::endl;
      }
    }
    // testers and updaters are instances of parametric symbols
    // shared selectors are instance of parametric symbol "sel"
    preamble << "; END DATATYPE " << std::endl;
  }
<<<<<<< HEAD
  // [4c] user declared sorts
  preamble << preambleSymDecl.str();

  // [5] print warnings
  for (PfRule r : d_trustWarned)
  {
    out << "; WARNING: adding trust step for " << r << std::endl;
  }
  for (PfRule r : d_useWarned)
  {
    out << "; USE: rule " << r << std::endl;
  }
  for (LfscRule r : d_useLfscWarned)
  {
    out << "; USE: LFSC rule " << r << std::endl;
  }

  // [6] print the DSL rewrite rule declarations
  const std::unordered_set<DslPfRule>& dslrs = lpcp.getDslRewrites();
  for (DslPfRule dslr : dslrs)
=======
  // [4c] user declared function symbols
  preamble << preambleSymDecl.str();

  // [5] print warnings
  for (PfRule r : d_trustWarned)
>>>>>>> 11752f52
  {
    // also computes the format for the rule
    printDslRule(out, dslr, d_dslFormat[dslr]);
  }

<<<<<<< HEAD
=======
  // [6] print the DSL rewrite rule declarations
  // TODO cvc5-projects #285.

>>>>>>> 11752f52
  // [7] print the check command and term lets
  out << preamble.str();
  out << "(check" << std::endl;
  cparen << ")";
  // print the term let list
  printLetList(out, cparen, lbind);

  Trace("lfsc-print-debug") << "; print asserts" << std::endl;
  // [8] print the assertions, with letification
  // the assumption identifier mapping
  for (size_t i = 0, nasserts = iasserts.size(); i < nasserts; i++)
  {
    Node ia = iasserts[i];
    out << "(% ";
    LfscPrintChannelOut::printAssumeId(out, i);
    out << " (holds ";
    printInternal(out, ia, lbind);
    out << ")" << std::endl;
    cparen << ")";
  }

  Trace("lfsc-print-debug") << "; print annotation" << std::endl;
  // [9] print the annotation
  out << "(: (holds false)" << std::endl;
  cparen << ")";

  Trace("lfsc-print-debug") << "; print proof body" << std::endl;
  // [10] print the proof body
  Assert(pn->getRule() == PfRule::SCOPE);
  // the outermost scope can be ignored (it is the scope of the assertions,
  // which are already printed above).
  LfscPrintChannelOut lout(out);
  printProofLetify(&lout, pnBody, lbind, pletList, pletMap, passumeMap);

  // [11] print closing parantheses
  out << cparen.str() << std::endl;
}

void LfscPrinter::ensureTypeDefinitionPrinted(
    std::ostream& os,
    TypeNode tn,
    std::unordered_set<TypeNode>& processed,
    std::unordered_set<size_t>& tupleArityProcessed)
{
  // note that we must get all "component types" of a type, so that
  // e.g. U is printed as a sort declaration when we have type (Array U Int).
  std::unordered_set<TypeNode> ctypes;
  expr::getComponentTypes(tn, ctypes);

  for (const TypeNode& stc : ctypes)
  {
    printTypeDefinition(os, stc, processed, tupleArityProcessed);
  }
}

void LfscPrinter::printTypeDefinition(
    std::ostream& os,
    TypeNode tn,
    std::unordered_set<TypeNode>& processed,
    std::unordered_set<size_t>& tupleArityProcessed)
{
  if (processed.find(tn) != processed.end())
  {
    return;
  }
  processed.insert(tn);
  if (tn.isUninterpretedSort())
  {
    os << "(declare ";
    printType(os, tn);
    os << " sort)" << std::endl;
  }
  else if (tn.isUninterpretedSortConstructor())
  {
    os << "(declare ";
    printType(os, tn);
    std::stringstream tcparen;
    uint64_t arity = tn.getUninterpretedSortConstructorArity();
    for (uint64_t i=0; i<arity; i++)
    {
      os << " (! s" << i << " sort";
      tcparen << ")";
    }
    os << " sort)" << tcparen.str() << std::endl;
  }
  else if (tn.isDatatype())
  {
    if (tn.getKind() == PARAMETRIC_DATATYPE)
    {
      // skip the instance of a parametric datatype
      return;
    }
    const DType& dt = tn.getDType();
    if (dt.isTuple())
    {
      const DTypeConstructor& cons = dt[0];
      size_t arity = cons.getNumArgs();
      if (tupleArityProcessed.find(arity) == tupleArityProcessed.end())
      {
        tupleArityProcessed.insert(arity);
        os << "(declare Tuple";
        if (arity>0)
        {
          os << "_" << arity;
        }
        os << " ";
        std::stringstream tcparen;
        for (size_t j = 0, nargs = cons.getNumArgs(); j < nargs; j++)
        {
          os << "(! s" << j << " sort ";
          tcparen << ")";
        }
        os << "sort" << tcparen.str() << ")";
      }
      os << std::endl;
    }
    else
    {
      os << "(declare ";
      printType(os, tn);
      std::stringstream cdttparens;
      if (dt.isParametric())
      {
        std::vector<TypeNode> params = dt.getParameters();
        for (const TypeNode& p : params)
        {
          os << " (! " << p << " sort";
          cdttparens << ")";
        }
      }
      os << " sort)" << cdttparens.str() << std::endl;
    }
    // must also ensure the subfield types of the datatype are printed
    std::unordered_set<TypeNode> sftypes = dt.getSubfieldTypes();
    for (const TypeNode& sft : sftypes)
    {
      ensureTypeDefinitionPrinted(os, sft, processed, tupleArityProcessed);
    }
  }
  // all other sorts are builtin into the LFSC signature
}

void LfscPrinter::printProofLetify(
    LfscPrintChannel* out,
    const ProofNode* pn,
    const LetBinding& lbind,
    const std::vector<const ProofNode*>& pletList,
    std::map<const ProofNode*, size_t>& pletMap,
    std::map<Node, size_t>& passumeMap)
{
  // closing parentheses
  size_t cparen = 0;

  // define the let proofs
  if (!pletList.empty())
  {
    std::map<const ProofNode*, size_t>::iterator itp;
    for (const ProofNode* p : pletList)
    {
      itp = pletMap.find(p);
      Assert(itp != pletMap.end());
      size_t pid = itp->second;
      // print (plet _ _
      out->printOpenLfscRule(LfscRule::PLET);
      cparen++;
      out->printHole();
      out->printHole();
      out->printEndLine();
      // print the letified proof
      pletMap.erase(p);
      printProofInternal(out, p, lbind, pletMap, passumeMap);
      pletMap[p] = pid;
      // print the lambda (\ __pX
      out->printOpenLfscRule(LfscRule::LAMBDA);
      cparen++;
      out->printProofId(pid);
      // debugging
      /*
      if (Trace.isOn("lfsc-print-debug"))
      {
        out << "; proves " << p->getResult();
      }
      */
      out->printEndLine();
    }
    out->printEndLine();
  }

  // [2] print the proof body
  printProofInternal(out, pn, lbind, pletMap, passumeMap);

  // print the closing parenthesis
  out->printCloseRule(cparen);
}

void LfscPrinter::printProofInternal(
    LfscPrintChannel* out,
    const ProofNode* pn,
    const LetBinding& lbind,
    const std::map<const ProofNode*, size_t>& pletMap,
    std::map<Node, size_t>& passumeMap)
{
  // the stack
  std::vector<PExpr> visit;
  // whether we have to process children
  std::unordered_set<const ProofNode*> processingChildren;
  // helper iterators
  std::unordered_set<const ProofNode*>::iterator pit;
  std::map<const ProofNode*, size_t>::const_iterator pletIt;
  std::map<Node, size_t>::iterator passumeIt;
  Node curn;
  TypeNode curtn;
  const ProofNode* cur;
  visit.push_back(PExpr(pn));
  do
  {
    curn = visit.back().d_node;
    curtn = visit.back().d_typeNode;
    cur = visit.back().d_pnode;
    visit.pop_back();
    // case 1: printing a proof
    if (cur != nullptr)
    {
      PfRule r = cur->getRule();
      // maybe it is letified
      pletIt = pletMap.find(cur);
      if (pletIt != pletMap.end())
      {
        // a letified proof
        out->printProofId(pletIt->second);
        continue;
      }
      pit = processingChildren.find(cur);
      if (pit == processingChildren.end())
      {
        bool isLambda = false;
        if (r == PfRule::LFSC_RULE)
        {
          Assert(!cur->getArguments().empty());
          LfscRule lr = getLfscRule(cur->getArguments()[0]);
          isLambda = (lr == LfscRule::LAMBDA);
        }
        if (r == PfRule::ASSUME)
        {
          // an assumption, must have a name
          passumeIt = passumeMap.find(cur->getResult());
          Assert(passumeIt != passumeMap.end());
          out->printAssumeId(passumeIt->second);
        }
        else if (r == PfRule::ENCODE_PRED_TRANSFORM)
        {
          // just add child
          visit.push_back(PExpr(cur->getChildren()[0].get()));
        }
        else if (isLambda)
        {
          Assert(cur->getArguments().size() == 3);
          // lambdas are handled specially. We print in a self contained way
          // here.
          // allocate an assumption, if necessary
          size_t pid;
          Node assumption = cur->getArguments()[2];
          passumeIt = passumeMap.find(assumption);
          if (passumeIt == passumeMap.end())
          {
            pid = d_assumpCounter;
            d_assumpCounter++;
            passumeMap[assumption] = pid;
          }
          else
          {
            pid = passumeIt->second;
          }
          // make the node whose name is the assumption id, where notice that
          // the type of this node does not matter
          std::stringstream pidNodeName;
          LfscPrintChannelOut::printAssumeId(pidNodeName, pid);
          // must be an internal symbol so that it is not turned into (bvar ...)
          Node pidNode =
              d_tproc.mkInternalSymbol(pidNodeName.str(), d_boolType);
          // print "(\ "
          out->printOpenRule(cur);
          // print the identifier
          out->printNode(pidNode);
          // Print the body of the proof with a fresh proof letification. We can
          // keep the assumption map and the let binding (for terms).
          std::vector<const ProofNode*> pletListNested;
          std::map<const ProofNode*, size_t> pletMapNested;
          const ProofNode* curBody = cur->getChildren()[0].get();
          computeProofLetification(curBody, pletListNested, pletMapNested);
          printProofLetify(
              out, curBody, lbind, pletListNested, pletMapNested, passumeMap);
          // print ")"
          out->printCloseRule();
        }
        else
        {
          // assert that we should traverse cur when letifying
          Assert(d_lpltc.shouldTraverse(cur));
          // a normal rule application, compute the proof arguments, which
          // notice in the case of PI also may modify our passumeMap.
          std::vector<PExpr> args;
          if (computeProofArgs(cur, args))
          {
            processingChildren.insert(cur);
            // will revisit this proof node to close parentheses
            visit.push_back(PExpr(cur));
            std::reverse(args.begin(), args.end());
            visit.insert(visit.end(), args.begin(), args.end());
            // print the rule name
            out->printOpenRule(cur);
            d_useWarned.insert(r);
          }
          else
          {
            // could not print the rule, trust for now
            Node res = d_tproc.convert(cur->getResult());
            res = lbind.convert(res, "__t", true);
            out->printTrust(res, r);
            d_trustWarned.insert(r);
          }
        }
      }
      else
      {
        processingChildren.erase(cur);
        out->printCloseRule();
      }
    }
    // case 2: printing a node
    else if (!curn.isNull())
    {
      // it has already been converted to internal form, we letify it here
      Node curni = lbind.convert(curn, "__t", true);
      out->printNode(curni);
    }
    // case 3: printing a type node
    else if (!curtn.isNull())
    {
      out->printTypeNode(curtn);
    }
    // case 4: a hole
    else
    {
      out->printHole();
    }
  } while (!visit.empty());
}

bool LfscPrinter::computeProofArgs(const ProofNode* pn,
                                   std::vector<PExpr>& pargs)
{
  const std::vector<std::shared_ptr<ProofNode>>& children = pn->getChildren();
  std::vector<const ProofNode*> cs;
  for (const std::shared_ptr<ProofNode>& c : children)
  {
    cs.push_back(c.get());
  }
  PfRule r = pn->getRule();
  const std::vector<Node>& args = pn->getArguments();
  std::vector<Node> as;
  for (const Node& a : args)
  {
    Node ac = d_tproc.convert(a);
    Assert(!ac.isNull());
    as.push_back(ac);
  }
  // The proof expression stream, which packs the next expressions (proofs,
  // terms, sorts, LFSC datatypes) into a print-expression vector pargs. This
  // stream can be used via "pf << e" which appends an expression to the
  // vector maintained by this stream.
  PExprStream pf(pargs, d_tt, d_ff);
  // hole
  PExpr h;
  Trace("lfsc-print-debug2")
      << "Compute proof args " << r << " #children= " << cs.size()
      << " #args=" << as.size() << std::endl;
  switch (r)
  {
    // SAT
    case PfRule::RESOLUTION:
      pf << h << h << h << cs[0] << cs[1] << args[0].getConst<bool>() << as[1];
      break;
    case PfRule::REORDERING: pf << h << as[0] << cs[0]; break;
    case PfRule::FACTORING: pf << h << h << cs[0]; break;
    // Boolean
    case PfRule::SPLIT: pf << as[0]; break;
    case PfRule::NOT_NOT_ELIM: pf << h << cs[0]; break;
    case PfRule::CONTRA: pf << h << cs[0] << cs[1]; break;
    case PfRule::MODUS_PONENS:
    case PfRule::EQ_RESOLVE: pf << h << h << cs[0] << cs[1]; break;
    case PfRule::NOT_AND: pf << h << h << cs[0]; break;
    case PfRule::NOT_OR_ELIM:
    case PfRule::AND_ELIM: pf << h << h << args[0] << cs[0]; break;
    case PfRule::IMPLIES_ELIM:
    case PfRule::NOT_IMPLIES_ELIM1:
    case PfRule::NOT_IMPLIES_ELIM2:
    case PfRule::EQUIV_ELIM1:
    case PfRule::EQUIV_ELIM2:
    case PfRule::NOT_EQUIV_ELIM1:
    case PfRule::NOT_EQUIV_ELIM2:
    case PfRule::XOR_ELIM1:
    case PfRule::XOR_ELIM2:
    case PfRule::NOT_XOR_ELIM1:
    case PfRule::NOT_XOR_ELIM2: pf << h << h << cs[0]; break;
    case PfRule::ITE_ELIM1:
    case PfRule::ITE_ELIM2:
    case PfRule::NOT_ITE_ELIM1:
    case PfRule::NOT_ITE_ELIM2: pf << h << h << h << cs[0]; break;
    // CNF
    case PfRule::CNF_AND_POS:
    case PfRule::CNF_OR_NEG:
      // print second argument as a raw integer (mpz)
      pf << h << as[0] << args[1];
      break;
    case PfRule::CNF_AND_NEG: pf << h << as[0]; break;
    case PfRule::CNF_OR_POS:
      pf << as[0];
      break;
      break;
    case PfRule::CNF_IMPLIES_POS:
    case PfRule::CNF_IMPLIES_NEG1:
    case PfRule::CNF_IMPLIES_NEG2:
    case PfRule::CNF_EQUIV_POS1:
    case PfRule::CNF_EQUIV_POS2:
    case PfRule::CNF_EQUIV_NEG1:
    case PfRule::CNF_EQUIV_NEG2:
    case PfRule::CNF_XOR_POS1:
    case PfRule::CNF_XOR_POS2:
    case PfRule::CNF_XOR_NEG1:
    case PfRule::CNF_XOR_NEG2: pf << as[0][0] << as[0][1]; break;
    case PfRule::CNF_ITE_POS1:
    case PfRule::CNF_ITE_POS2:
    case PfRule::CNF_ITE_POS3:
    case PfRule::CNF_ITE_NEG1:
    case PfRule::CNF_ITE_NEG2:
    case PfRule::CNF_ITE_NEG3: pf << as[0][0] << as[0][1] << as[0][2]; break;
    // equality
    case PfRule::REFL: pf << as[0]; break;
    case PfRule::SYMM: pf << h << h << cs[0]; break;
    case PfRule::TRANS: pf << h << h << h << cs[0] << cs[1]; break;
    case PfRule::TRUE_INTRO:
    case PfRule::FALSE_INTRO:
    case PfRule::TRUE_ELIM:
    case PfRule::FALSE_ELIM: pf << h << cs[0]; break;
    // arithmetic
    case PfRule::ARITH_MULT_POS:
    case PfRule::ARITH_MULT_NEG:
    {
      pf << h << as[0] << as[1];
    }
    break;
    case PfRule::ARITH_TRICHOTOMY:
    {
      // should be robust to different orderings
      pf << h << h << h << cs[0] << cs[1];
    }
    break;
    case PfRule::INT_TIGHT_UB:
    case PfRule::INT_TIGHT_LB:
    {
      Node res = pn->getResult();
      Assert(res.getNumChildren() == 2);
      Assert(res[1].getKind() == CONST_RATIONAL);
      pf << h << h << d_tproc.convert(res[1]) << cs[0];
    }
    break;
    // strings
    case PfRule::STRING_LENGTH_POS:
      pf << as[0] << d_tproc.convertType(as[0].getType()) << h;
      break;
    case PfRule::STRING_LENGTH_NON_EMPTY: pf << h << h << cs[0]; break;
    case PfRule::RE_INTER: pf << h << h << h << cs[0] << cs[1]; break;
    case PfRule::CONCAT_EQ:
      pf << h << h << h << args[0].getConst<bool>()
         << d_tproc.convertType(children[0]->getResult()[0].getType()) << cs[0];
      break;
    case PfRule::CONCAT_UNIFY:
      pf << h << h << h << h << args[0].getConst<bool>()
         << d_tproc.convertType(children[0]->getResult()[0].getType()) << cs[0]
         << cs[1];
      break;
    case PfRule::CONCAT_CSPLIT:
      pf << h << h << h << h << args[0].getConst<bool>()
         << d_tproc.convertType(children[0]->getResult()[0].getType()) << cs[0]
         << cs[1];
      break;
    case PfRule::CONCAT_CONFLICT:
      pf << h << h << args[0].getConst<bool>()
         << d_tproc.convertType(children[0]->getResult()[0].getType()) << cs[0];
      break;
    case PfRule::RE_UNFOLD_POS:
      if (children[0]->getResult()[1].getKind() != REGEXP_CONCAT)
      {
        return false;
      }
      pf << h << h << h << cs[0];
      break;
    case PfRule::STRING_EAGER_REDUCTION:
    {
      Kind k = as[0].getKind();
      if (k == STRING_TO_CODE || k == STRING_CONTAINS || k == STRING_INDEXOF)
      {
        pf << h << as[0] << as[0][0].getType();
      }
      else
      {
        // not yet defined for other kinds
        return false;
      }
    }
    break;
    case PfRule::STRING_REDUCTION:
    {
      Kind k = as[0].getKind();
      if (k == STRING_SUBSTR || k == STRING_INDEXOF)
      {
        pf << h << as[0] << d_tproc.convertType(as[0][0].getType());
      }
      else
      {
        // not yet defined for other kinds
        return false;
      }
    }
    break;
    // quantifiers
    case PfRule::SKOLEM_INTRO:
    {
      pf << h << d_tproc.convert(SkolemManager::getOriginalForm(args[0]));
    }
    break;
    // ---------- arguments of non-translated rules go here
    case PfRule::LFSC_RULE:
    {
      LfscRule lr = getLfscRule(args[0]);
      d_useLfscWarned.insert(lr);
      // lambda should be processed elsewhere
      Assert(lr != LfscRule::LAMBDA);
      // Note that `args` has 2 builtin arguments, thus the first real argument
      // begins at index 2
      switch (lr)
      {
        case LfscRule::SCOPE: pf << h << as[2] << cs[0]; break;
        case LfscRule::NEG_SYMM: pf << h << h << cs[0]; break;
        case LfscRule::CONG: pf << h << h << h << h << cs[0] << cs[1]; break;
        case LfscRule::AND_INTRO1: pf << h << cs[0]; break;
        case LfscRule::NOT_AND_REV: pf << h << h << cs[0]; break;
        case LfscRule::PROCESS_SCOPE: pf << h << h << as[2] << cs[0]; break;
        case LfscRule::AND_INTRO2: pf << h << h << cs[0] << cs[1]; break;
        case LfscRule::ARITH_SUM_UB: pf << h << h << h << cs[0] << cs[1]; break;
        default: return false; break;
      }
    }
    break;
    case PfRule::DSL_REWRITE:
    {
      DslPfRule di = DslPfRule::FAIL;
      if (!rewriter::getDslPfRule(args[0], di))
      {
        Assert(false);
      }
      Trace("lfsc-print-debug2") << "Printing dsl rule " << di << std::endl;
      const rewriter::RewriteProofRule& rpr = d_rdb->getRule(di);
      const std::vector<Node>& varList = rpr.getVarList();
      Assert(as.size() == varList.size() + 1);
      // print holes/terms based on whether variables are explicit
      for (size_t i = 1, nargs = as.size(); i < nargs; i++)
      {
        Node v = varList[i - 1];
        if (rpr.isExplicitVar(v))
        {
          // If the variable is a list variable, we must convert its value to
          // the proper term. This is based on its context.
          if (as[i].getKind() == SEXPR)
          {
            Assert(args[i].getKind() == SEXPR);
            NodeManager* nm = NodeManager::currentNM();
            Kind k = rpr.getListContext(v);
            // notice we use d_tproc.getNullTerminator and not
            // expr::getNullTerminator here, which has subtle differences
            // e.g. re.empty vs (str.to_re "").
            Node null = d_tproc.getNullTerminator(k, v.getType());
            Node t;
            if (as[i].getNumChildren() == 1)
            {
              // Singleton list uses null terminator. We first construct an
              // original term and convert it.
              Node tt = nm->mkNode(k, args[i][0], null);
              tt = d_tproc.convert(tt);
              // Since conversion adds a null terminator, we have that
              // tt is of the form (f t (f null null)). We reconstruct
              // the proper term (f t null) below.
              Assert(tt.getNumChildren() == 2);
              Assert(tt[1].getNumChildren() == 2);
              std::vector<Node> tchildren;
              if (tt.getMetaKind() == metakind::PARAMETERIZED)
              {
                tchildren.push_back(tt.getOperator());
              }
              tchildren.push_back(tt[0]);
              tchildren.push_back(tt[1][0]);
              t = nm->mkNode(tt.getKind(), tchildren);
            }
            else
            {
              if (k == UNDEFINED_KIND)
              {
                Unhandled() << "Unknown context for list variable " << v
                            << " in rule " << di;
              }
              if (as[i].getNumChildren() == 0)
              {
                t = null;
              }
              else
              {
                // re-convert it
                std::vector<Node> vec(args[i].begin(), args[i].end());
                t = nm->mkNode(k, vec);
              }
              t = d_tproc.convert(t);
            }
            pf << t;
          }
          else
          {
            pf << as[i];
          }
        }
        else
        {
          pf << h;
        }
      }
      // print child proofs, which is based on the format computed for the rule
      size_t ccounter = 0;
      std::map<rewriter::DslPfRule, std::vector<Node>>::iterator itf =
          d_dslFormat.find(di);
      if (itf == d_dslFormat.end())
      {
        // We may not have computed the format yet, e.g. if we are printing
        // via the pre print channel. In this case, just print all the children.
        for (const ProofNode* c : cs)
        {
          pf << c;
        }
      }
      else
      {
        for (const Node& f : itf->second)
        {
          if (f.isNull())
          {
            // this position is a hole
            pf << h;
            continue;
          }
          Assert(ccounter < cs.size());
          pf << cs[ccounter];
          ccounter++;
        }
        Assert(ccounter == cs.size());
      }
    }
    break;
    default:
    {
      return false;
      break;
    }
  }
  return true;
}

void LfscPrinter::computeProofLetification(
    const ProofNode* pn,
    std::vector<const ProofNode*>& pletList,
    std::map<const ProofNode*, size_t>& pletMap)
{
  // use callback to specify to stop at LAMBDA
  ProofLetify::computeProofLet(pn, pletList, pletMap, 2, &d_lpltc);
}

void LfscPrinter::print(std::ostream& out, Node n)
{
  Node ni = d_tproc.convert(n);
  printLetify(out, ni);
}

void LfscPrinter::printLetify(std::ostream& out, Node n)
{
  // closing parentheses
  std::stringstream cparen;

  LetBinding lbind;
  lbind.process(n);

  // [1] print the letification
  printLetList(out, cparen, lbind);

  // [2] print the body
  printInternal(out, n, lbind);

  out << cparen.str();
}

void LfscPrinter::printLetList(std::ostream& out,
                               std::ostream& cparen,
                               LetBinding& lbind)
{
  std::vector<Node> letList;
  lbind.letify(letList);
  std::map<Node, size_t>::const_iterator it;
  for (size_t i = 0, nlets = letList.size(); i < nlets; i++)
  {
    Node nl = letList[i];
    out << "(@ ";
    size_t id = lbind.getId(nl);
    Assert(id != 0);
    LfscPrintChannelOut::printId(out, id);
    out << " ";
    // remove, print, insert again
    printInternal(out, nl, lbind, false);
    out << std::endl;
    cparen << ")";
  }
}

void LfscPrinter::printInternal(std::ostream& out, Node n)
{
  LetBinding lbind;
  printInternal(out, n, lbind);
}
void LfscPrinter::printInternal(std::ostream& out,
                                Node n,
                                LetBinding& lbind,
                                bool letTop)
{
  Node nc = lbind.convert(n, "__t", letTop);
  LfscPrintChannelOut::printNodeInternal(out, nc);
}

void LfscPrinter::printType(std::ostream& out, TypeNode tn)
{
  TypeNode tni = d_tproc.convertType(tn);
  LfscPrintChannelOut::printTypeNodeInternal(out, tni);
}

void LfscPrinter::printDslRule(std::ostream& out,
                               DslPfRule id,
                               std::vector<Node>& format)
{
  const rewriter::RewriteProofRule& rpr = d_rdb->getRule(id);
  const std::vector<Node>& varList = rpr.getVarList();
  const std::vector<Node>& uvarList = rpr.getUserVarList();
  const std::vector<Node>& conds = rpr.getConditions();
  Node conc = rpr.getConclusion();

  std::stringstream oscs;
  std::stringstream odecl;

  std::stringstream rparen;
  odecl << "(declare ";
  LfscPrintChannelOut::printDslProofRuleId(odecl, id);
  std::vector<Node> vlsubs;
  // streams for printing the computation of term in side conditions or
  // list semantics substitutions
  std::stringstream argList;
  std::stringstream argListTerms;
  // the list variables
  std::unordered_set<Node> listVars;
  argList << "(";
  // use the names from the user variable list (uvarList)
  for (const Node& v : uvarList)
  {
    std::stringstream sss;
    sss << v;
    Node s = d_tproc.mkInternalSymbol(sss.str(), v.getType());
    odecl << " (! " << sss.str() << " term";
    argList << "(" << sss.str() << " term)";
    argListTerms << " " << sss.str();
    rparen << ")";
    vlsubs.push_back(s);
    // remember if v was a list variable, we must convert these in side
    // condition printing below
    if (expr::isListVar(v))
    {
      listVars.insert(s);
    }
  }
  argList << ")";
  // print conditions
  size_t termCount = 0;
  size_t scCount = 0;
  // print conditions, then conclusion
  // TODO: incorporate other side conditions
  for (size_t i = 0, nconds = conds.size(); i <= nconds; i++)
  {
    bool isConclusion = i == nconds;
    Node term = isConclusion ? conc : conds[i];
    Node sterm = term.substitute(
        varList.begin(), varList.end(), vlsubs.begin(), vlsubs.end());
    if (expr::hasListVar(term))
    {
      Assert(!listVars.empty());
      scCount++;
      std::stringstream scName;
      scName << "dsl.sc." << scCount << "." << id;
      // generate the side condition
      oscs << "(program " << scName.str() << " " << argList.str() << " term"
           << std::endl;
      // body must be converted to incorporate list semantics for substitutions
      // first traversal applies nary_elim to required n-ary applications
      LfscListScNodeConverter llsncp(d_tproc, listVars, true);
      Node tscp;
      if (isConclusion)
      {
        Assert(sterm.getKind() == EQUAL);
        // optimization: don't need nary_elim for heads
        tscp = llsncp.convert(sterm[1]);
        tscp = sterm[0].eqNode(tscp);
      }
      else
      {
        tscp = llsncp.convert(sterm);
      }
      // second traversal converts to LFSC form
      Node t = d_tproc.convert(tscp);
      // third traversal applies nary_concat where list variables are used
      LfscListScNodeConverter llsnc(d_tproc, listVars, false);
      Node tsc = llsnc.convert(t);
      oscs << "  ";
      printInternal(oscs, tsc);
      oscs << ")" << std::endl;
      termCount++;
      // introduce a term computed by side condition
      odecl << " (! _t" << termCount << " term";
      rparen << ")";
      format.push_back(Node::null());
      // side condition, which is an implicit argument
      odecl << " (! _s" << scCount << " (^ (" << scName.str();
      rparen << ")";
      // arguments to side condition
      odecl << argListTerms.str() << ") ";
      // matches condition
      odecl << "_t" << termCount << ")";
      if (!isConclusion)
      {
        // the child proof
        odecl << " (! _u" << i;
        rparen << ")";
        format.push_back(term);
      }
      odecl << " (holds _t" << termCount << ")";
      continue;
    }
    // ordinary condition/conclusion, print the term directly
    if (!isConclusion)
    {
      odecl << " (! _u" << i;
      rparen << ")";
      format.push_back(term);
    }
    odecl << " (holds ";
    Node t = d_tproc.convert(sterm);
    printInternal(odecl, t);
    odecl << ")";
  }
  odecl << rparen.str() << std::endl;
  // print the side conditions
  out << oscs.str();
  // print the rule declaration
  out << odecl.str();
}

}  // namespace proof
}  // namespace cvc5::internal<|MERGE_RESOLUTION|>--- conflicted
+++ resolved
@@ -100,11 +100,7 @@
     printProofInternal(&lpcp, p, emptyLetBind, pletMap, passumeMap);
     pletMap[p] = pid;
   }
-<<<<<<< HEAD
-  // Print the body of the outermost scope0
-=======
   // Print the body of the outermost scope
->>>>>>> 11752f52
   printProofInternal(&lpcp, pnBody, emptyLetBind, pletMap, passumeMap);
 
   // [4] print declared sorts and symbols
@@ -175,8 +171,7 @@
     // shared selectors are instance of parametric symbol "sel"
     preamble << "; END DATATYPE " << std::endl;
   }
-<<<<<<< HEAD
-  // [4c] user declared sorts
+  // [4c] user declared function symbols
   preamble << preambleSymDecl.str();
 
   // [5] print warnings
@@ -196,24 +191,11 @@
   // [6] print the DSL rewrite rule declarations
   const std::unordered_set<DslPfRule>& dslrs = lpcp.getDslRewrites();
   for (DslPfRule dslr : dslrs)
-=======
-  // [4c] user declared function symbols
-  preamble << preambleSymDecl.str();
-
-  // [5] print warnings
-  for (PfRule r : d_trustWarned)
->>>>>>> 11752f52
   {
     // also computes the format for the rule
     printDslRule(out, dslr, d_dslFormat[dslr]);
   }
 
-<<<<<<< HEAD
-=======
-  // [6] print the DSL rewrite rule declarations
-  // TODO cvc5-projects #285.
-
->>>>>>> 11752f52
   // [7] print the check command and term lets
   out << preamble.str();
   out << "(check" << std::endl;
