/******************************************************************************
 * Top contributors (to current version):
 *   Diego Della Rocca de Camargos
 *
 * This file is part of the cvc5 project.
 *
 * Copyright (c) 2009-2021 by the authors listed in the file AUTHORS
 * in the top-level source directory and their institutional affiliations.
 * All rights reserved.  See the file COPYING in the top-level source
 * directory for licensing information.
 * ****************************************************************************
 *
 * Implemantation of the module for printing dot proofs.
 */

#include "proof/dot/dot_printer.h"

#include <sstream>

#include "options/expr_options.h"
#include "printer/smt2/smt2_printer.h"
#include "proof/proof_checker.h"
#include "proof/proof_node_manager.h"
#include "theory/builtin/proof_checker.h"

namespace cvc5 {
namespace proof {

DotPrinter::DotPrinter()
    : d_lbind(options::defaultDagThresh() ? options::defaultDagThresh() + 1 : 0)
{
}

DotPrinter::~DotPrinter() {}

std::string DotPrinter::sanitizeString(const std::string& s)
{
  std::string newS;
  newS.reserve(s.size());
  for (const char c : s)
  {
    switch (c)
    {
      case '\"': newS += "\\\""; break;
      case '>': newS += "\\>"; break;
      case '<': newS += "\\<"; break;
      case '{': newS += "\\{"; break;
      case '}': newS += "\\}"; break;
      case '|': newS += "\\|"; break;
      default: newS += c; break;
    }
  }

  return newS;
}

<<<<<<< HEAD
void DotPrinter::countSubproofs(const ProofNode* pn)
=======
void DotPrinter::countSubproofs(
    const ProofNode* pn, std::map<const ProofNode*, size_t>& subpfCounter)
>>>>>>> dd31ac04
{
  std::vector<const ProofNode*> visit;
  std::unordered_map<const ProofNode*, bool> visited;
  std::unordered_map<const ProofNode*, bool>::iterator it;
  const ProofNode* cur;
  visit.push_back(pn);
  do
  {
    cur = visit.back();
    visit.pop_back();
    it = visited.find(cur);
    if (it == visited.end())
    {
      visited[cur] = false;
      visit.push_back(cur);
      const std::vector<std::shared_ptr<ProofNode>>& children =
          cur->getChildren();
      for (const std::shared_ptr<ProofNode>& c : children)
      {
        visit.push_back(c.get());
      }
    }
    else if (!it->second)
    {
      visited[cur] = true;
      size_t counter = 1;
      const std::vector<std::shared_ptr<ProofNode>>& children =
          cur->getChildren();
      for (const std::shared_ptr<ProofNode>& c : children)
      {
<<<<<<< HEAD
        counter += d_subpfCounter[c.get()];
      }
      d_subpfCounter[cur] = counter;
    }
  } while (!visit.empty());
}

void DotPrinter::letifyResults(const ProofNode* pn)
{
  std::vector<const ProofNode*> visit;
  std::unordered_set<const ProofNode*> visited;
  std::unordered_set<const ProofNode*>::iterator it;
  const ProofNode* cur;
  visit.push_back(pn);
  do
  {
    cur = visit.back();
    visit.pop_back();
    it = visited.find(cur);
    if (it == visited.end())
    {
      d_lbind.process(cur->getResult());
      visited.insert(cur);
      const std::vector<std::shared_ptr<ProofNode>>& children =
          cur->getChildren();
      for (const std::shared_ptr<ProofNode>& c : children)
      {
        visit.push_back(c.get());
      }
=======
        counter += subpfCounter[c.get()];
      }
      subpfCounter[cur] = counter;
>>>>>>> dd31ac04
    }
  } while (!visit.empty());
}

void DotPrinter::print(std::ostream& out, const ProofNode* pn)
{
  uint64_t ruleID = 0;
<<<<<<< HEAD
  countSubproofs(pn);
  letifyResults(pn);
=======
  std::map<const ProofNode*, size_t> subpfCounter;
  countSubproofs(pn, subpfCounter);
>>>>>>> dd31ac04

  // The dot attribute rankdir="BT" sets the direction of the graph layout,
  // placing the root node at the top. The "node [shape..." attribute sets the
  // shape of all nodes to record.
  out << "digraph proof {\n\trankdir=\"BT\";\n\tnode [shape=record];\n";
<<<<<<< HEAD
  // print let map
  std::vector<Node> letList;
  d_lbind.letify(letList);
  if (!letList.empty())
  {
    out << "\tcomment=\"{\"letMap : {";
    bool first = true;
    for (TNode n : letList)
    {
      size_t id = d_lbind.getId(n);
      Assert(id != 0);
      if (!first)
      {
        out << ", ";
      }
      else
      {
        first = false;
      }
      out << "\"let" << id << "\" : \"";
      out << d_lbind.convert(n, "let", false) << "\"";
    }
    out << "}}\"\n";
  }
  DotPrinter::printInternal(out, pn, ruleID, 0, false);
=======
  DotPrinter::printInternal(out, pn, ruleID, 0, false, subpfCounter);
>>>>>>> dd31ac04
  out << "}\n";
}

void DotPrinter::printInternal(
    std::ostream& out,
    const ProofNode* pn,
    uint64_t& ruleID,
    uint64_t scopeCounter,
    bool inPropositionalView,
    const std::map<const ProofNode*, size_t>& subpfCounter)
{
  uint64_t currentRuleID = ruleID;
  const std::vector<std::shared_ptr<ProofNode>>& children = pn->getChildren();
  std::ostringstream currentArguments, resultStr, classes, colors;

  out << "\t" << currentRuleID << " [ label = \"{";

  resultStr << d_lbind.convert(pn->getResult(), "let");
  std::string astring = resultStr.str();
  out << sanitizeString(astring);

  PfRule r = pn->getRule();
  DotPrinter::ruleArguments(currentArguments, pn);
  astring = currentArguments.str();
  out << "|" << r << sanitizeString(astring) << "}\"";
  classes << ", class = \"";
  colors << "";

  // set classes and colors, based on the view that the rule belongs
  switch (r)
  {
    case PfRule::SCOPE:
      if (scopeCounter < 1)
      {
        classes << " basic";
        colors << ", color = blue ";
        inPropositionalView = true;
      }
      scopeCounter++;
      break;
    case PfRule::ASSUME:
      // a node can belong to more than one view, so these if's must not be
      // exclusive
      if (scopeCounter < 2)
      {
        classes << " basic";
        colors << ", color = blue ";
      }
      if (inPropositionalView)
      {
        classes << " propositional";
        colors << ", fillcolor = aquamarine4, style = filled ";
      }
      break;
    case PfRule::CHAIN_RESOLUTION:
    case PfRule::FACTORING:
    case PfRule::REORDERING:
      if (inPropositionalView)
      {
        classes << " propositional";
        colors << ", fillcolor = aquamarine4, style = filled ";
      }
      break;
    default: inPropositionalView = false;
  }
  classes << " \"";
  out << classes.str() << colors.str();
  // add number of subchildren
<<<<<<< HEAD
  std::map<const ProofNode*, size_t>::const_iterator it =
      d_subpfCounter.find(pn);
=======
  std::map<const ProofNode*, size_t>::const_iterator it = subpfCounter.find(pn);
>>>>>>> dd31ac04
  out << ", comment = \"\{\"subProofQty\":" << it->second << "}\"";
  out << " ];\n";

  for (const std::shared_ptr<ProofNode>& c : children)
  {
    ++ruleID;
    out << "\t" << ruleID << " -> " << currentRuleID << ";\n";
    printInternal(
        out, c.get(), ruleID, scopeCounter, inPropositionalView, subpfCounter);
  }
}

void DotPrinter::ruleArguments(std::ostringstream& currentArguments,
                               const ProofNode* pn)
{
  const std::vector<Node>& args = pn->getArguments();
  PfRule r = pn->getRule();
  // don't process arguments of rules whose conclusion is in the arguments
  if (!args.size() || r == PfRule::ASSUME || r == PfRule::REORDERING
      || r == PfRule::REFL)
  {
    return;
  }
  currentArguments << " :args [ ";

  // if cong, special process
  if (r == PfRule::CONG)
  {
    AlwaysAssert(args.size() == 1 || args.size() == 2);
    // if two arguments, ignore first and print second
    if (args.size() == 2)
    {
      currentArguments << d_lbind.convert(args[1], "let");
    }
    else
    {
      Kind k;
      ProofRuleChecker::getKind(args[0], k);
      currentArguments << printer::smt2::Smt2Printer::smtKindString(k);
    }
  }
  // if th_rw, likewise
  else if (r == PfRule::THEORY_REWRITE)
  {
    // print the second argument
    theory::TheoryId id;
    theory::builtin::BuiltinProofRuleChecker::getTheoryId(args[1], id);
    std::ostringstream ss;
    ss << id;
    std::string s = ss.str();
    // delete "THEORY_" prefix
    s.erase(0, 7);
    currentArguments << s;
  }
  else
  {
    currentArguments << d_lbind.convert(args[0], "let");
    for (size_t i = 1, size = args.size(); i < size; i++)
    {
      currentArguments << ", " << d_lbind.convert(args[i], "let");
    }
  }
  currentArguments << " ]";
}

}  // namespace proof
}  // namespace cvc5<|MERGE_RESOLUTION|>--- conflicted
+++ resolved
@@ -54,12 +54,7 @@
   return newS;
 }
 
-<<<<<<< HEAD
 void DotPrinter::countSubproofs(const ProofNode* pn)
-=======
-void DotPrinter::countSubproofs(
-    const ProofNode* pn, std::map<const ProofNode*, size_t>& subpfCounter)
->>>>>>> dd31ac04
 {
   std::vector<const ProofNode*> visit;
   std::unordered_map<const ProofNode*, bool> visited;
@@ -90,7 +85,6 @@
           cur->getChildren();
       for (const std::shared_ptr<ProofNode>& c : children)
       {
-<<<<<<< HEAD
         counter += d_subpfCounter[c.get()];
       }
       d_subpfCounter[cur] = counter;
@@ -120,11 +114,6 @@
       {
         visit.push_back(c.get());
       }
-=======
-        counter += subpfCounter[c.get()];
-      }
-      subpfCounter[cur] = counter;
->>>>>>> dd31ac04
     }
   } while (!visit.empty());
 }
@@ -132,19 +121,13 @@
 void DotPrinter::print(std::ostream& out, const ProofNode* pn)
 {
   uint64_t ruleID = 0;
-<<<<<<< HEAD
   countSubproofs(pn);
   letifyResults(pn);
-=======
-  std::map<const ProofNode*, size_t> subpfCounter;
-  countSubproofs(pn, subpfCounter);
->>>>>>> dd31ac04
 
   // The dot attribute rankdir="BT" sets the direction of the graph layout,
   // placing the root node at the top. The "node [shape..." attribute sets the
   // shape of all nodes to record.
   out << "digraph proof {\n\trankdir=\"BT\";\n\tnode [shape=record];\n";
-<<<<<<< HEAD
   // print let map
   std::vector<Node> letList;
   d_lbind.letify(letList);
@@ -170,9 +153,6 @@
     out << "}}\"\n";
   }
   DotPrinter::printInternal(out, pn, ruleID, 0, false);
-=======
-  DotPrinter::printInternal(out, pn, ruleID, 0, false, subpfCounter);
->>>>>>> dd31ac04
   out << "}\n";
 }
 
@@ -241,12 +221,8 @@
   classes << " \"";
   out << classes.str() << colors.str();
   // add number of subchildren
-<<<<<<< HEAD
   std::map<const ProofNode*, size_t>::const_iterator it =
       d_subpfCounter.find(pn);
-=======
-  std::map<const ProofNode*, size_t>::const_iterator it = subpfCounter.find(pn);
->>>>>>> dd31ac04
   out << ", comment = \"\{\"subProofQty\":" << it->second << "}\"";
   out << " ];\n";
 
