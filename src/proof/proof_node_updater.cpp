--- conflicted
+++ resolved
@@ -35,13 +35,6 @@
   return false;
 }
 
-<<<<<<< HEAD
-bool ProofNodeUpdaterCallback::finalize(Node res,
-                                        PfRule id,
-                                        const std::vector<Node>& children,
-                                        const std::vector<Node>& args,
-                                        CDProof* cdp)
-=======
 bool ProofNodeUpdaterCallback::shouldUpdatePost(std::shared_ptr<ProofNode> pn,
                                                 const std::vector<Node>& fa)
 {
@@ -53,7 +46,6 @@
                                           const std::vector<Node>& children,
                                           const std::vector<Node>& args,
                                           CDProof* cdp)
->>>>>>> 6987d112
 {
   return false;
 }
@@ -277,58 +269,11 @@
     std::map<Node, std::vector<std::shared_ptr<ProofNode>>>& resCacheNcWaiting,
     std::unordered_map<const ProofNode*, bool>& cfaMap)
 {
-<<<<<<< HEAD
-  if (d_runFinalize)
-  {
-    PfRule id = cur->getRule();
-    // use CDProof to open a scope for which the callback updates
-    CDProof cpf(d_pnm, nullptr, "ProofNodeUpdater::CDProof", d_autoSym);
-    const std::vector<std::shared_ptr<ProofNode>>& cc = cur->getChildren();
-    std::vector<Node> ccn;
-    for (const std::shared_ptr<ProofNode>& cp : cc)
-    {
-      Node cpres = cp->getResult();
-      ccn.push_back(cpres);
-      // store in the proof
-      cpf.addProof(cp);
-    }
-    Node res = cur->getResult();
-    Trace("pf-process-debug")
-        << "Finalizing (" << cur->getRule() << "): " << res << std::endl;
-    // only if the callback updated the node
-    if (d_cb.finalize(res, id, ccn, cur->getArguments(), &cpf))
-    {
-      std::shared_ptr<ProofNode> npn = cpf.getProofFor(res);
-      std::vector<Node> fullFa;
-      if (d_debugFreeAssumps)
-      {
-        expr::getFreeAssumptions(cur.get(), fullFa);
-        Trace("pfnu-debug") << "Original proof : " << *cur << std::endl;
-      }
-      // then, update the original proof node based on this one
-      Trace("pf-process-debug") << "Finalized node..." << std::endl;
-      d_pnm->updateNode(cur.get(), npn.get());
-      Trace("pf-process-debug") << "...finalized node finished." << std::endl;
-      if (d_debugFreeAssumps)
-      {
-        fullFa.insert(fullFa.end(), fa.begin(), fa.end());
-        // We have that npn is a node we occurring the final updated version of
-        // the proof. We can now debug based on the expected set of free
-        // assumptions.
-        Trace("pfnu-debug") << "Ensure finalized closed..." << std::endl;
-        pfnEnsureClosedWrt(
-            npn.get(), fullFa, "pfnu-debug", "ProofNodeUpdater:postfinalize");
-      }
-      Trace("pf-process-debug") << "..finished" << std::endl;
-    }
-    Trace("pf-process-debug") << "..finished" << std::endl;
-=======
   // run update (marked as post-visit) to a fixed point
   bool dummyContinueUpdate;
   while (runUpdate(cur, fa, dummyContinueUpdate, false))
   {
     Trace("pf-process-debug") << "...updated proof." << std::endl;
->>>>>>> 6987d112
   }
   if (d_mergeSubproofs)
   {
