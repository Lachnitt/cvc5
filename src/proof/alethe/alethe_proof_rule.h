--- conflicted
+++ resolved
@@ -175,13 +175,9 @@
   // Tautology of linear disequalities.
   // > i. (cl F1 ... Fn)
   LA_GENERIC,
-<<<<<<< HEAD
-  LA_MULT_POS,
-=======
   // Tautology for multiplying both sides of inequality by positive factor
   LA_MULT_POS,
   // Tautology for multiplying both sides of inequality by negative factor
->>>>>>> 0303d45a
   LA_MULT_NEG,
   // Tautology of linear integer arithmetic
   // > i. (cl F1 ... Fn)
