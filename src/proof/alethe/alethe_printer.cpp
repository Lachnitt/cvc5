--- conflicted
+++ resolved
@@ -45,7 +45,6 @@
 }
 
 std::string AletheProofPrinter::printInternal(
-<<<<<<< HEAD
     std::ostream& out, std::shared_ptr<ProofNode> pfn)
 {
   // Store current id in case a subproof overwrites step_id
@@ -277,16 +276,6 @@
   }
   ++d_step_id;
   return d_prefix + current_t;
-=======
-    std::ostream& out,
-    std::shared_ptr<ProofNode> pfn,
-    std::unordered_map<Node, std::string> assumptions,
-    std::unordered_map<Node, std::string> steps,
-    std::string current_prefix,
-    int& current_step_id)
-{
-  return "";
->>>>>>> fbd49352
 }
 
 }  // namespace proof
