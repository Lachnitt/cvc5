--- conflicted
+++ resolved
@@ -547,17 +547,18 @@
     case PfRule::RESOLUTION:
     case PfRule::CHAIN_RESOLUTION:
     {
+      Node falseNode = nm->mkConst(false);
       if (!expr::isSingletonClause(res, children, args))
       {
         return addAletheStepFromOr(
-            AletheRule::RESOLUTION, res, new_children, {}, *cdp);
+            AletheRule::RESOLUTION, res, children, {}, *cdp);
       }
       return addAletheStep(AletheRule::RESOLUTION,
                            res,
                            res == falseNode
                                ? nm->mkNode(kind::SEXPR, d_cl)
                                : nm->mkNode(kind::SEXPR, d_cl, res),
-                           new_children,
+                           children,
                            {},
                            *cdp);
     }
@@ -1806,6 +1807,7 @@
                                               const std::vector<Node>& args,
                                               CDProof* cdp)
 {
+  NodeManager* nm = NodeManager::currentNM();
   switch (id)
   {
     // The main complication in case of the RESOLUTION (and CHAIN_RESOLUTION)
@@ -2162,11 +2164,7 @@
       vp2, PfRule::ALETHE_RULE, {}, new_args, true, CDPOverwrite::ALWAYS);
 
   new_args.clear();
-<<<<<<< HEAD
-  new_args.push_back(nm->mkConst(
-=======
   new_args.push_back(nm->mkConst<Rational>(
->>>>>>> 60380a28
       CONST_RATIONAL, static_cast<unsigned>(AletheRule::RESOLUTION)));
   new_args.push_back(res);
   new_args.push_back(res2);
@@ -2233,11 +2231,7 @@
     {
       Trace("alethe-proof-subtyping") << "\tTrivialized into REFL\n";
       // turn this step into a REFL one, ignore children and remaining arguments
-<<<<<<< HEAD
-      newArgs[0] = NodeManager::currentNM()->mkConst(
-=======
       newArgs[0] = NodeManager::currentNM()->mkConst<Rational>(
->>>>>>> 60380a28
           CONST_RATIONAL, static_cast<unsigned>(AletheRule::REFL));
       cdp->addStep(res, id, {}, {newArgs.begin(), newArgs.begin() + 3});
     }
@@ -2338,16 +2332,6 @@
                        d_anc.traverseAndConvertAllConsts(links[intLink]));
         Trace("alethe-proof-subtyping")
             << "\t..new l_" << childUpdatedIndex << ": " << newChild << "\n";
-<<<<<<< HEAD
-        cdp->addStep(
-            newChild,
-            PfRule::ALETHE_RULE,
-            {children[childUpdatedIndex]},
-            {nm->mkConst(CONST_RATIONAL,
-                         static_cast<unsigned>(AletheRule::ALL_SIMPLIFY)),
-             newChild,
-             newChild});
-=======
         cdp->addStep(newChild,
                      PfRule::ALETHE_RULE,
                      {children[childUpdatedIndex]},
@@ -2356,7 +2340,6 @@
                           static_cast<unsigned>(AletheRule::ALL_SIMPLIFY)),
                       newChild,
                       newChild});
->>>>>>> 60380a28
         // update children
         newChildren[childUpdatedIndex] = newChild;
         // get new running last link
@@ -2442,7 +2425,6 @@
                            d_anc.traverseAndConvertAllConsts(childConclusion));
             Trace("alethe-proof-subtyping")
                 << "\t\t..new child " << newChild << "\n";
-<<<<<<< HEAD
             cdp->addStep(
                 newChild,
                 PfRule::ALETHE_RULE,
@@ -2451,16 +2433,6 @@
                              static_cast<unsigned>(AletheRule::ALL_SIMPLIFY)),
                  newChild,
                  newChild});
-=======
-            cdp->addStep(newChild,
-                         PfRule::ALETHE_RULE,
-                         {children[i]},
-                         {nm->mkConst<Rational>(
-                              CONST_RATIONAL,
-                              static_cast<unsigned>(AletheRule::ALL_SIMPLIFY)),
-                          newChild,
-                          newChild});
->>>>>>> 60380a28
             // update children
             newChildren[i] = newChild;
           }
@@ -2561,16 +2533,6 @@
         // Add a new step that derives the original conclusion from the lifting
         // of the modified body. This way we don't need to change the rest of
         // the proof on account of the wrong instantiation
-<<<<<<< HEAD
-        cdp->addStep(
-            res,
-            PfRule::ALETHE_RULE,
-            {newArgs[2]},
-            {nm->mkConst(CONST_RATIONAL,
-                         static_cast<unsigned>(AletheRule::ALL_SIMPLIFY)),
-             res,
-             args[2]});
-=======
         cdp->addStep(res,
                      PfRule::ALETHE_RULE,
                      {newArgs[2]},
@@ -2579,7 +2541,6 @@
                           static_cast<unsigned>(AletheRule::ALL_SIMPLIFY)),
                       res,
                       args[2]});
->>>>>>> 60380a28
         return true;
       }
       break;
