/******************************************************************************
 * Top contributors (to current version):
 *   Hanna Lachnitt, Haniel Barbosa
 *
 * This file is part of the cvc5 project.
 *
 * Copyright (c) 2009-2021 by the authors listed in the file AUTHORS
 * in the top-level source directory and their institutional affiliations.
 * All rights reserved.  See the file COPYING in the top-level source
 * directory for licensing information.
 * ****************************************************************************
 *
 * The module for processing proof nodes into Alethe proof nodes
 */

#include "proof/alethe/alethe_post_processor.h"

#include <sstream>

#include "base/configuration.h"
#include "expr/node_algorithm.h"
#include "expr/skolem_manager.h"
#include "options/proof_options.h"
#include "proof/alethe/alethe_proof_rule.h"
#include "proof/proof.h"
#include "proof/proof_checker.h"
#include "proof/proof_node_algorithm.h"
#include "proof/proof_node_manager.h"
#include "rewriter/rewrite_proof_rule.h"
#include "theory/builtin/proof_checker.h"
#include "util/rational.h"

using namespace cvc5::kind;

namespace cvc5 {

namespace proof {

AletheProofPostprocessCallback::AletheProofPostprocessCallback(
    ProofNodeManager* pnm, AletheNodeConverter& anc)
    : d_pnm(pnm), d_anc(anc)
{
  NodeManager* nm = NodeManager::currentNM();
  d_cl = nm->mkBoundVar("cl", nm->sExprType());
}

bool AletheProofPostprocessCallback::shouldUpdate(std::shared_ptr<ProofNode> pn,
                                                  const std::vector<Node>& fa,
                                                  bool& continueUpdate)
{
  return pn->getRule() != PfRule::ALETHE_RULE;
}

bool AletheProofPostprocessCallback::update(Node res,
                                            PfRule id,
                                            const std::vector<Node>& children,
                                            const std::vector<Node>& args,
                                            CDProof* cdp,
                                            bool& continueUpdate)
{
  Trace("alethe-proof") << "- Alethe post process callback " << res << " " << id
                        << " " << children << " / " << args << std::endl;

  NodeManager* nm = NodeManager::currentNM();
  std::vector<Node> new_args = std::vector<Node>();

  switch (id)
  {
    // To keep the original shape of the proof node it is necessary to rederive
    // the original conclusion. However, the term that should be printed might
    // be different from that conclusion. Thus, it is stored as an additional
    // argument in the proof node. Usually, the only difference is an additional
    // cl operator or the outmost or operator being replaced by a cl operator.
    //
    // When steps are added to the proof that have not been there previously,
    // it is unwise to add them in the same manner. To illustrate this the
    // following counterexample shows the pitfalls of this approach:
    //
    //  (or a (or b c))   (not a)
    // --------------------------- RESOLUTION
    //  (or b c)
    //
    //  is converted into an Alethe proof that should be printed as
    //
    //  (cl a (or b c))   (cl (not a))
    // -------------------------------- RESOLUTION
    //  (cl (or b c))
    // --------------- OR
    //  (cl b c)
    //
    // Here, (cl (or b c)) and (cl b c) cannot correspond to the same proof node
    // (or b c). Thus, we build a new proof node using the kind SEXPR
    // that is then printed as (cl (or b c)). We denote this wrapping of a proof
    // node by using an extra pair of parenthesis, i.e. ((or b c)) is the proof
    // node printed as (cl (or b c)).
    //
    // Adding an OR node to a premises will take place in the finalize function
    // where in the case that a step is printed as (cl (or F1 ... Fn)) but used
    // as (cl F1 ... Fn) an OR step is added to transform it to this very thing.
    // This is necessary for rules that work on clauses, i.e. RESOLUTION,
    // CHAIN_RESOLUTION, REORDERING and FACTORING.
    //
    //
    // Some proof rules have a close correspondence in Alethe. There are two
    // very frequent patterns that, to avoid repetition, are described here and
    // referred to in the comments on the specific proof rules below.
    //
    // The first pattern, which will be called singleton pattern in the
    // following, adds the original proof node F with the corresponding rule R'
    // of the Alethe calculus and uses the same premises as the original proof
    // node (P1:F1) ... (Pn:Fn). However, the conclusion is printed as (cl F).
    //
    // This means a cvc5 rule R that looks as follows:
    //
    //  (P1:F1) ... (Pn:Fn)
    // --------------------- R
    //  F
    //
    // is transformed into:
    //
    //  (P1:F1) ... (Pn:Fn)
    // --------------------- R'
    //  (cl F)*
    //
    // * the corresponding proof node is F
    //
    // The second pattern, which will be called clause pattern in the following,
    // has a disjunction (or G1 ... Gn) as conclusion. It also adds the orignal
    // proof node (or G1 ... Gn) with the corresponding rule R' of the Alethe
    // calculus and uses the same premises as the original proof node (P1:F1)
    // ... (Pn:Fn). However, the conclusion is printed as (cl G1 ... Gn), i.e.
    // the or is replaced by the cl operator.
    //
    // This means a cvc5 rule R that looks as follows:
    //
    //  (P1:F1) ... (Pn:Fn)
    // --------------------- R
    //  (or G1 ... Gn)
    //
    // Is transformed into:
    //
    //  (P1:F1) ... (Pn:Fn)
    // --------------------- R'
    //  (cl G1 ... Gn)*
    //
    // * the corresponding proof node is (or G1 ... Gn)
    //
    //================================================= Core rules
    //======================== Assume and Scope
    case PfRule::ASSUME:
    {
      return addAletheStep(AletheRule::ASSUME, res, res, children, {}, *cdp);
    }
    // See proof_rule.h for documentation on the SCOPE rule. This comment uses
    // variable names as introduced there. Since the SCOPE rule originally
    // concludes
    // (=> (and F1 ... Fn) F) or (not (and F1 ... Fn)) but the ANCHOR rule
    // concludes (cl (not F1) ... (not Fn) F), to keep the original shape of the
    // proof node it is necessary to rederive the original conclusion. The
    // transformation is described below, depending on the form of SCOPE's
    // conclusion.
    //
    // Note that after the original conclusion is rederived the new proof node
    // will actually have to be printed, respectively, (cl (=> (and F1 ... Fn)
    // F)) or (cl (not (and F1 ... Fn))).
    //
    // Let (not (and F1 ... Fn))^i denote the repetition of (not (and F1 ...
    // Fn)) for i times.
    //
    // T1:
    //
    //   P
    // ----- ANCHOR    ------- ... ------- AND_POS
    //  VP1             VP2_1  ...  VP2_n
    // ------------------------------------ RESOLUTION
    //               VP2a
    // ------------------------------------ REORDERING
    //  VP2b
    // ------ CONTRACTION           ------- IMPLIES_NEG1
    //   VP3                          VP4
    // ------------------------------------  RESOLUTION    ------- IMPLIES_NEG2
    //    VP5                                                VP6
    // ----------------------------------------------------------- RESOLUTION
    //                               VP7
    //
    // VP1: (cl (not F1) ... (not Fn) F)
    // VP2_i: (cl (not (and F1 ... Fn)) Fi), for i = 1 to n
    // VP2a: (cl F (not (and F1 ... Fn))^n)
    // VP2b: (cl (not (and F1 ... Fn))^n F)
    // VP3: (cl (not (and F1 ... Fn)) F)
    // VP4: (cl (=> (and F1 ... Fn) F) (and F1 ... Fn)))
    // VP5: (cl (=> (and F1 ... Fn) F) F)
    // VP6: (cl (=> (and F1 ... Fn) F) (not F))
    // VP7: (cl (=> (and F1 ... Fn) F) (=> (and F1 ... Fn) F))
    //
    // Note that if n = 1, then the ANCHOR step yields (cl (not F1) F), which is
    // the same as VP3. Since VP1 = VP3, the steps for that transformation are
    // not generated.
    //
    //
    // If F = false:
    //
    //                                    --------- IMPLIES_SIMPLIFY
    //    T1                                 VP9
    // --------- CONTRACTION              --------- EQUIV_1
    //    VP8                                VP10
    // -------------------------------------------- RESOLUTION
    //          (cl (not (and F1 ... Fn)))*
    //
    // VP8: (cl (=> (and F1 ... Fn) false))
    // VP9: (cl (= (=> (and F1 ... Fn) false) (not (and F1 ... Fn))))
    // VP10: (cl (not (=> (and F1 ... Fn) false)) (not (and F1 ... Fn)))
    //
    //
    // Otherwise,
    //                T1
    //  ------------------------------ CONTRACTION
    //   (cl (=> (and F1 ... Fn) F))**
    //
    //
    // *  the corresponding proof node is (not (and F1 ... Fn))
    // ** the corresponding proof node is (=> (and F1 ... Fn) F)
    case PfRule::SCOPE:
    {
      bool success = true;

      // Build vp1
      std::vector<Node> negNode{d_cl};
      std::vector<Node> sanitized_args;
      for (Node arg : args)
      {
        negNode.push_back(arg.notNode());  // (not F1) ... (not Fn)
        sanitized_args.push_back(d_anc.convert(arg));
      }
      negNode.push_back(children[0]);  // (cl (not F1) ... (not Fn) F)
      Node vp1 = nm->mkNode(kind::SEXPR, negNode);
      success &= addAletheStep(AletheRule::ANCHOR_SUBPROOF,
                               vp1,
                               vp1,
                               children,
                               sanitized_args,
                               *cdp);

      Node andNode, vp3;
      if (args.size() == 1)
      {
        vp3 = vp1;
        andNode = args[0];  // F1
      }
      else
      {
        // Build vp2i
        andNode = nm->mkNode(kind::AND, args);  // (and F1 ... Fn)
        std::vector<Node> premisesVP2 = {vp1};
        std::vector<Node> notAnd = {d_cl, children[0]};  // cl F
        Node vp2_i;
        for (size_t i = 0, size = args.size(); i < size; i++)
        {
          vp2_i = nm->mkNode(kind::SEXPR, d_cl, andNode.notNode(), args[i]);
          success &=
              addAletheStep(AletheRule::AND_POS, vp2_i, vp2_i, {}, {}, *cdp);
          premisesVP2.push_back(vp2_i);
          notAnd.push_back(andNode.notNode());  // cl F (not (and F1 ... Fn))^i
        }

        Node vp2a = nm->mkNode(kind::SEXPR, notAnd);
        success &= addAletheStep(
            AletheRule::RESOLUTION, vp2a, vp2a, premisesVP2, options::proofAletheResPivots()?args:std::vector<Node>(), *cdp);

        notAnd.erase(notAnd.begin() + 1);  //(cl (not (and F1 ... Fn))^n)
        notAnd.push_back(children[0]);     //(cl (not (and F1 ... Fn))^n F)
        Node vp2b = nm->mkNode(kind::SEXPR, notAnd);
        success &=
            addAletheStep(AletheRule::REORDERING, vp2b, vp2b, {vp2a}, {}, *cdp);

        vp3 = nm->mkNode(kind::SEXPR, d_cl, andNode.notNode(), children[0]);
        success &=
            addAletheStep(AletheRule::CONTRACTION, vp3, vp3, {vp2b}, {}, *cdp);
      }

      Node vp8 = nm->mkNode(
          kind::SEXPR, d_cl, nm->mkNode(kind::IMPLIES, andNode, children[0]));

      Node vp4 = nm->mkNode(kind::SEXPR, d_cl, vp8[1], andNode);
      success &=
          addAletheStep(AletheRule::IMPLIES_NEG1, vp4, vp4, {}, {}, *cdp);

      Node vp5 = nm->mkNode(kind::SEXPR, d_cl, vp8[1], children[0]);
      success &=
          addAletheStep(AletheRule::RESOLUTION, vp5, vp5, {vp4, vp3},options::proofAletheResPivots()?std::vector<Node>{andNode}:std::vector<Node>(),  *cdp);

      Node vp6 = nm->mkNode(kind::SEXPR, d_cl, vp8[1], children[0].notNode());
      success &=
          addAletheStep(AletheRule::IMPLIES_NEG2, vp6, vp6, {}, {}, *cdp);

      Node vp7 = nm->mkNode(kind::SEXPR, d_cl, vp8[1], vp8[1]);
      success &=
          addAletheStep(AletheRule::RESOLUTION, vp7, vp7, {vp5, vp6}, options::proofAletheResPivots()?std::vector<Node>{children[0]}:std::vector<Node>(), *cdp);

      if (children[0] != nm->mkConst(false))
      {
        success &=
            addAletheStep(AletheRule::CONTRACTION, res, vp8, {vp7}, {}, *cdp);
      }
      else
      {
        success &=
            addAletheStep(AletheRule::CONTRACTION, vp8, vp8, {vp7}, {}, *cdp);

        Node vp9 =
            nm->mkNode(kind::SEXPR,
                       d_cl,
                       nm->mkNode(kind::EQUAL, vp8[1], andNode.notNode()));
        success &=
            addAletheStep(AletheRule::IMPLIES_SIMPLIFY, vp9, vp9, {}, {}, *cdp);

        Node vp10 =
            nm->mkNode(kind::SEXPR, d_cl, vp8[1].notNode(), andNode.notNode());
        success &=
            addAletheStep(AletheRule::EQUIV1, vp10, vp10, {vp9}, {}, *cdp);

        success &= addAletheStep(AletheRule::RESOLUTION,
                                 res,
                                 nm->mkNode(kind::SEXPR, d_cl, res),
                                 {vp8, vp10},
                                 options::proofAletheResPivots()?std::vector<Node>{vp8[1]}:std::vector<Node>(),
                                 *cdp);
      }

      return success;
    }
<<<<<<< HEAD
    case PfRule::DSL_REWRITE:
    {
      // get the name
      rewriter::DslPfRule di;
      Node rule;
      if (rewriter::getDslPfRule(args[0], di))
      {
        std::stringstream ss;
        ss << di;
        rule = nm->mkBoundVar(ss.str(), nm->sExprType());
      }
      else
      {
        Unreachable();
      }
      return addAletheStep(AletheRule::ALL_SIMPLIFY,
                           res,
                           nm->mkNode(kind::SEXPR, d_cl, res),
                           children,
                           {rule},
                           *cdp);
    }
    case PfRule::EVALUATE:
    {
      return addAletheStep(AletheRule::ALL_SIMPLIFY,
                           res,
                           nm->mkNode(kind::SEXPR, d_cl, res),
                           children,
                           {nm->mkBoundVar("evaluate", nm->sExprType())},
                           *cdp);
    }
    case PfRule::THEORY_REWRITE:
    {
	    return addAletheStep(AletheRule::ALL_SIMPLIFY,
=======
    case PfRule::THEORY_REWRITE:
    { 
       return addAletheStep(AletheRule::ALL_SIMPLIFY,
>>>>>>> 4683179f
                           res,
                           nm->mkNode(kind::SEXPR, d_cl, res),
                           children,
                           {},
                           *cdp);
    }
    // ======== Resolution and N-ary Resolution
    // See proof_rule.h for documentation on the RESOLUTION and CHAIN_RESOLUTION
    // rule. This comment uses variable names as introduced there.
    //
    // Because the RESOLUTION rule is merely a special case of CHAIN_RESOLUTION,
    // the same translation can be used for both.
    //
    // The main complication for the translation of the rule is that in the case
    // that the conclusion C is (or G1 ... Gn), the result is ambigous. E.g.,
    //
    // (cl F1 (or F2 F3))    (cl (not F1))
    // -------------------------------------- RESOLUTION
    // (cl (or F2 F3))
    //
    // (cl F1 F2 F3)         (cl (not F1))
    // -------------------------------------- RESOLUTION
    // (cl F2 F3)
    //
    // both (cl (or F2 F3)) and (cl F2 F3) correspond to the same proof node (or
    // F2 F3). Thus, it has to be checked if C is a singleton clause or not.
    //
    // If C = (or F1 ... Fn) is a non-singleton clause, then:
    //
    //   VP1 ... VPn
    // ------------------ RESOLUTION
    //  (cl F1 ... Fn)*
    //
    // Else if, C = false:
    //
    //   VP1 ... VPn
    // ------------------ RESOLUTION
    //       (cl)*
    //
    // Otherwise:
    //
    //   VP1 ... VPn
    // ------------------ RESOLUTION
    //      (cl C)*
    //
    //  * the corresponding proof node is C
    case PfRule::RESOLUTION:
    case PfRule::CHAIN_RESOLUTION:
    {
      if (!expr::isSingletonClause(res, children, args))
      {
        return addAletheStepFromOr(
            AletheRule::RESOLUTION_OR, res, children, args, *cdp);
      }
      return addAletheStep(AletheRule::RESOLUTION_OR,
                           res,
                           res == nm->mkConst(false)
                               ? nm->mkNode(kind::SEXPR, d_cl)
                               : nm->mkNode(kind::SEXPR, d_cl, res),
                           children,
                           args,
                           *cdp);
    }
    // ======== Factoring
    // See proof_rule.h for documentation on the FACTORING rule. This comment
    // uses variable names as introduced there.
    //
    // If C2 = (or F1 ... Fn) but C1 != (or C2 ... C2), then VC2 = (cl F1 ...
    // Fn) Otherwise, VC2 = (cl C2).
    //
    //    P
    // ------- CONTRACTION
    //   VC2*
    //
    // * the corresponding proof node is C2
    case PfRule::FACTORING:
    {
      if (res.getKind() == kind::OR)
      {
        for (const Node& child : children[0])
        {
          if (child != res)
          {
            return addAletheStepFromOr(
                AletheRule::CONTRACTION, res, children, {}, *cdp);
          }
        }
      }
      return addAletheStep(AletheRule::CONTRACTION,
                           res,
                           nm->mkNode(kind::SEXPR, d_cl, res),
                           children,
                           {},
                           *cdp);
    }
    // ======== Reordering
    // This rule is translated according to the clauses pattern.
    case PfRule::REORDERING:
    {
      return addAletheStepFromOr(
          AletheRule::REORDERING, res, children, {}, *cdp);
    }
    // ======== Split
    // See proof_rule.h for documentation on the SPLIT rule. This comment
    // uses variable names as introduced there.
    //
    // --------- NOT_NOT      --------- NOT_NOT
    //    VP1                    VP2
    // -------------------------------- RESOLUTION
    //          (cl F (not F))*
    //
    // VP1: (cl (not (not (not F))) F)
    // VP2: (cl (not (not (not (not F)))) (not F))
    //
    // * the corresponding proof node is (or F (not F))
    case PfRule::SPLIT:
    {
      Node vp1 = nm->mkNode(
          kind::SEXPR, d_cl, args[0].notNode().notNode().notNode(), args[0]);
      Node vp2 = nm->mkNode(kind::SEXPR,
                              d_cl,
                              args[0].notNode().notNode().notNode().notNode(),
                              args[0].notNode());
      return addAletheStep(AletheRule::NOT_NOT, vp2, vp2, {}, {}, *cdp)
             && addAletheStep(AletheRule::NOT_NOT, vp1, vp1, {}, {}, *cdp)
             && addAletheStepFromOr(
                 AletheRule::RESOLUTION,
                 res,
                 {vp1, vp2},
                 options::proofAletheResPivots()
                     ? std::vector<Node>{args[0].notNode().notNode().notNode()}
                     : std::vector<Node>(),
                 *cdp);
    }
    // ======== Equality resolution
    // See proof_rule.h for documentation on the EQ_RESOLVE rule. This
    // comment uses variable names as introduced there.
    //
    // If F1 = (or G1 ... Gn), then P1 will be printed as (cl G1 ... Gn) but
    // needs to be printed as (cl (or G1 ... Gn)). The only exception to this
    // are ASSUME steps that are always printed as (cl (or G1 ... Gn)) and
    // EQ_RESOLVE steps themselves.
    //
    //           ------  ...  ------ OR_NEG
    //   P1       VP21   ...   VP2n
    //  ---------------------------- RESOLUTION
    //              VP3
    //  ---------------------------- CONTRACTION
    //              VP4
    //
    //  for i=1 to n, VP2i: (cl (or G1 ... Gn) (not Gi))
    //  VP3: (cl (or G1 ... Gn)^n)
    //  VP4: (cl (or (G1 ... Gn))
    //
    //  Let child1 = VP4.
    //
    //
    // Otherwise, child1 = P1.
    //
    //
    // Then, if F2 = false:
    //
    //  ------ EQUIV_POS2
    //   VP1                P2    child1
    //  --------------------------------- RESOLUTION
    //                (cl)*
    //
    // Otherwise:
    //
    //  ------ EQUIV_POS2
    //   VP1                P2    child1
    //  --------------------------------- RESOLUTION
    //              (cl F2)*
    //
    // VP1: (cl (not (= F1 F2)) (not F1) F2)
    //
    // * the corresponding proof node is F2
    case PfRule::EQ_RESOLVE:
    {
      bool success = true;
      Node vp1 =
          nm->mkNode(kind::SEXPR,
                     {d_cl, children[1].notNode(), children[0].notNode(), res});
      Node child1 = children[0];

      // Transform (cl F1 ... Fn) into (cl (or F1 ... Fn))
      if (children[0].notNode() != children[1].notNode()
          && children[0].getKind() == kind::OR)
      {
        PfRule pr = cdp->getProofFor(child1)->getRule();
        if (pr != PfRule::ASSUME && pr != PfRule::EQ_RESOLVE)
        {
          std::vector<Node> clauses{d_cl};
          clauses.insert(clauses.end(),
                         children[0].begin(),
                         children[0].end());  //(cl G1 ... Gn)

          std::vector<Node> vp2Nodes{children[0]};
          std::vector<Node> resNodes{d_cl};
          for (size_t i = 0, size = children[0].getNumChildren(); i < size; i++)
          {
            Node vp2i = nm->mkNode(
                kind::SEXPR,
                d_cl,
                children[0],
                children[0][i].notNode());  //(cl (or G1 ... Gn) (not Gi))
            success &=
                addAletheStep(AletheRule::OR_NEG, vp2i, vp2i, {}, {}, *cdp);
            vp2Nodes.push_back(vp2i);
            resNodes.push_back(children[0]);
          }
          Node vp3 = nm->mkNode(kind::SEXPR, resNodes);
          success &= addAletheStep(
              AletheRule::RESOLUTION, vp3, vp3, vp2Nodes, options::proofAletheResPivots()?std::vector<Node>{children[0]}:std::vector<Node>(), *cdp);

          Node vp4 = nm->mkNode(kind::SEXPR, d_cl, children[0]);
          success &=
              addAletheStep(AletheRule::CONTRACTION, vp4, vp4, {vp3}, {}, *cdp);
          child1 = vp4;
        }
      }

      success &= addAletheStep(AletheRule::EQUIV_POS2, vp1, vp1, {}, {}, *cdp);

      return success &= addAletheStep(AletheRule::RESOLUTION,
                                      res,
                                      res == nm->mkConst(false)
                                          ? nm->mkNode(kind::SEXPR, d_cl)
                                          : nm->mkNode(kind::SEXPR, d_cl, res),
                                      {vp1, children[1], child1},
                                      options::proofAletheResPivots()?std::vector<Node>{children[1],children[0]}:std::vector<Node>(),
                                      *cdp);
    }
    // ======== Modus ponens
    // See proof_rule.h for documentation on the MODUS_PONENS rule. This comment
    // uses variable names as introduced there.
    //
    //     (P2:(=> F1 F2))
    // ------------------------ IMPLIES
    //  (VP1:(cl (not F1) F2))             (P1:F1)
    // -------------------------------------------- RESOLUTION
    //                   (cl F2)*
    //
    // * the corresponding proof node is F2
    case PfRule::MODUS_PONENS:
    {
      Node vp1 = nm->mkNode(kind::SEXPR, d_cl, children[0].notNode(), res);

      return addAletheStep(
                 AletheRule::IMPLIES, vp1, vp1, {children[1]}, {}, *cdp)
             && addAletheStep(AletheRule::RESOLUTION,
                              res,
                              nm->mkNode(kind::SEXPR, d_cl, res),
                              {vp1, children[0]},
                              options::proofAletheResPivots()
                                  ? std::vector<Node>{children[0]}
                                  : std::vector<Node>(),
                              *cdp);
    }
    // ======== Double negation elimination
    // See proof_rule.h for documentation on the NOT_NOT_ELIM rule. This comment
    // uses variable names as introduced there.
    //
    // ---------------------------------- NOT_NOT
    //  (VP1:(cl (not (not (not F))) F))           (P:(not (not F)))
    // ------------------------------------------------------------- RESOLUTION
    //                            (cl F)*
    //
    // * the corresponding proof node is F
    case PfRule::NOT_NOT_ELIM:
    {
      Node vp1 = nm->mkNode(kind::SEXPR, d_cl, children[0].notNode(), res);

      return addAletheStep(AletheRule::NOT_NOT, vp1, vp1, {}, {}, *cdp)
             && addAletheStep(AletheRule::RESOLUTION,
                              res,
                              nm->mkNode(kind::SEXPR, d_cl, res),
                              {vp1, children[0]},
                              options::proofAletheResPivots()
                                  ? std::vector<Node>{children[0]}
                                  : std::vector<Node>(),
                              *cdp);
    }
    // ======== Contradiction
    // See proof_rule.h for documentation on the CONTRA rule. This
    // comment uses variable names as introduced there.
    //
    //  P1   P2
    // --------- RESOLUTION
    //   (cl)*
    //
    // * the corresponding proof node is false
    case PfRule::CONTRA:
    {
      return addAletheStep(AletheRule::RESOLUTION,
                           res,
                           nm->mkNode(kind::SEXPR, d_cl),
                           children,
                           options::proofAletheResPivots()?std::vector<Node>{children[0]}:std::vector<Node>(),
                           *cdp);
    }
    // ======== And elimination
    // This rule is translated according to the singleton pattern.
    case PfRule::AND_ELIM:
    {
      return addAletheStep(AletheRule::AND,
                           res,
                           nm->mkNode(kind::SEXPR, d_cl, res),
                           children,
                           {},
                           *cdp);
    }
    // ======== And introduction
    // See proof_rule.h for documentation on the AND_INTRO rule. This
    // comment uses variable names as introduced there.
    //
    //
    // ----- AND_NEG
    //  VP1            P1 ... Pn
    // -------------------------- RESOLUTION
    //   (cl (and F1 ... Fn))*
    //
    // VP1:(cl (and F1 ... Fn) (not F1) ... (not Fn))
    //
    // * the corresponding proof node is (and F1 ... Fn)
    case PfRule::AND_INTRO:
    {
      std::vector<Node> neg_Nodes = {d_cl,res};
      for (size_t i = 0, size = children.size(); i < size; i++)
      {
        neg_Nodes.push_back(children[i].notNode());
      }
      Node vp1 = nm->mkNode(kind::SEXPR, neg_Nodes);

      std::vector<Node> new_children = {vp1};
      new_children.insert(new_children.end(), children.begin(), children.end());

      return addAletheStep(AletheRule::AND_NEG, vp1, vp1, {}, {}, *cdp)
             && addAletheStep(AletheRule::RESOLUTION,
                              res,
                              nm->mkNode(kind::SEXPR, d_cl, res),
                              new_children,
                           options::proofAletheResPivots()?children:std::vector<Node>(),
                              *cdp);
    }
    // ======== Not Or elimination
    // This rule is translated according to the singleton pattern.
    case PfRule::NOT_OR_ELIM:
    {
      return addAletheStep(AletheRule::NOT_OR,
                           res,
                           nm->mkNode(kind::SEXPR, d_cl, res),
                           children,
                           {},
                           *cdp);
    }
    // ======== Implication elimination
    // This rule is translated according to the clause pattern.
    case PfRule::IMPLIES_ELIM:
    {
      return addAletheStepFromOr(AletheRule::IMPLIES, res, children, {}, *cdp);
    }
    // ======== Not Implication elimination version 1
    // This rule is translated according to the singleton pattern.
    case PfRule::NOT_IMPLIES_ELIM1:
    {
      return addAletheStep(AletheRule::NOT_IMPLIES1,
                           res,
                           nm->mkNode(kind::SEXPR, d_cl, res),
                           children,
                           {},
                           *cdp);
    }
    // ======== Not Implication elimination version 2
    // This rule is translated according to the singleton pattern.
    case PfRule::NOT_IMPLIES_ELIM2:
    {
      return addAletheStep(AletheRule::NOT_IMPLIES2,
                           res,
                           nm->mkNode(kind::SEXPR, d_cl, res),
                           children,
                           {},
                           *cdp);
    }
    // ======== Various elimination rules
    // The following rules are all translated according to the clause pattern.
    case PfRule::EQUIV_ELIM1:
    {
      return addAletheStepFromOr(AletheRule::EQUIV1, res, children, {}, *cdp);
    }
    case PfRule::EQUIV_ELIM2:
    {
      return addAletheStepFromOr(AletheRule::EQUIV2, res, children, {}, *cdp);
    }
    case PfRule::NOT_EQUIV_ELIM1:
    {
      return addAletheStepFromOr(
          AletheRule::NOT_EQUIV1, res, children, {}, *cdp);
    }
    case PfRule::NOT_EQUIV_ELIM2:
    {
      return addAletheStepFromOr(
          AletheRule::NOT_EQUIV2, res, children, {}, *cdp);
    }
    case PfRule::XOR_ELIM1:
    {
      return addAletheStepFromOr(AletheRule::XOR1, res, children, {}, *cdp);
    }
    case PfRule::XOR_ELIM2:
    {
      return addAletheStepFromOr(AletheRule::XOR2, res, children, {}, *cdp);
    }
    case PfRule::NOT_XOR_ELIM1:
    {
      return addAletheStepFromOr(AletheRule::NOT_XOR1, res, children, {}, *cdp);
    }
    case PfRule::NOT_XOR_ELIM2:
    {
      return addAletheStepFromOr(AletheRule::NOT_XOR2, res, children, {}, *cdp);
    }
    case PfRule::ITE_ELIM1:
    {
      return addAletheStepFromOr(AletheRule::ITE2, res, children, {}, *cdp);
    }
    case PfRule::ITE_ELIM2:
    {
      return addAletheStepFromOr(AletheRule::ITE1, res, children, {}, *cdp);
    }
    case PfRule::NOT_ITE_ELIM1:
    {
      return addAletheStepFromOr(AletheRule::NOT_ITE2, res, children, {}, *cdp);
    }
    case PfRule::NOT_ITE_ELIM2:
    {
      return addAletheStepFromOr(AletheRule::NOT_ITE1, res, children, {}, *cdp);
    }
    //================================================= De Morgan rules
    // ======== Not And
    // This rule is translated according to the clause pattern.
    case PfRule::NOT_AND:
    {
      return addAletheStepFromOr(AletheRule::NOT_AND, res, children, {}, *cdp);
    }

    //================================================= CNF rules
    // The following rules are all translated according to the clause pattern.
    case PfRule::CNF_AND_POS:
    {
      return addAletheStepFromOr(AletheRule::AND_POS, res, children, {}, *cdp);
    }
    case PfRule::CNF_AND_NEG:
    {
      return addAletheStepFromOr(AletheRule::AND_NEG, res, children, {}, *cdp);
    }
    case PfRule::CNF_OR_POS:
    {
      return addAletheStepFromOr(AletheRule::OR_POS, res, children, {}, *cdp);
    }
    case PfRule::CNF_OR_NEG:
    {
      return addAletheStepFromOr(AletheRule::OR_NEG, res, children, {}, *cdp);
    }
    case PfRule::CNF_IMPLIES_POS:
    {
      return addAletheStepFromOr(
          AletheRule::IMPLIES_POS, res, children, {}, *cdp);
    }
    case PfRule::CNF_IMPLIES_NEG1:
    {
      return addAletheStepFromOr(
          AletheRule::IMPLIES_NEG1, res, children, {}, *cdp);
    }
    case PfRule::CNF_IMPLIES_NEG2:
    {
      return addAletheStepFromOr(
          AletheRule::IMPLIES_NEG2, res, children, {}, *cdp);
    }
    case PfRule::CNF_EQUIV_POS1:
    {
      return addAletheStepFromOr(
          AletheRule::EQUIV_POS2, res, children, {}, *cdp);
    }
    case PfRule::CNF_EQUIV_POS2:
    {
      return addAletheStepFromOr(
          AletheRule::EQUIV_POS1, res, children, {}, *cdp);
    }
    case PfRule::CNF_EQUIV_NEG1:
    {
      return addAletheStepFromOr(
          AletheRule::EQUIV_NEG2, res, children, {}, *cdp);
    }
    case PfRule::CNF_EQUIV_NEG2:
    {
      return addAletheStepFromOr(
          AletheRule::EQUIV_NEG1, res, children, {}, *cdp);
    }
    case PfRule::CNF_XOR_POS1:
    {
      return addAletheStepFromOr(AletheRule::XOR_POS1, res, children, {}, *cdp);
    }
    case PfRule::CNF_XOR_POS2:
    {
      return addAletheStepFromOr(AletheRule::XOR_POS2, res, children, {}, *cdp);
    }
    case PfRule::CNF_XOR_NEG1:
    {
      return addAletheStepFromOr(AletheRule::XOR_NEG2, res, children, {}, *cdp);
    }
    case PfRule::CNF_XOR_NEG2:
    {
      return addAletheStepFromOr(AletheRule::XOR_NEG1, res, children, {}, *cdp);
    }
    case PfRule::CNF_ITE_POS1:
    {
      return addAletheStepFromOr(AletheRule::ITE_POS2, res, children, {}, *cdp);
    }
    case PfRule::CNF_ITE_POS2:
    {
      return addAletheStepFromOr(AletheRule::ITE_POS1, res, children, {}, *cdp);
    }
    case PfRule::CNF_ITE_NEG1:
    {
      return addAletheStepFromOr(AletheRule::ITE_NEG2, res, children, {}, *cdp);
    }
    case PfRule::CNF_ITE_NEG2:
    {
      return addAletheStepFromOr(AletheRule::ITE_NEG1, res, children, {}, *cdp);
    }
    // ======== CNF ITE Pos version 3
    //
    // ----- ITE_POS1            ----- ITE_POS2
    //  VP1                       VP2
    // ------------------------------- RESOLUTION
    //             VP3
    // ------------------------------- REORDERING
    //             VP4
    // ------------------------------- CONTRACTION
    //  (cl (not (ite C F1 F2)) F1 F2)
    //
    // VP1: (cl (not (ite C F1 F2)) C F2)
    // VP2: (cl (not (ite C F1 F2)) (not C) F1)
    // VP3: (cl (not (ite C F1 F2)) F2 (not (ite C F1 F2)) F1)
    // VP4: (cl (not (ite C F1 F2)) (not (ite C F1 F2)) F1 F2)
    //
    // * the corresponding proof node is (or (not (ite C F1 F2)) F1 F2)
    case PfRule::CNF_ITE_POS3:
    {
      Node vp1 = nm->mkNode(kind::SEXPR, {d_cl, res[0], args[0][0], res[2]});
      Node vp2 =
          nm->mkNode(kind::SEXPR, {d_cl, res[0], args[0][0].notNode(), res[1]});
      Node vp3 =
          nm->mkNode(kind::SEXPR, {d_cl, res[0], res[2], res[0], res[1]});
      Node vp4 =
          nm->mkNode(kind::SEXPR, {d_cl, res[0], res[0], res[1], res[2]});

      return addAletheStep(AletheRule::ITE_POS1, vp1, vp1, {}, {}, *cdp)
             && addAletheStep(AletheRule::ITE_POS2, vp2, vp2, {}, {}, *cdp)
             && addAletheStep(
                 AletheRule::RESOLUTION, vp3, vp3, {vp1, vp2}, options::proofAletheResPivots()?std::vector<Node>{args[0][0]}:std::vector<Node>(), *cdp)
             && addAletheStep(AletheRule::REORDERING, vp4, vp4, {vp3}, {}, *cdp)
             && addAletheStepFromOr(
                 AletheRule::CONTRACTION, res, {vp4}, {}, *cdp);
    }
    // ======== CNF ITE Neg version 3
    //
    // ----- ITE_NEG1            ----- ITE_NEG2
    //  VP1                       VP2
    // ------------------------------- RESOLUTION
    //             VP3
    // ------------------------------- REORDERING
    //             VP4
    // ------------------------------- CONTRACTION
    //  (cl (ite C F1 F2) C (not F2))
    //
    // VP1: (cl (ite C F1 F2) C (not F2))
    // VP2: (cl (ite C F1 F2) (not C) (not F1))
    // VP3: (cl (ite C F1 F2) (not F2) (ite C F1 F2) (not F1))
    // VP4: (cl (ite C F1 F2) (ite C F1 F2) (not F1) (not F2))
    //
    // * the corresponding proof node is (or (ite C F1 F2) C (not F2))
    case PfRule::CNF_ITE_NEG3:
    {
      Node vp1 = nm->mkNode(kind::SEXPR, {d_cl, res[0], args[0][0], res[2]});
      Node vp2 =
          nm->mkNode(kind::SEXPR, {d_cl, res[0], args[0][0].notNode(), res[1]});
      Node vp3 =
          nm->mkNode(kind::SEXPR, {d_cl, res[0], res[2], res[0], res[1]});
      Node vp4 =
          nm->mkNode(kind::SEXPR, {d_cl, res[0], res[0], res[1], res[2]});

      return addAletheStep(AletheRule::ITE_NEG1, vp1, vp1, {}, {}, *cdp)
             && addAletheStep(AletheRule::ITE_NEG2, vp2, vp2, {}, {}, *cdp)
             && addAletheStep(
                 AletheRule::RESOLUTION, vp3, vp3, {vp1, vp2}, options::proofAletheResPivots()?std::vector<Node>{args[0][0]}:std::vector<Node>(), *cdp)
             && addAletheStep(AletheRule::REORDERING, vp4, vp4, {vp3}, {}, *cdp)
             && addAletheStepFromOr(
                 AletheRule::CONTRACTION, res, {vp4}, {}, *cdp);
    }
    //================================================= Equality rules
    // The following rules are all translated according to the singleton
    // pattern.
    case PfRule::REFL:
    {
      return addAletheStep(AletheRule::REFL,
                           res,
                           nm->mkNode(kind::SEXPR, d_cl, res),
                           children,
                           {},
                           *cdp);
    }
    case PfRule::SYMM:
    {
      return addAletheStep(
          res.getKind() == kind::NOT ? AletheRule::NOT_SYMM : AletheRule::SYMM,
          res,
          nm->mkNode(kind::SEXPR, d_cl, res),
          children,
          {},
          *cdp);
    }
    case PfRule::TRANS:
    {
      return addAletheStep(AletheRule::TRANS,
                           res,
                           nm->mkNode(kind::SEXPR, d_cl, res),
                           children,
                           {},
                           *cdp);
    }
    // ======== Congruence
    // In the case that the kind of the function symbol f? is FORALL or
    // EXISTS, the cong rule needs to be converted into a bind rule. The first
    // n children will be refl rules, e.g. (= (v0 Int) (v0 Int)).
    //
    //  Let t1 = (BOUND_VARIABLE LIST (v1 A1) ... (vn An)) and s1 =
    //  (BOUND_VARIABLE LIST (v1 A1) ... (vn vn)).
    //
    //  ----- REFL ... ----- REFL
    //   VP1            VPn             P2
    //  --------------------------------------- bind,
    //                                          ((:= (v1 A1) v1) ...
    //                                          (:= (vn An) vn))
    //   (cl (= (forall ((v1 A1)...(vn An)) t2)
    //   (forall ((v1 B1)...(vn Bn)) s2)))**
    //
    //  VPi: (cl (= vi vi))*
    //
    //  * the corresponding proof node is (or (= vi vi))
    //
    // Otherwise, the rule follows the singleton pattern, i.e.:
    //
    //    P1 ... Pn
    //  -------------------------------------------------------- cong
    //   (cl (= (<kind> f? t1 ... tn) (<kind> f? s1 ... sn)))**
    //
    // ** the corresponding proof node is (= (<kind> f? t1 ... tn) (<kind> f?
    // s1 ... sn))
    case PfRule::CONG:
    {
      if (res[0].isClosure())
      {
        std::vector<Node> vpis;
        bool success = true;
        for (size_t i = 0, size = children[0][0].getNumChildren(); i < size;
             i++)
        {
          Node vpi = children[0][0][i].eqNode(children[0][1][i]);
          new_args.push_back(vpi);
          vpis.push_back(nm->mkNode(kind::SEXPR, d_cl, vpi));
          success &= addAletheStep(AletheRule::REFL, vpi, vpi, {}, {}, *cdp);
        }
        vpis.push_back(children[1]);
        return success
               && addAletheStep(AletheRule::ANCHOR_BIND,
                                res,
                                nm->mkNode(kind::SEXPR, d_cl, res),
                                vpis,
                                new_args,
                                *cdp);
      }
      return addAletheStep(AletheRule::CONG,
                           res,
                           nm->mkNode(kind::SEXPR, d_cl, res),
                           children,
                           {},
                           *cdp);
    }
    // ======== True intro
    //
    // ------------------------------- EQUIV_SIMPLIFY
    //  (VP1:(cl (= (= F true) F)))
    // ------------------------------- EQUIV2
    //  (VP2:(cl (= F true) (not F)))           P
    // -------------------------------------------- RESOLUTION
    //  (cl (= F true))*
    //
    // * the corresponding proof node is (= F true)
    case PfRule::TRUE_INTRO:
    {
      Node vp1 = nm->mkNode(kind::SEXPR, d_cl, res.eqNode(children[0]));
      Node vp2 = nm->mkNode(kind::SEXPR, d_cl, res, children[0].notNode());
      return addAletheStep(AletheRule::EQUIV_SIMPLIFY, vp1, vp1, {}, {}, *cdp)
             && addAletheStep(AletheRule::EQUIV2, vp2, vp2, {vp1}, {}, *cdp)
             && addAletheStep(AletheRule::RESOLUTION,
                              res,
                              nm->mkNode(kind::SEXPR, d_cl, res),
                              {vp2, children[0]},
                              options::proofAletheResPivots()
                                  ? std::vector<Node>{children[0]}
                                  : std::vector<Node>(),
                              *cdp);
    }
    // ======== True elim
    //
    // ------------------------------- EQUIV_SIMPLIFY
    //  (VP1:(cl (= (= F true) F)))
    // ------------------------------- EQUIV1
    //  (VP2:(cl (not (= F true)) F))           P
    // -------------------------------------------- RESOLUTION
    //  (cl F)*
    //
    // * the corresponding proof node is F
    case PfRule::TRUE_ELIM:
    {
      Node vp1 = nm->mkNode(kind::SEXPR, d_cl, children[0].eqNode(res));
      Node vp2 = nm->mkNode(kind::SEXPR, d_cl, children[0].notNode(), res);
      return addAletheStep(AletheRule::EQUIV_SIMPLIFY, vp1, vp1, {}, {}, *cdp)
             && addAletheStep(AletheRule::EQUIV1, vp2, vp2, {vp1}, {}, *cdp)
             && addAletheStep(AletheRule::RESOLUTION,
                              res,
                              nm->mkNode(kind::SEXPR, d_cl, res),
                              {vp2, children[0]},
                              options::proofAletheResPivots()
                                  ? std::vector<Node>{children[0]}
                                  : std::vector<Node>(),
                              *cdp);
    }
    // ======== False intro
    //
    // ----- EQUIV_SIMPLIFY
    //  VP1
    // ----- EQUIV2     ----- NOT_NOT
    //  VP2              VP3
    // ---------------------- RESOLUTION
    //          VP4                        P
    // -------------------------------------- RESOLUTION
    //          (cl (= F false))*
    //
    // VP1: (cl (= (= F false) (not F)))
    // VP2: (cl (= F false) (not (not F)))
    // VP3: (cl (not (not (not F))) F)
    // VP4: (cl (= F false) F)
    //
    // * the corresponding proof node is (= F false)
    case PfRule::FALSE_INTRO:
    {
      Node vp1 = nm->mkNode(kind::SEXPR, d_cl, res.eqNode(children[0]));
      Node vp2 = nm->mkNode(kind::SEXPR, d_cl, res, children[0].notNode());
      Node vp3 = nm->mkNode(
          kind::SEXPR, d_cl, children[0].notNode().notNode(), children[0][0]);
      Node vp4 = nm->mkNode(kind::SEXPR, d_cl, res, children[0][0]);

      return addAletheStep(AletheRule::EQUIV_SIMPLIFY, vp1, vp1, {}, {}, *cdp)
             && addAletheStep(AletheRule::EQUIV2, vp2, vp2, {vp1}, {}, *cdp)
             && addAletheStep(AletheRule::NOT_NOT, vp3, vp3, {}, {}, *cdp)
             && addAletheStep(
                 AletheRule::RESOLUTION, vp4, vp4, {vp2, vp3}, {}, *cdp)
             && addAletheStep(AletheRule::RESOLUTION,
                              res,
                              nm->mkNode(kind::SEXPR, d_cl, res),
                              {vp4, children[0]},
                              options::proofAletheResPivots()
                                  ? std::vector<Node>{children[0]}
                                  : std::vector<Node>(),
                              *cdp);
    }
    // ======== False elim
    //
    // ----- EQUIV_SIMPLIFY
    //  VP1
    // ----- EQUIV1
    //  VP2                P
    // ---------------------- RESOLUTION
    //     (cl (not F))*
    //
    // VP1: (cl (= (= F false) (not F)))
    // VP2: (cl (not (= F false)) (not F))
    // VP3: (cl (not (not (not F))) F)
    // VP4: (cl (= F false) F)
    //
    // * the corresponding proof node is (not F)
    case PfRule::FALSE_ELIM:
    {
      Node vp1 = nm->mkNode(kind::SEXPR, d_cl, children[0].eqNode(res));
      Node vp2 = nm->mkNode(kind::SEXPR, d_cl, children[0].notNode(), res);

      return addAletheStep(AletheRule::EQUIV_SIMPLIFY, vp1, vp1, {}, {}, *cdp)
             && addAletheStep(AletheRule::EQUIV1, vp2, vp2, {vp1}, {}, *cdp)
             && addAletheStep(AletheRule::RESOLUTION,
                              res,
                              nm->mkNode(kind::SEXPR, d_cl, res),
                              {vp2, children[0]},
                              options::proofAletheResPivots()
                                  ? std::vector<Node>{children[0]}
                                  : std::vector<Node>(),
                              *cdp);
    }
    //================================================= Quantifiers rules
    // ======== Skolem intro
    /*case PfRule::SKOLEM_INTRO:
    {
      return
    addAletheStep(AletheRule::REFL,res,nm->mkNode(kind::SEXPR,d_cl,res),{},{},*cdp);
    }*/
    // ======== Skolemize
    // See proof_rule.h for documentation on the SKOLEMIZE rule. This
    // comment uses variable names as introduced there.
    //
    // If the conclusion is of the form F*sigma = not G:
    //
    //  ------------------------------------------------ SKO_EX
    //   (= (exists ((x1 T1) ... (xn Tn)) F) (F*sigma))
    //
    //  Then, apply the cvc5 rule EQ_RESOLVE to obtain F*sigma from this.
    //
    // Otherwise, if the child has the form (not (exist
    // case PfRule::SKOLEMIZE:
    // {
    // TODO: Add ANCHOR, map skolemized variable to substitutions skv_1
    // SkolemManager::getWitnessForm
    // Get choice term that corresponds to skv_1
    // F*sigma needs to be changed s.t. all occurences of skv_1 are replaced
    // with the choice term LOOK AT LEAN for replacement
    // NodeConverter will eventually be changed to do this
    // LeanNodeConverter
    // choice terms itself might contain skv variables
    // getSkolemTermVectors then I can get skolems
    //
    /*if (res.getKind() != kind::NOT)
    {
      Node choice;
      Node vp1 = nm->mkNode(
          kind::SEXPR, d_cl, nm->mkNode(kind::EQUAL, children[0], res));
      return addAletheStep(AletheRule::SKO_EX, vp1, vp1, {}, {}, *cdp)
             && cdp->addStep(
                 res, PfRule::EQ_RESOLVE, {vp1, children[0]}, args);
    }*/
    /*if (res.getKind() == kind::NOT)
    {
      std::cout << "children " << children << std::endl;
      std::cout << "res " << res << std::endl;
      std::cout << "skv_1 " << args << std::endl;
      Node temp = SkolemManager::getWitnessForm(res);
      std::cout << "children[0] " << children[0]
                << SkolemManager::getWitnessForm(children[0]) << std::endl;
      std::cout << "children[0][0][0][0] " << children[0][0][0][0] << "    "
                << SkolemManager::getWitnessForm(children[0][0][0][0])
                << std::endl;
      std::cout << "children[0][0][1] " << children[0][0][1]
                << SkolemManager::getWitnessForm(children[0][0][1])
                << std::endl;
      Node vp1 = nm->mkNode(
          kind::SEXPR, d_cl, nm->mkNode(kind::EQUAL, children[0][0], res));
      return addAletheStep(
                 AletheRule::ANCHOR_SKO_FORALL, vp1, vp1, {}, {}, *cdp)
             && addAletheStep(AletheRule::RESOLUTION,
                              res,
                              nm->mkNode(kind::SEXPR, d_cl, res),
                              {vp1, children[0]},
                              {},
                              *cdp);
    }
    return addAletheStep(
        AletheRule::ALL_SIMPLIFY, res, res, {}, children, *cdp);
  }*/
    // ======== Instantiate
    // See proof_rule.h for documentation on the INSTANTIATE rule. This
    // comment uses variable names as introduced there.
    //
    // ----- FORALL_INST, (= x1 t1) ... (= xn tn)
    //  VP1
    // ----- OR
    //  VP2              P
    // -------------------- RESOLUTION
    //     (cl F*sigma)^
    //
    // VP1: (cl (or (not (forall ((x1 T1) ... (xn Tn)) F*sigma)
    // VP2: (cl (not (forall ((x1 T1) ... (xn Tn)) F)) F*sigma)
    //
    // ^ the corresponding proof node is F*sigma
    case PfRule::INSTANTIATE:
    {
      for (size_t i = 0, size = children[0][0].getNumChildren(); i < size; i++)
      {
        new_args.push_back(children[0][0][i].eqNode(args[i]));
      }
      Node vp1 = nm->mkNode(
          kind::SEXPR, d_cl, nm->mkNode(kind::OR, children[0].notNode(), res));
      Node vp2 = nm->mkNode(kind::SEXPR, d_cl, children[0].notNode(), res);
      return addAletheStep(
                 AletheRule::FORALL_INST, vp1, vp1, {}, new_args, *cdp)
             && addAletheStep(AletheRule::OR, vp2, vp2, {vp1}, {}, *cdp)
             && addAletheStep(AletheRule::RESOLUTION,
                              res,
                              nm->mkNode(kind::SEXPR, d_cl, res),
                              {vp2, children[0]},
                              options::proofAletheResPivots()
                                  ? std::vector<Node>{children[0]}
                                  : std::vector<Node>(),
                              *cdp);
    }
    // ======== Alpha Equivalence
    // See proof_rule.h for documentation on the ALPHA_EQUIV rule. This
    // comment uses variable names as introduced there.
    //
    // Let F = (forall ((y1 A1) ... (yn An)) G) and F*sigma = (forall ((z1 A1)
    // ... (zn An)) G*sigma)
    //
    //
    // -----    ----- REFL  ----- REFL
    //  VP1 .... VPn         VP
    // -------------------------- BIND, ((:= (y1 A1) z1) ... (:= (yn An) zn))
    //         (= F F*sigma)
    //
    // VPi: (cl (= yi zi))^
    // VP: (cl (= G G*sigma))
    //
    // ^ the corresponding proof node is F*sigma
    case PfRule::ALPHA_EQUIV:
    {
      // performance optimization
      // If y1 ... yn are mapped to y1 ... yn it suffices to use a refl step
      if (res[0].toString() == res[1].toString())
      {
        return addAletheStep(AletheRule::REFL,
                             res,
                             nm->mkNode(kind::SEXPR, d_cl, res),
                             {},
                             {},
                             *cdp);
      }

      std::vector<Node> new_children;
      bool success = true;
      for (size_t i = 1, size = args.size(); i < size; i++)
      {
        Node vpi = nm->mkNode(kind::SEXPR, d_cl, args[i]);
        new_children.push_back(vpi);
        success&& addAletheStep(AletheRule::REFL, vpi, vpi, {}, {}, *cdp);
      }
      Node vp = nm->mkNode(
          kind::SEXPR, d_cl, nm->mkNode(kind::EQUAL, res[0][1], res[1][1]));
      success&& addAletheStep(AletheRule::REFL, vp, vp, {}, {}, *cdp);
      new_children.push_back(vp);
      new_args.insert(new_args.begin(), args.begin() + 1, args.end());
      return success
             && addAletheStep(AletheRule::ANCHOR_BIND,
                              res,
                              nm->mkNode(kind::SEXPR, d_cl, res),
                              new_children,
                              new_args,
                              *cdp);
    }
    //================================================= Arithmetic rules
    // ======== Adding Inequalities
    //
    // ----- LIA_GENERIC
    //  VP1                P1 ... Pn
    // ------------------------------- RESOLUTION
    //  (cl (>< t1 t2))*
    //
    // VP1: (cl (not l1) ... (not ln) (>< t1 t2))
    //
    // * the corresponding proof node is (>< t1 t2)
    case PfRule::MACRO_ARITH_SCALE_SUM_UB:
    {
      std::vector<Node> vp1s{d_cl};
      for (const Node& child : children)
      {
        vp1s.push_back(child.notNode());
      }
      vp1s.push_back(res);
      Node vp1 = nm->mkNode(kind::SEXPR, vp1s);
      std::vector<Node> new_children = {vp1};
      new_children.insert(new_children.end(), children.begin(), children.end());
      return addAletheStep(AletheRule::LIA_GENERIC, vp1, vp1, {}, args, *cdp)
             && addAletheStep(AletheRule::RESOLUTION,
                              res,
                              nm->mkNode(kind::SEXPR, d_cl, res),
                              new_children,
                              options::proofAletheResPivots()
                                  ? children
                                  : std::vector<Node>(),
                              *cdp);
    }
    // ======== Tightening Strict Integer Upper Bounds
    //
    // ----- LA_GENERIC, 1
    //  VP1                      P
    // ------------------------------------- RESOLUTION
    //  (cl (<= i greatestIntLessThan(c)))*
    //
    // VP1: (cl (not (< i c)) (<= i greatestIntLessThan(c)))
    //
    // * the corresponding proof node is (<= i greatestIntLessThan(c))
    case PfRule::INT_TIGHT_UB:
    {
      Node vp1 = nm->mkNode(kind::SEXPR, d_cl, children[0], res);
      std::vector<Node> new_children = {vp1, children[0]};
      new_args.push_back(nm->mkConstInt(Rational(1)));
      return addAletheStep(AletheRule::LA_GENERIC, vp1, vp1, {}, new_args, *cdp)
             && addAletheStep(AletheRule::RESOLUTION,
                              res,
                              nm->mkNode(kind::SEXPR, d_cl, res),
                              new_children,
                              options::proofAletheResPivots()
                                  ? children
                                  : std::vector<Node>(),
                              *cdp);
    }
    // ======== Tightening Strict Integer Lower Bounds
    //
    // ----- LA_GENERIC, 1
    //  VP1                      P
    // ------------------------------------- RESOLUTION
    //  (cl (>= i leastIntGreaterThan(c)))*
    //
    // VP1: (cl (not (> i c)) (>= i leastIntGreaterThan(c)))
    //
    // * the corresponding proof node is (>= i leastIntGreaterThan(c))
    case PfRule::INT_TIGHT_LB:
    {
      Node vp1 = nm->mkNode(kind::SEXPR, d_cl, children[0], res);
      std::vector<Node> new_children = {vp1, children[0]};
      new_args.push_back(nm->mkConstInt(Rational(1)));
      return addAletheStep(AletheRule::LA_GENERIC, vp1, vp1, {}, new_args, *cdp)
             && addAletheStep(AletheRule::RESOLUTION,
                              res,
                              nm->mkNode(kind::SEXPR, d_cl, res),
                              new_children,
                              options::proofAletheResPivots()
                                  ? children
                                  : std::vector<Node>(),
                              *cdp);
    }
    // ======== Trichotomy of the reals
    // See proof_rule.h for documentation on the ARITH_TRICHOTOMY rule. This
    // comment uses variable names as introduced there.
    //
    // If C = (= x c) or C = (> x c) pre-processing has to transform (>= x c)
    // into (<= c x)
    //
    // ------------------------------------------------------ LA_DISEQUALITY
    //  (VP1: (cl (or (= x c) (not (<= x c)) (not (<= c x)))))
    // -------------------------------------------------------- OR
    //  (VP2: (cl (= x c) (not (<= x c)) (not (<= c x))))
    //
    // If C = (> x c) or C = (< x c) post-processing has to be added. In these
    // cases resolution on VP2 A B yields (not (<=x c)) or (not (<= c x)) and
    // comp_simplify is used to transform it into C. Otherwise,
    //
    //  VP2   A   B
    // ---------------- RESOLUTION
    //  (cl C)*
    //
    // * the corresponding proof node is C
    case PfRule::ARITH_TRICHOTOMY:
    {
      bool success = true;
      Node equal, lesser, greater;

      Kind k = res.getKind();
      if (k == kind::EQUAL)
      {
        equal = res;
        if (children[0].getKind() == kind::LEQ)
        {
          greater = children[0];
          lesser = children[1];
        }
        else
        {
          greater = children[1];
          lesser = children[0];
        }
      }
      // Add case where res is not =
      else if (res.getKind() == kind::GT)
      {
        greater = res;
        if (children[0].getKind() == kind::NOT)
        {
          equal = children[0];
          lesser = children[1];
        }
        else
        {
          equal = children[1];
          lesser = children[0];
        }
      }
      else
      {
        lesser = res;
        if (children[0].getKind() == kind::NOT)
        {
          equal = children[0];
          greater = children[1];
        }
        else
        {
          equal = children[1];
          greater = children[0];
        }
      }

      Node x, c;
      if (equal.getKind() == kind::NOT)
      {
        x = equal[0][0];
        c = equal[0][1];
      }
      else
      {
        x = equal[0];
        c = equal[1];
      }
      Node vp_child1 = children[0], vp_child2 = children[1];

      // Preprocessing
      if (res == equal || res == greater)
      {  // C = (= x c) or C = (> x c)
        // lesser = (>= x c)
        Node vpc2 = nm->mkNode(
            kind::SEXPR,
            d_cl,
            nm->mkNode(kind::GEQ, x, c).eqNode(nm->mkNode(kind::LEQ, c, x)));
        // (cl (= (>= x c) (<= c x)))
        Node vpc1 = nm->mkNode(kind::SEXPR,
                               {d_cl,
                                vpc2[1].notNode(),
                                nm->mkNode(kind::GEQ, x, c).notNode(),
                                nm->mkNode(kind::LEQ, c, x)});
        // (cl (not(= (>= x c) (<= c x))) (not (>= x c)) (<= c x))
        vp_child1 = nm->mkNode(
            kind::SEXPR, d_cl, nm->mkNode(kind::LEQ, c, x));  // (cl (<= c x))

        success &=
            addAletheStep(AletheRule::EQUIV_POS2, vpc1, vpc1, {}, {}, *cdp)
            && addAletheStep(
                AletheRule::COMP_SIMPLIFY, vpc2, vpc2, {}, {}, *cdp)
            && addAletheStep(AletheRule::RESOLUTION,
                             vp_child1,
                             vp_child1,
                             {vpc1, vpc2, lesser},
                             {},
                             *cdp);
        // greater = (<= x c) or greater = (not (= x c)) -> no preprocessing
        // necessary
        vp_child2 = res == equal ? greater : equal;
      }

      // Process
      Node vp1 = nm->mkNode(kind::SEXPR,
                            d_cl,
                            nm->mkNode(kind::OR,
                                       nm->mkNode(kind::EQUAL, x, c),
                                       nm->mkNode(kind::LEQ, x, c).notNode(),
                                       nm->mkNode(kind::LEQ, c, x).notNode()));
      // (cl (or (= x c) (not (<= x c)) (not (<= c x))))
      Node vp2 = nm->mkNode(kind::SEXPR,
                            {d_cl,
                             nm->mkNode(kind::EQUAL, x, c),
                             nm->mkNode(kind::LEQ, x, c).notNode(),
                             nm->mkNode(kind::LEQ, c, x).notNode()});
      // (cl (= x c) (not (<= x c)) (not (<= c x)))
      success &=
          addAletheStep(AletheRule::LA_DISEQUALITY, vp1, vp1, {}, {}, *cdp)
          && addAletheStep(AletheRule::OR, vp2, vp2, {vp1}, {}, *cdp);

      // Postprocessing
      if (res == equal)
      {  // no postprocessing necessary
        return success
               && addAletheStep(AletheRule::RESOLUTION,
                                res,
                                nm->mkNode(kind::SEXPR, d_cl, res),
                                {vp2, vp_child1, vp_child2},
                                options::proofAletheResPivots()
                                    ? std::vector<Node>{vp_child1, vp_child2}
                                    : std::vector<Node>(),
                                *cdp);
      }
      if (res == greater)
      {  // have (not (<= x c)) but result should be (> x c)
        Node vp3 = nm->mkNode(
            kind::SEXPR,
            d_cl,
            nm->mkNode(kind::LEQ, x, c).notNode());  // (cl (not (<= x c)))
        Node vp4 = nm->mkNode(
            kind::SEXPR,
            {d_cl,
             nm->mkNode(kind::EQUAL,
                        nm->mkNode(kind::GT, x, c),
                        nm->mkNode(kind::LEQ, x, c).notNode())
                 .notNode(),
             nm->mkNode(kind::GT, x, c),
             nm->mkNode(kind::LEQ, x, c)
                 .notNode()
                 .notNode()});  // (cl (not(= (> x c) (not (<= x c)))) (> x c)
                                // (not (not (<= x c))))
        Node vp5 =
            nm->mkNode(kind::SEXPR,
                       d_cl,
                       nm->mkNode(kind::GT, x, c)
                           .eqNode(nm->mkNode(kind::LEQ, x, c).notNode()));
        // (cl (= (> x c) (not (<= x c))))

        return success
               && addAletheStep(AletheRule::RESOLUTION,
                                vp3,
                                vp3,
                                {vp2, vp_child1, vp_child2},
                                options::proofAletheResPivots()
                                    ? std::vector<Node>{vp_child1, vp_child2}
                                    : std::vector<Node>(),
                                *cdp)
               && addAletheStep(AletheRule::EQUIV_POS1, vp4, vp4, {}, {}, *cdp)
               && addAletheStep(
                   AletheRule::COMP_SIMPLIFY, vp5, vp5, {}, {}, *cdp)
               && addAletheStep(AletheRule::RESOLUTION,
                                res,
                                nm->mkNode(kind::SEXPR, d_cl, res),
                                {vp3, vp4, vp5},
                                options::proofAletheResPivots()
                                    ? std::vector<Node>{vp_child1, vp_child2}
                                    : std::vector<Node>(),
                                *cdp);
      }
      // have (not (<= c x)) but result should be (< x c)
      Node vp3 = nm->mkNode(
          kind::SEXPR,
          d_cl,
          nm->mkNode(kind::LEQ, c, x).notNode());  // (cl (not (<= c x)))
      Node vp4 =
          nm->mkNode(kind::SEXPR,
                     {d_cl,
                      nm->mkNode(kind::LT, x, c)
                          .eqNode(nm->mkNode(kind::LEQ, c, x).notNode())
                          .notNode(),
                      nm->mkNode(kind::LT, x, c),
                      nm->mkNode(kind::LEQ, c, x)
                          .notNode()
                          .notNode()});  // (cl (not(= (< x c) (not (<= c x))))
                                         // (< x c) (not (not (<= c x))))
      Node vp5 = nm->mkNode(
          kind::SEXPR,
          d_cl,
          nm->mkNode(kind::LT, x, c)
              .eqNode(nm->mkNode(kind::LEQ, c, x)
                          .notNode()));  // (cl (= (< x c) (not (<= c x))))
      return success
             && addAletheStep(AletheRule::RESOLUTION,
                              vp3,
                              vp3,
                              {vp2, vp_child1, vp_child2},
                              {},
                              *cdp)
             && addAletheStep(AletheRule::EQUIV_POS1, vp4, vp4, {}, {}, *cdp)
             && addAletheStep(AletheRule::COMP_SIMPLIFY, vp5, vp5, {}, {}, *cdp)
             && addAletheStep(AletheRule::RESOLUTION,
                              res,
                              nm->mkNode(kind::SEXPR, d_cl, res),
                              {vp3, vp4, vp5},
                              {},
                              *cdp);
    }
    default:
    {
      Trace("alethe-proof")
          << "... rule not translated yet " << id << " / " << res << " "
          << children << " " << args << std::endl;
      std::cout << "UNTRANSLATED rule: " << id << std::endl;
      return addAletheStep(AletheRule::UNDEFINED,
                           res,
                           nm->mkNode(kind::SEXPR, d_cl, res),
                           children,
                           args,
                           *cdp);
    }
      Trace("alethe-proof")
          << "... error translating rule " << id << " / " << res << " "
          << children << " " << args << std::endl;
      return false;
  }

  Trace("alethe-proof") << "... error translating rule " << id << " / " << res
                        << " " << children << " " << args << std::endl;
  return false;
}

// Adds OR rule to the premises of a step if the premise is not a clause and
// should not be a singleton. Since FACTORING and REORDERING always take
// non-singletons, this adds an OR step to their premise if it was formerly
// printed as (cl (or F1 ... Fn)). For resolution, it is necessary to check all
// children to find out whether they're singleton before determining if they are
// already printed correctly.
bool AletheProofPostprocessCallback::finalize(Node res,
                                              PfRule id,
                                              const std::vector<Node>& children,
                                              const std::vector<Node>& args,
                                              CDProof* cdp)
{
  NodeManager* nm = NodeManager::currentNM();
  AletheRule rule = getAletheRule(args[0]);
  Trace("alethe-proof") << "... finalizer for rule " << rule << " / " << res
                        << std::endl;
  switch (rule)
  {
    // In the case of a resolution rule the rule might originally have been a
    // cvc5 RESOLUTION or CHAIN_RESOLUTION rule. In these cases it is possible
    // that one of the children was printed as (cl (or F1 ... Fn)) but used as
    // (cl F1 ... Fn). However, since the information about the pivot of the
    // resolution step the child is used in is provided it is always possible
    // to figure out if an additional OR step is necessary.
    case AletheRule::RESOLUTION_OR:
    {
      if (args.size() < 4)
      {
        return false;
      }
      std::vector<Node> new_children = children;
      std::vector<Node> new_args =
          options::proofAletheResPivots()
              ? args
              : std::vector<Node>(args.begin(), args.begin() + 3);
      Node trueNode = nm->mkConst(true);
      Node falseNode = nm->mkConst(false);
      bool hasUpdated = false;

      // The first child is used as a non-singleton clause if it is not equal
      // to its pivot L_1. Since it's the first clause in the resolution it can
      // only be equal to the pivot in the case the polarity is true.
      if (children[0].getKind() == kind::OR
          && (args[3] != trueNode || children[0] != args[4]))
      {
        std::shared_ptr<ProofNode> childPf = cdp->getProofFor(children[0]);
        Node childConclusion = childPf->getArguments()[2];
        AletheRule childRule = getAletheRule(childPf->getArguments()[0]);
        // if child conclusion is of the form (sexpr cl (or ...)), then we need
        // to add an OR step, since this child must not be a singleton
        if ((childConclusion.getNumChildren() == 2 && childConclusion[0] == d_cl
             && childConclusion[1].getKind() == kind::OR)
            || (childRule == AletheRule::ASSUME
                && childConclusion.getKind() == kind::OR))
        {
          hasUpdated = true;
          // Add or step
          std::vector<Node> subterms{d_cl};
          if (childRule == AletheRule::ASSUME)
          {
            subterms.insert(
                subterms.end(), childConclusion.begin(), childConclusion.end());
          }
          else
          {
            subterms.insert(subterms.end(),
                            childConclusion[1].begin(),
                            childConclusion[1].end());
          }
          Node newConclusion = nm->mkNode(kind::SEXPR, subterms);
          addAletheStep(AletheRule::OR,
                        newConclusion,
                        newConclusion,
                        {children[0]},
                        {},
                        *cdp);
          new_children[0] = newConclusion;
          Trace("alethe-proof")
              << "Added OR step in finalizer " << childConclusion << " / "
              << newConclusion << std::endl;
        }
      }
      // For all other children C_i the procedure is similar. There is however a
      // key difference in the choice of the pivot element which is now the
      // L_{i-1}, i.e. the pivot of the child with the result of the i-1
      // resolution steps between the children before it. Therefore, if the
      // policy id_{i-1} is true, the pivot has to appear negated in the child
      // in which case it should not be a (cl (or F1 ... Fn)) node. The same is
      // true if it isn't the pivot element.
      for (std::size_t i = 1, size = children.size(); i < size; ++i)
      {
        if (children[i].getKind() == kind::OR
            && (args[2 * (i - 1) + 3] != falseNode
                || args[2 * (i - 1) + 1 + 3] != children[i]))
        {
          std::shared_ptr<ProofNode> childPf = cdp->getProofFor(children[i]);
          Node childConclusion = childPf->getArguments()[2];
          AletheRule childRule = getAletheRule(childPf->getArguments()[0]);
          // Add or step
          if ((childConclusion.getNumChildren() == 2
               && childConclusion[0] == d_cl
               && childConclusion[1].getKind() == kind::OR)
              || (childRule == AletheRule::ASSUME
                  && childConclusion.getKind() == kind::OR))
          {
            hasUpdated = true;
            std::vector<Node> lits{d_cl};
            if (childRule == AletheRule::ASSUME)
            {
              lits.insert(
                  lits.end(), childConclusion.begin(), childConclusion.end());
            }
            else
            {
              lits.insert(lits.end(),
                          childConclusion[1].begin(),
                          childConclusion[1].end());
            }
            Node conclusion = nm->mkNode(kind::SEXPR, lits);
            addAletheStep(AletheRule::OR,
                          conclusion,
                          conclusion,
                          {children[i]},
                          {},
                          *cdp);
            new_children[i] = conclusion;
            Trace("alethe-proof")
                << "Added OR step in finalizer" << childConclusion << " / "
                << conclusion << std::endl;
          }
        }
      }
      if (hasUpdated || !options::proofAletheResPivots())
      {
        Trace("alethe-proof")
            << "... update alethe step in finalizer " << res << " "
            << new_children << " / " << args << std::endl;
        cdp->addStep(res, PfRule::ALETHE_RULE, new_children, new_args);
        return true;
      }
      return false;
    }
    // A application of the FACTORING rule:
    //
    // (or a a b)
    // ---------- FACTORING
    //  (or a b)
    //
    // might be translated during pre-visit (update) to:
    //
    // (or (cl a a b))*
    // ---------------- CONTRACTION
    //  (cl a b)**
    //
    // In this post-visit an additional OR step is added in that case:
    //
    // (cl (or a a b))*
    // ---------------- OR
    // (cl a a b)
    // ---------------- CONTRACTION
    // (cl a b)**
    //
    // * the corresponding proof node is (or a a b)
    // ** the corresponding proof node is (or a b)
    //
    // The process is anagolous for REORDERING.
    case AletheRule::REORDERING:
    case AletheRule::CONTRACTION:
    {
      std::shared_ptr<ProofNode> childPf = cdp->getProofFor(children[0]);
      Node childConclusion = childPf->getArguments()[2];
      AletheRule childRule = getAletheRule(childPf->getArguments()[0]);
      if ((childConclusion.getNumChildren() == 2 && childConclusion[0] == d_cl
           && childConclusion[1].getKind() == kind::OR)
          || (childRule == AletheRule::ASSUME
              && childConclusion.getKind() == kind::OR))
      {
        // Add or step for child
        std::vector<Node> subterms{d_cl};
        if (getAletheRule(childPf->getArguments()[0]) == AletheRule::ASSUME)
        {
          subterms.insert(
              subterms.end(), childConclusion.begin(), childConclusion.end());
        }
        else
        {
          subterms.insert(subterms.end(),
                          childConclusion[1].begin(),
                          childConclusion[1].end());
        }
        Node newChild = nm->mkNode(kind::SEXPR, subterms);
        addAletheStep(
            AletheRule::OR, newChild, newChild, {children[0]}, {}, *cdp);
        Trace("alethe-proof")
            << "Added OR step in finalizer to child " << childConclusion
            << " / " << newChild << std::endl;
        // update res step
        cdp->addStep(res, PfRule::ALETHE_RULE, {newChild}, args);
        return true;
      }
      return false;
    }
    default: return false;
  }
  return false;
}

// The last step of the proof was:
//
// Children:  (P1:C1) ... (Pn:Cn)
// Arguments: (AletheRule::VRULE,false,(cl false))
// ---------------------
// Conclusion: (false)
//
// In Alethe:
//
//  P1 ... Pn
// ------------------- VRULE   ---------------------- FALSE
//  (VP1:(cl false))*           (VP2:(cl (not true)))
// -------------------------------------------------- RESOLUTION
//                       (cl)**
//
// *  the corresponding proof node is ((false))
// ** the corresponding proof node is (false)
bool AletheProofPostprocessCallback::finalStep(
    Node res,
    PfRule id,
    const std::vector<Node>& children,
    const std::vector<Node>& args,
    CDProof* cdp)
{
  NodeManager* nm = NodeManager::currentNM();
  Node falseNode = nm->mkConst(false);

  if (
      // If the last proof rule was not translated yet
      (id == PfRule::ALETHE_RULE) &&
      // This case can only occur if the last step is an assumption
      (args[2].getNumChildren() > 1) &&
      // If the proof node has result (false) additional steps have to be added.
      (args[2][1] != falseNode))
  {
    return false;
  }

  // remove attribute for outermost scope
  if (id != PfRule::ALETHE_RULE)
  {
    std::vector<Node> sanitized_args{
        res, res, nm->mkConstInt(static_cast<uint32_t>(AletheRule::ASSUME))};
    for (const Node& arg : args)
    {
      sanitized_args.push_back(d_anc.convert(arg));
    }
    return cdp->addStep(res, PfRule::ALETHE_RULE, children, sanitized_args);
  }

  bool success = true;
  Node vp1 = nm->mkNode(kind::SEXPR, res);    // ((false))
  Node vp2 = nm->mkConst(false).notNode();    // (not true)
  Node res2 = nm->mkNode(kind::SEXPR, d_cl);  // (cl)
  AletheRule vrule = getAletheRule(args[0]);

  // In the special case that false is an assumption, we print false instead of
  // (cl false)
  success &= addAletheStep(
      vrule,
      vp1,
      (vrule == AletheRule::ASSUME ? res : nm->mkNode(kind::SEXPR, d_cl, res)),
      children,
      {},
      *cdp);
  Trace("alethe-proof") << "... add Alethe step " << vp1 << " / "
                        << nm->mkNode(kind::SEXPR, d_cl, res) << " " << vrule
                        << " " << children << " / {}" << std::endl;

  success &= addAletheStep(
      AletheRule::FALSE, vp2, nm->mkNode(kind::SEXPR, d_cl, vp2), {}, {}, *cdp);
  Trace("alethe-proof") << "... add Alethe step " << vp2 << " / "
                        << nm->mkNode(kind::SEXPR, d_cl, vp2) << " "
                        << AletheRule::FALSE << " {} / {}" << std::endl;

  success &=
      addAletheStep(AletheRule::RESOLUTION, res, res2, {vp2, vp1},
              options::proofAletheResPivots()?std::vector<Node>{res}:std::vector<Node>(), *cdp);
  Trace("alethe-proof") << "... add Alethe step " << res << " / " << res2 << " "
                        << AletheRule::RESOLUTION << " {" << vp2 << ", " << vp1
                        << " / {}" << std::endl;
  if (!success)
  {
    Trace("alethe-proof") << "... Error while printing final steps"
                          << std::endl;
  }

  return true;
}

bool AletheProofPostprocessCallback::addAletheStep(
    AletheRule rule,
    Node res,
    Node conclusion,
    const std::vector<Node>& children,
    const std::vector<Node>& args,
    CDProof& cdp)
{
  // delete attributes
  Node sanitized_conclusion = conclusion;
  if (expr::hasClosure(conclusion))
  {
    sanitized_conclusion = d_anc.convert(conclusion);
  }

  std::vector<Node> new_args = std::vector<Node>();
  new_args.push_back(NodeManager::currentNM()->mkConstInt(
      Rational(static_cast<uint32_t>(rule))));
  new_args.push_back(res);
  new_args.push_back(sanitized_conclusion);
  new_args.insert(new_args.end(), args.begin(), args.end());
  Trace("alethe-proof") << "... add alethe step " << res << " / " << conclusion
                        << " " << rule << " " << children << " / " << new_args
                        << std::endl;
  return cdp.addStep(res, PfRule::ALETHE_RULE, children, new_args);
}

bool AletheProofPostprocessCallback::addAletheStepFromOr(
    AletheRule rule,
    Node res,
    const std::vector<Node>& children,
    const std::vector<Node>& args,
    CDProof& cdp)
{
  std::vector<Node> subterms = {d_cl};
  subterms.insert(subterms.end(), res.begin(), res.end());
  Node conclusion = NodeManager::currentNM()->mkNode(kind::SEXPR, subterms);
  return addAletheStep(rule, res, conclusion, children, args, cdp);
}

AletheProofPostprocessNoSubtypeCallback::
    AletheProofPostprocessNoSubtypeCallback(ProofNodeManager* pnm)
    : d_pnm(pnm)
{
  d_finalizeRules = {
      AletheRule::CONG, AletheRule::TRANS, AletheRule::FORALL_INST};
  NodeManager* nm = NodeManager::currentNM();
  d_cl = nm->mkBoundVar("cl", nm->sExprType());
}

bool AletheProofPostprocessNoSubtypeCallback::shouldUpdate(
    std::shared_ptr<ProofNode> pn,
    const std::vector<Node>& fa,
    bool& continueUpdate)
{
  return true;
}

bool AletheProofPostprocessNoSubtypeCallback::update(
    Node res,
    PfRule id,
    const std::vector<Node>& children,
    const std::vector<Node>& args,
    CDProof* cdp,
    bool& continueUpdate)
{
  AletheRule rule = getAletheRule(args[0]);

  Trace("alethe-proof-subtyping")
      << "AletheProofPostprocessNoSubtypeCallback::update: " << res << " "
      << rule << " " << children << " / " << args << std::endl;
  // AlwaysAssert(args.size() >= 3);
  // traverse conclusion and any other args and update them
  bool changed = false;
  std::vector<Node> newArgs{args[0], args[1]};
  for (size_t i = 2, size = args.size(); i < size; ++i)
  {
    newArgs.push_back(d_anc.convert(args[i]));
    changed |= newArgs.back() != args[i];
  }
  if (changed)
  {
    Trace("alethe-proof-subtyping")
        << "\tConvertion changed " << args << " into " << newArgs << "\n";
    // whether new conclusion became (= A A) or (cl (= A A))
    if ((newArgs[2].getKind() == kind::EQUAL && newArgs[2][0] == newArgs[2][1])
        || (newArgs[2].getKind() == kind::SEXPR
            && newArgs[2].getNumChildren() == 2
            && newArgs[2][1].getKind() == kind::EQUAL
            && newArgs[2][1][0] == newArgs[2][1][1]))
    {
      Trace("alethe-proof-subtyping") << "\tTrivialized into REFL\n";
      // turn this step into a REFL one, ignore children and remaining arguments
      newArgs[0] = NodeManager::currentNM()->mkConst<Rational>(
          CONST_RATIONAL, static_cast<unsigned>(AletheRule::REFL));
      cdp->addStep(res, id, {}, {newArgs.begin(), newArgs.begin() + 3});
    }
    else
    {
      cdp->addStep(res, id, children, newArgs);
    }
    return true;
  }
  return false;
}

bool AletheProofPostprocessNoSubtypeCallback::finalize(
    Node res,
    PfRule id,
    const std::vector<Node>& children,
    const std::vector<Node>& args,
    CDProof* cdp)
{
  AletheRule rule = getAletheRule(args[0]);
  if (d_finalizeRules.find(rule) == d_finalizeRules.end())
  {
    return false;
  }
  Trace("alethe-proof-subtyping")
      << "AletheProofPostprocessNoSubtypeCallback::finalize: " << res << " "
      << rule << " " << children << " / " << args << std::endl;
  NodeManager* nm = NodeManager::currentNM();
  bool updated = false;
  std::vector<Node> newChildren = children;
  switch (rule)
  {
    case AletheRule::TRANS:
    {
      // get children
      size_t size = children.size();
      const std::vector<Node>& child0Args =cdp->getProofFor(children[0])->getArguments();
      AlwaysAssert(child0Args.size() >= 3);
      AlwaysAssert(child0Args[2].getKind() != kind::SEXPR
                   || child0Args[2].getNumChildren() == 2);
      Node lastLink = child0Args[2].getKind() == kind::SEXPR ? child0Args[2][1]
                                                             : child0Args[2];
      // for each child check that the link in the transitivity chain is
      // compatible with the previous one. Otherwise add a step that casts
      // correctly
      for (size_t i = 1; i < size; ++i)
      {
        const std::vector<Node>& childArgs =
            cdp->getProofFor(children[i])->getArguments();
        AlwaysAssert(childArgs.size() >= 3);
        AlwaysAssert(childArgs[2].getKind() != kind::SEXPR
                     || childArgs[2].getNumChildren() == 2);
        Node childConclusion = childArgs[2].getKind() == kind::SEXPR
                                   ? childArgs[2][1]
                                   : childArgs[2];
        Node links[2] = {lastLink, childConclusion};
        AlwaysAssert(links[0].getKind() == kind::EQUAL
                     && links[1].getKind() == kind::EQUAL)
            << "not equalities: " << links[0] << " .. " << links[1] << "\n";
        if (links[0][1] == links[1][0])
        {
          lastLink = links[1];
          continue;
        }
        updated = true;
        Trace("alethe-proof-subtyping")
            << "\t..links l_" << (i - 1) << "[1] and l_" << i
            << "[0] differ:\n\t\t\t" << links[0][1] << " .. " << links[1][0]
            << "\n";
        // AlwaysAssert(links[0][1].getType().isReal()
        //              && links[1][0].getType().isReal());
        // Necessarily one of the differing terms has an integer subterm that is
        // a real subterm in the respective position of the other term. Both
        // should be lifted to reals via a new step which will proxy the
        // previous link into the chain
        // AlwaysAssert(!links[0][1].getType().isInteger()
        //              || links[1][0].getType().isInteger());
        // We test which is the "int link" by the heuristic that the it's the
        // one without CAST_TO_REAL / TO_REAL
        size_t intLink = !expr::hasSubtermKinds(
                             {kind::CAST_TO_REAL, kind::TO_REAL}, links[0][1])
                             ? 0
                             : 1;
        // size_t intLink = links[0][1].getType().isInteger() ? 0 : 1;
        size_t childUpdatedIndex = i - (1 - intLink);
        Trace("alethe-proof-subtyping")
            << "\t..int link is l_" << childUpdatedIndex << ": "
            << links[intLink] << "\n";
        // if (Configuration::isAssertionBuild())
        // {
        // for (size_t j = 0; j < 2; ++j)
        // {
        //   AlwaysAssert(links[intLink][1 - j].isConst()
        //                || !expr::hasSubtermKinds({kind::APPLY_UF,
        //                kind::SKOLEM},
        //                                          links[intLink][1 - j]))
        //       << "Unconvertable " << links[intLink][1 - j];
        // }
        // }
        AlwaysAssert(
            d_anc.traverseAndConvertAllConsts(links[intLink][1 - intLink])
            == links[1 - intLink][intLink]);
        // Add step for proxy
        Node newChild =
            nm->mkNode(kind::SEXPR,
                       // d_cl
                       d_cl,
                       // converted link
                       d_anc.traverseAndConvertAllConsts(links[intLink]));
        Trace("alethe-proof-subtyping")
            << "\t..new l_" << childUpdatedIndex << ": " << newChild << "\n";
        cdp->addStep(newChild,
                     PfRule::ALETHE_RULE,
                     {children[childUpdatedIndex]},
                     {nm->mkConst<Rational>(
                          CONST_RATIONAL,
                          static_cast<unsigned>(AletheRule::ALL_SIMPLIFY)),
                      newChild,
                      newChild});
        // update children
        newChildren[childUpdatedIndex] = newChild;
        // get new running last link
        lastLink = newChild[1];
      }
      // Update proof step with new premises
      if (updated)
      {
        // it must be the case that conclusion reflects new premises, i.e. that
        // conclusion t1 = tn means that first premise has (as printed
        // conclusion) "t1 = ..." and and last premise has "... = tn".
        AlwaysAssert(
            args[2][1][0]
                == cdp->getProofFor(newChildren[0])->getArguments()[2][1][0]
            && args[2][1][1]
                   == cdp->getProofFor(newChildren.back())
                          ->getArguments()[2][1][1]);
        cdp->addStep(res, PfRule::ALETHE_RULE, newChildren, args);
        return true;
      }
      break;
    }
    case AletheRule::CONG:
    {
      // given conclusion (= (f t11' ... tn1') (f t12' ... tn2')), for each
      // child (= ti1 ti2), check whether ti{1,2} is the same as ti{1,2}'. If
      // not, then we need to add a proxy step to the premise if ti{1,2}
      // is integer and, if ti{1,2}' is integer, change the conclusion.
      //
      // An invariant is probably that I don't need to check ti1' vs ti2'
      // because the above checks should cover this.
      Node conclusion = args[2][1];
      std::vector<Node> newConclusionChildren[2];
      newConclusionChildren[0] = {conclusion[0].begin(), conclusion[0].end()};
      newConclusionChildren[1] = {conclusion[1].begin(), conclusion[1].end()};
      for (size_t i = 0, size = children.size(); i < size; ++i)
      {
        const std::vector<Node>& childArgs = cdp->getProofFor(children[i])->getArguments();
        AlwaysAssert(childArgs.size() >= 3);
        AlwaysAssert(childArgs[2].getKind() != kind::SEXPR
                     || childArgs[2].getNumChildren() == 2);
        Node childConclusion = childArgs[2].getKind() == kind::SEXPR
                                   ? childArgs[2][1]
                                   : childArgs[2];
        Trace("alethe-proof-subtyping")
            << "\t..original conclusion " << i << ": " << childConclusion << "\n";

        size_t differ[2] = {conclusion[0][i] != childConclusion[0] ? i : size,
                            conclusion[1][i] != childConclusion[1] ? i : size};
        if (differ[0] < size || differ[1] < size)
        {
          updated = true;
          Trace("alethe-proof-subtyping")
              << "\t..child " << i << ": " << childConclusion << "\n";
          Trace("alethe-proof-subtyping")
              << "\t.." << i << "-th child/conclusion args differ on positions "
              << (differ[0] < size ? "0 " : "") << (differ[1] < size ? "1" : "")
              << " of conclusion equality\n";
          // Determine wether to add proxy step. Note that this is not something
          // trivial, as it effectively amounts to a rewriting proof, since the
          // part of the term to change may be deep within the term. Consider
          // the example
          //
          //          ... (= ti1 ti2) ...
          // -------------------------------------- CONG
          // (= (f ... ti1' ...) (f ... ti2' ...))
          //
          // where ti2 != ti2' but they're not integer or real terms. Rather
          // they're arbitrary terms that contain subterms t and t' which are
          // one integer and one real (and not integer). To determine who of
          // t/t' is the "true" real, we apply the heuristic of, according to
          // which of ti{1,2}/ti{1,2}' differ, whether ti{1,2} contains casts.
          // If it does not, then we assume that its differing subterm t is an
          // integer.
          //
          // TODO: the foolproof way is to traverse both simultaneously until we
          // find the difference (i.e. t vs t'), check how they differ, and
          // determine whether the premise is the "integer one".
          bool updateChild = !expr::hasSubtermKinds(
              {kind::CAST_TO_REAL, kind::TO_REAL},
              differ[0] == size ? childConclusion[1] : childConclusion[0]);
          // bool updateChild = childConclusion[0].getType().isInteger();
          if (updateChild)
          {
            Trace("alethe-proof-subtyping")
                << "\t..need proxy step for child\n";
            Node newChild =
                nm->mkNode(kind::SEXPR,
                           // d_cl
                           d_cl,
                           // converted link
                           d_anc.traverseAndConvertAllConsts(childConclusion));
            Trace("alethe-proof-subtyping")
                << "\t\t..new child " << newChild << "\n";
            cdp->addStep(newChild,
                         PfRule::ALETHE_RULE,
                         {children[i]},
                         {nm->mkConst<Rational>(
                              CONST_RATIONAL,
                              static_cast<unsigned>(AletheRule::ALL_SIMPLIFY)),
                          newChild,
                          newChild});
            // update children
            newChildren[i] = newChild;
          }
          // Whether to change conclusion
          for (size_t j = 0; j < 2; ++j)
          {
            Node childArgToCompare =
                updateChild ? newChildren[i][1][j] : childConclusion[j];
            // We need to change conclusion if conclusion[j][i] is different
            // from childArgToCompare, in which case necessarily
            // conclusion[j][i] has a differing integer subterm from a real one
            // in childArgToCompare
            if (conclusion[j][i] != childArgToCompare)
            // if (conclusion[j][i].getType().isInteger()
            //     && (differ[j] < size || updateChild))
            {
              Trace("alethe-proof-subtyping")
                  << "\t..need update " << i << "-th arg of conclusion[" << j
                  << "]\n";
              newConclusionChildren[j][i] = childArgToCompare;
              // newConclusionChildren[j][i] =
              //     d_anc.traverseAndConvertAllConsts(conclusion[j][i]);
              AlwaysAssert(d_anc.traverseAndConvertAllConsts(conclusion[j][i])
                           == childArgToCompare)
                  << "Converted " << conclusion[j][i] << " differ from "
                  << childArgToCompare << "\n";
              Trace("alethe-proof-subtyping")
                  << "\t\t..arg " << conclusion[j][i] << " became "
                  << childArgToCompare << "\n";
            }
          }
        }
      }
      // Update proof step with new premises and possibly new conclusion
      if (updated)
      {
        std::vector<Node> newArgs = args;
        Kind k = conclusion[0].getKind();
        if (kind::metaKindOf(k) == kind::metakind::PARAMETERIZED)
        {
          Node op = conclusion[0].getOperator();
          newConclusionChildren[0].insert(newConclusionChildren[0].begin(), op);
          newConclusionChildren[1].insert(newConclusionChildren[1].begin(), op);
        }
        Node maybeNewConclusion =
            nm->mkNode(k, newConclusionChildren[0])
                .eqNode(nm->mkNode(k, newConclusionChildren[1]));
        if (conclusion != maybeNewConclusion)
        {
          Trace("alethe-proof-subtyping")
              << "\t..updated conclusion to " << maybeNewConclusion << "\n";
          newArgs[2] = nm->mkNode(kind::SEXPR, args[2][0], maybeNewConclusion);
        }
        cdp->addStep(res, PfRule::ALETHE_RULE, newChildren, newArgs);
        return true;
      }
      break;
    }
    case AletheRule::FORALL_INST:
    {
      // do substitution on quantifier body. If different, then just replace
      //
      // Conclusion (args[2]) is of the form:
      //   (sexpr cl (or (not (forall (...) body)) inst))
      Node body = args[2][1][0][0][1];
      Node inst = args[2][1][1];
      // subs are stored in args[3..] as (= v t)
      std::vector<Node> vars, subs;
      for (size_t i = 3, nc = args.size(); i < nc; ++i)
      {
        AlwaysAssert(args[i].getKind() == kind::EQUAL) << args[i];
        vars.push_back(args[i][0]);
        subs.push_back(args[i][1]);
      }
      Node bodyInst =
          body.substitute(vars.begin(), vars.end(), subs.begin(), subs.end());
      // when this happen it's always the instance who is in the wrong: a real
      // variable may be instantiated with an integer, but the opposite is not
      // possible
      if (bodyInst != inst)
      {
        Trace("alethe-proof-subtyping")
            << "\t..quantif body instantiated " << bodyInst
            << "\n\t..differs from the original " << inst << "\n";
        std::vector<Node> newArgs = args;
        // Rebuild conclusion. The negated forall is the same, only the inst
        // changes.
        Node newConclusion = nm->mkNode(kind::OR, args[2][1][0], bodyInst);
        Trace("alethe-proof-subtyping")
            << "\t..updated original conclusion " << args[2][1] << " to "
            << newConclusion << "\n";
        newArgs[2] = nm->mkNode(kind::SEXPR, args[2][0], newConclusion);
        newArgs[1] = newArgs[2];
        cdp->addStep(newArgs[2], PfRule::ALETHE_RULE, children, newArgs);
        Trace("alethe-proof-subtyping")
            << "\t..add a trust step to derive original conclusion from fixed "
               "one\n";
        // Add a new step that derives the original conclusion from the lifting
        // of the modified body. This way we don't need to change the rest of
        // the proof on account of the wrong instantiation
        cdp->addStep(res,
                     PfRule::ALETHE_RULE,
                     {newArgs[2]},
                     {nm->mkConst<Rational>(
                          CONST_RATIONAL,
                          static_cast<unsigned>(AletheRule::ALL_SIMPLIFY)),
                      res,
                      args[2]});
        return true;
      }
      break;
    }
    default:
    {
      break;
    }
  }
  AlwaysAssert(args.size() >= 3);
  return false;
}

AletheProofPostprocess::AletheProofPostprocess(ProofNodeManager* pnm,
                                               AletheNodeConverter& anc)
    : d_pnm(pnm), d_cb(d_pnm, anc), d_nst(d_pnm)
{
}

AletheProofPostprocess::~AletheProofPostprocess() {}

void AletheProofPostprocess::process(std::shared_ptr<ProofNode> pf)
{
  // Translate proof node
  ProofNodeUpdater updater(d_pnm, d_cb, false, false, true);
  updater.process(pf->getChildren()[0]);

  // In the Alethe proof format the final step has to be (cl). However, after
  // the translation it might be (cl false). In that case additional steps are
  // required.
  // The function has the additional purpose of sanitizing the attributes of the
  // first SCOPE
  CDProof cpf(d_pnm, nullptr, "ProofNodeUpdater::CDProof", true);
  const std::vector<std::shared_ptr<ProofNode>>& cc = pf->getChildren();
  std::vector<Node> ccn;
  for (const std::shared_ptr<ProofNode>& cp : cc)
  {
    Node cpres = cp->getResult();
    ccn.push_back(cpres);
    // store in the proof
    cpf.addProof(cp);
  }
  if (d_cb.finalStep(
          pf->getResult(), pf->getRule(), ccn, pf->getArguments(), &cpf))
  {
    std::shared_ptr<ProofNode> npn = cpf.getProofFor(pf->getResult());

    // then, update the original proof node based on this one
    Trace("pf-process-debug") << "Update node..." << std::endl;
    d_pnm->updateNode(pf.get(), npn.get());
    Trace("pf-process-debug") << "...update node finished." << std::endl;
  }

  Trace("alethe-proof-subtyping") << "\n--------------------------------\n";
  ProofNodeUpdater finalFinal(d_pnm, d_nst, false, false, true);
  finalFinal.process(pf->getChildren()[0]);
}

}  // namespace proof

}  // namespace cvc5<|MERGE_RESOLUTION|>--- conflicted
+++ resolved
@@ -329,7 +329,6 @@
 
       return success;
     }
-<<<<<<< HEAD
     case PfRule::DSL_REWRITE:
     {
       // get the name
@@ -363,12 +362,7 @@
     }
     case PfRule::THEORY_REWRITE:
     {
-	    return addAletheStep(AletheRule::ALL_SIMPLIFY,
-=======
-    case PfRule::THEORY_REWRITE:
-    { 
        return addAletheStep(AletheRule::ALL_SIMPLIFY,
->>>>>>> 4683179f
                            res,
                            nm->mkNode(kind::SEXPR, d_cl, res),
                            children,
