/******************************************************************************
 * Top contributors (to current version):
 *   Hanna Lachnitt, Haniel Barbosa
 *
 * This file is part of the cvc5 project.
 *
 * Copyright (c) 2009-2021 by the authors listed in the file AUTHORS
 * in the top-level source directory and their institutional affiliations.
 * All rights reserved.  See the file COPYING in the top-level source
 * directory for licensing information.
 * ****************************************************************************
 *
 * The module for processing proof nodes into Alethe proof nodes
 */

#include "proof/alethe/alethe_post_processor.h"

#include <sstream>

#include "expr/node_algorithm.h"
#include "proof/proof.h"
#include "proof/proof_checker.h"
#include "proof/proof_node_algorithm.h"
#include "rewriter/rewrite_proof_rule.h"
#include "theory/builtin/proof_checker.h"
#include "util/rational.h"

namespace cvc5 {

namespace proof {

AletheProofPostprocessCallback::AletheProofPostprocessCallback(
    ProofNodeManager* pnm, AletheNodeConverter& anc)
    : d_pnm(pnm), d_anc(anc)
{
  NodeManager* nm = NodeManager::currentNM();
  d_cl = nm->mkBoundVar("cl", nm->sExprType());
}

bool AletheProofPostprocessCallback::shouldUpdate(std::shared_ptr<ProofNode> pn,
                                                  const std::vector<Node>& fa,
                                                  bool& continueUpdate)
{
  return pn->getRule() != PfRule::ALETHE_RULE;
}

bool AletheProofPostprocessCallback::update(Node res,
                                            PfRule id,
                                            const std::vector<Node>& children,
                                            const std::vector<Node>& args,
                                            CDProof* cdp,
                                            bool& continueUpdate)
{
  Trace("alethe-proof") << "- Alethe post process callback " << res << " " << id
                        << " " << children << " / " << args << std::endl;

  NodeManager* nm = NodeManager::currentNM();
  std::vector<Node> new_args = std::vector<Node>();

  switch (id)
  {
    // To keep the original shape of the proof node it is necessary to rederive
    // the original conclusion. However, the term that should be printed might
    // be different from that conclusion. Thus, it is stored as an additional
    // argument in the proof node. Usually, the only difference is an additional
    // cl operator or the outmost or operator being replaced by a cl operator.
    //
    // When steps are added to the proof that have not been there previously,
    // it is unwise to add them in the same manner. To illustrate this the
    // following counterexample shows the pitfalls of this approach:
    //
    //  (or a (or b c))   (not a)
    // --------------------------- RESOLUTION
    //  (or b c)
    //
    //  is converted into an Alethe proof that should be printed as
    //
    //  (cl a (or b c))   (cl (not a))
    // -------------------------------- RESOLUTION
    //  (cl (or b c))
    // --------------- OR
    //  (cl b c)
    //
    // Here, (cl (or b c)) and (cl b c) cannot correspond to the same proof node
    // (or b c). Thus, we build a new proof node using the kind SEXPR
    // that is then printed as (cl (or b c)). We denote this wrapping of a proof
    // node by using an extra pair of parenthesis, i.e. ((or b c)) is the proof
    // node printed as (cl (or b c)).
    //
    //
    // Some proof rules have a close correspondence in Alethe. There are two
    // very frequent patterns that, to avoid repetition, are described here and
    // referred to in the comments on the specific proof rules below.
    //
    // The first pattern, which will be called singleton pattern in the
    // following, adds the original proof node F with the corresponding rule R'
    // of the Alethe calculus and uses the same premises as the original proof
    // node (P1:F1) ... (Pn:Fn). However, the conclusion is printed as (cl F).
    //
    // This means a cvc5 rule R that looks as follows:
    //
    //  (P1:F1) ... (Pn:Fn)
    // --------------------- R
    //  F
    //
    // is transformed into:
    //
    //  (P1:F1) ... (Pn:Fn)
    // --------------------- R'
    //  (cl F)*
    //
    // * the corresponding proof node is F
    //
    // The second pattern, which will be called clause pattern in the following,
    // has a disjunction (or G1 ... Gn) as conclusion. It also adds the orignal
    // proof node (or G1 ... Gn) with the corresponding rule R' of the Alethe
    // calculus and uses the same premises as the original proof node (P1:F1)
    // ... (Pn:Fn). However, the conclusion is printed as (cl G1 ... Gn), i.e.
    // the or is replaced by the cl operator.
    //
    // This means a cvc5 rule R that looks as follows:
    //
    //  (P1:F1) ... (Pn:Fn)
    // --------------------- R
    //  (or G1 ... Gn)
    //
    // Is transformed into:
    //
    //  (P1:F1) ... (Pn:Fn)
    // --------------------- R'
    //  (cl G1 ... Gn)*
    //
    // * the corresponding proof node is (or G1 ... Gn)
    //
    //================================================= Core rules
    //======================== Assume and Scope
    case PfRule::ASSUME:
    {
      return addAletheStep(AletheRule::ASSUME, res, res, children, {}, *cdp);
    }
    // See proof_rule.h for documentation on the SCOPE rule. This comment uses
    // variable names as introduced there. Since the SCOPE rule originally
    // concludes
    // (=> (and F1 ... Fn) F) or (not (and F1 ... Fn)) but the ANCHOR rule
    // concludes (cl (not F1) ... (not Fn) F), to keep the original shape of the
    // proof node it is necessary to rederive the original conclusion. The
    // transformation is described below, depending on the form of SCOPE's
    // conclusion.
    //
    // Note that after the original conclusion is rederived the new proof node
    // will actually have to be printed, respectively, (cl (=> (and F1 ... Fn)
    // F)) or (cl (not (and F1 ... Fn))).
    //
    // Let (not (and F1 ... Fn))^i denote the repetition of (not (and F1 ...
    // Fn)) for i times.
    //
    // T1:
    //
    //   P
    // ----- ANCHOR    ------- ... ------- AND_POS
    //  VP1             VP2_1  ...  VP2_n
    // ------------------------------------ RESOLUTION
    //               VP2a
    // ------------------------------------ REORDER
    //  VP2b
    // ------ DUPLICATED_LITERALS   ------- IMPLIES_NEG1
    //   VP3                          VP4
    // ------------------------------------  RESOLUTION    ------- IMPLIES_NEG2
    //    VP5                                                VP6
    // ----------------------------------------------------------- RESOLUTION
    //                               VP7
    //
    // VP1: (cl (not F1) ... (not Fn) F)
    // VP2_i: (cl (not (and F1 ... Fn)) Fi), for i = 1 to n
    // VP2a: (cl F (not (and F1 ... Fn))^n)
    // VP2b: (cl (not (and F1 ... Fn))^n F)
    // VP3: (cl (not (and F1 ... Fn)) F)
    // VP4: (cl (=> (and F1 ... Fn) F) (and F1 ... Fn)))
    // VP5: (cl (=> (and F1 ... Fn) F) F)
    // VP6: (cl (=> (and F1 ... Fn) F) (not F))
    // VP7: (cl (=> (and F1 ... Fn) F) (=> (and F1 ... Fn) F))
    //
    // Note that if n = 1, then the ANCHOR step yields (cl (not F1) F), which is
    // the same as VP3. Since VP1 = VP3, the steps for that transformation are
    // not generated.
    //
    //
    // If F = false:
    //
    //                                    --------- IMPLIES_SIMPLIFY
    //    T1                                 VP9
    // --------- DUPLICATED_LITERALS      --------- EQUIV_1
    //    VP8                                VP10
    // -------------------------------------------- RESOLUTION
    //          (cl (not (and F1 ... Fn)))*
    //
    // VP8: (cl (=> (and F1 ... Fn))) (cl (not (=> (and F1 ... Fn) false))
    //      (not (and F1 ... Fn)))
    // VP9: (cl (= (=> (and F1 ... Fn) false) (not (and F1 ... Fn))))
    //
    //
    // Otherwise,
    //                T1
    //  ------------------------------ DUPLICATED_LITERALS
    //   (cl (=> (and F1 ... Fn) F))**
    //
    //
    // *  the corresponding proof node is (not (and F1 ... Fn))
    // ** the corresponding proof node is (=> (and F1 ... Fn) F)
    case PfRule::SCOPE:
    {
      bool success = true;

      // Build vp1
      std::vector<Node> negNode{d_cl};
      std::vector<Node> sanitized_args;
      for (Node arg : args)
      {
        negNode.push_back(arg.notNode());  // (not F1) ... (not Fn)
        sanitized_args.push_back(d_anc.convert(arg));
      }
      negNode.push_back(children[0]);  // (cl (not F1) ... (not Fn) F)
      Node vp1 = nm->mkNode(kind::SEXPR, negNode);
      success &= addAletheStep(AletheRule::ANCHOR_SUBPROOF,
                               vp1,
                               vp1,
                               children,
                               sanitized_args,
                               *cdp);

      Node andNode, vp3;
      if (args.size() == 1)
      {
        vp3 = vp1;
        andNode = args[0];  // F1
      }
      else
      {
        // Build vp2i
        andNode = nm->mkNode(kind::AND, args);  // (and F1 ... Fn)
        std::vector<Node> premisesVP2 = {vp1};
        std::vector<Node> notAnd = {d_cl, children[0]};  // cl F
        Node vp2_i;
        for (size_t i = 0, size = args.size(); i < size; i++)
        {
          vp2_i = nm->mkNode(kind::SEXPR, d_cl, andNode.notNode(), args[i]);
          success &=
              addAletheStep(AletheRule::AND_POS, vp2_i, vp2_i, {}, {}, *cdp);
          premisesVP2.push_back(vp2_i);
          notAnd.push_back(andNode.notNode());  // cl F (not (and F1 ... Fn))^i
        }

        Node vp2a = nm->mkNode(kind::SEXPR, notAnd);
        success &= addAletheStep(
            AletheRule::RESOLUTION, vp2a, vp2a, premisesVP2, {}, *cdp);

        notAnd.erase(notAnd.begin() + 1);  //(cl (not (and F1 ... Fn))^n)
        notAnd.push_back(children[0]);     //(cl (not (and F1 ... Fn))^n F)
        Node vp2b = nm->mkNode(kind::SEXPR, notAnd);
        success &=
            addAletheStep(AletheRule::REORDER, vp2b, vp2b, {vp2a}, {}, *cdp);

        vp3 = nm->mkNode(kind::SEXPR, d_cl, andNode.notNode(), children[0]);
        success &= addAletheStep(
            AletheRule::DUPLICATED_LITERALS, vp3, vp3, {vp2b}, {}, *cdp);
      }

      Node vp8 = nm->mkNode(
          kind::SEXPR, d_cl, nm->mkNode(kind::IMPLIES, andNode, children[0]));

      Node vp4 = nm->mkNode(kind::SEXPR, d_cl, vp8[1], andNode);
      success &=
          addAletheStep(AletheRule::IMPLIES_NEG1, vp4, vp4, {}, {}, *cdp);

      Node vp5 = nm->mkNode(kind::SEXPR, d_cl, vp8[1], children[0]);
      success &=
          addAletheStep(AletheRule::RESOLUTION, vp5, vp5, {vp4, vp3}, {}, *cdp);

      Node vp6 = nm->mkNode(kind::SEXPR, d_cl, vp8[1], children[0].notNode());
      success &=
          addAletheStep(AletheRule::IMPLIES_NEG2, vp6, vp6, {}, {}, *cdp);

      Node vp7 = nm->mkNode(kind::SEXPR, d_cl, vp8[1], vp8[1]);
      success &=
          addAletheStep(AletheRule::RESOLUTION, vp7, vp7, {vp5, vp6}, {}, *cdp);

      if (children[0] != nm->mkConst(false))
      {
        success &= addAletheStep(
            AletheRule::DUPLICATED_LITERALS, res, vp8, {vp7}, {}, *cdp);
      }
      else
      {
        success &= addAletheStep(
            AletheRule::DUPLICATED_LITERALS, vp8, vp8, {vp7}, {}, *cdp);

        Node vp9 =
            nm->mkNode(kind::SEXPR,
                       d_cl,
                       nm->mkNode(kind::EQUAL, vp8[1], andNode.notNode()));

        success &=
            addAletheStep(AletheRule::IMPLIES_SIMPLIFY, vp9, vp9, {}, {}, *cdp);

        Node vp10 =
            nm->mkNode(kind::SEXPR, d_cl, vp8[1].notNode(), andNode.notNode());
        success &=
            addAletheStep(AletheRule::EQUIV1, vp10, vp10, {vp9}, {}, *cdp);

        success &= addAletheStep(AletheRule::RESOLUTION,
                                 res,
                                 nm->mkNode(kind::SEXPR, d_cl, res),
                                 {vp8, vp10},
                                 {},
                                 *cdp);
      }

      return success;
    }
<<<<<<< HEAD
    //======================== Builtin theory (common node operations)
    case PfRule::EVALUATE:
    {
      addAletheStep(AletheRule::LIA_GENERIC,
                    res,
                    nm->mkNode(kind::SEXPR, d_cl, res),
                    {},
                    {},
                    *cdp);
=======
    case PfRule::DSL_REWRITE:
    {
      // get the name
      rewriter::DslPfRule di;
      Node rule;
      if (rewriter::getDslPfRule(args[0], di))
      {
        std::stringstream ss;
        ss << di;
        rule = nm->mkBoundVar(ss.str(), nm->sExprType());
      }
      else
      {
        Unreachable();
      }
      return addAletheStep(AletheRule::ALL_SIMPLIFY,
                           res,
                           nm->mkNode(kind::SEXPR, d_cl, res),
                           children,
			   {},
                           //{rule},
                           *cdp);
    }
    case PfRule::EVALUATE:
    {
      return addAletheStep(AletheRule::ALL_SIMPLIFY,
                           res,
                           nm->mkNode(kind::SEXPR, d_cl, res),
                           children,
			   {},
                           //{nm->mkBoundVar("evaluate", nm->sExprType())},
                           *cdp);
>>>>>>> 97fa5921
    }
    // The rule is translated according to the theory id tid and the outermost
    // connective of the first term in the conclusion F, since F always has the
    // form (= t1 t2) where t1 is the term being rewritten. This is not an exact
    // translation but should work in most cases.
    //
    // E.g. if F is (= (* 0 d) 0) and tid = THEORY_ARITH, then prod_simplify
    // is correctly guessed as the rule.
    case PfRule::THEORY_REWRITE:
    {
      AletheRule vrule = AletheRule::UNDEFINED;
      Node t = res[0];

      theory::TheoryId tid;
      if (!theory::builtin::BuiltinProofRuleChecker::getTheoryId(args[1], tid))
      {
        return addAletheStep(
            vrule, res, nm->mkNode(kind::SEXPR, d_cl, res), children, {}, *cdp);
      }
      switch (tid)
      {
        case theory::TheoryId::THEORY_BUILTIN:
        {
          switch (t.getKind())
          {
            case kind::ITE:
            {
              vrule = AletheRule::ITE_SIMPLIFY;
              break;
            }
            case kind::EQUAL:
            {
              vrule = AletheRule::EQ_SIMPLIFY;
              break;
            }
            case kind::AND:
            {
              vrule = AletheRule::AND_SIMPLIFY;
              break;
            }
            case kind::OR:
            {
              vrule = AletheRule::OR_SIMPLIFY;
              break;
            }
            case kind::NOT:
            {
              vrule = AletheRule::NOT_SIMPLIFY;
              break;
            }
            case kind::IMPLIES:
            {
              vrule = AletheRule::IMPLIES_SIMPLIFY;
              break;
            }
            case kind::WITNESS:
            {
              vrule = AletheRule::QNT_SIMPLIFY;
              break;
            }
            default:
            {
              // In this case the rule is undefined
            }
          }
          break;
        }
        case theory::TheoryId::THEORY_BOOL:
        {
          vrule = AletheRule::BOOL_SIMPLIFY;
          break;
        }
        case theory::TheoryId::THEORY_UF:
        {
          if (t.getKind() == kind::EQUAL)
          {
            // A lot of these seem to be symmetry rules but not all...
            vrule = AletheRule::EQUIV_SIMPLIFY;
          }
          break;
        }
        case theory::TheoryId::THEORY_ARITH:
        {
          switch (t.getKind())
          {
            case kind::DIVISION:
            {
              vrule = AletheRule::DIV_SIMPLIFY;
              break;
            }
            case kind::PRODUCT:
            {
              vrule = AletheRule::PROD_SIMPLIFY;
              break;
            }
            case kind::MINUS:
            {
              vrule = AletheRule::MINUS_SIMPLIFY;
              break;
            }
            case kind::UMINUS:
            {
              vrule = AletheRule::UNARY_MINUS_SIMPLIFY;
              break;
            }
            case kind::PLUS:
            {
              vrule = AletheRule::SUM_SIMPLIFY;
              break;
            }
            case kind::MULT:
            {
              vrule = AletheRule::PROD_SIMPLIFY;
              break;
            }
            case kind::EQUAL:
            {
              vrule = AletheRule::EQUIV_SIMPLIFY;
              break;
            }
            case kind::LT:
            {
              [[fallthrough]];
            }
            case kind::GT:
            {
              [[fallthrough]];
            }
            case kind::GEQ:
            {
              [[fallthrough]];
            }
            case kind::LEQ:
            {
              vrule = AletheRule::COMP_SIMPLIFY;
              break;
            }
            case kind::CAST_TO_REAL:
            {
              return addAletheStep(AletheRule::LA_GENERIC,
                                   res,
                                   nm->mkNode(kind::SEXPR, d_cl, res),
                                   children,
                                   {nm->mkConst(Rational(1))},
                                   *cdp);
            }
            default:
            {
              // In this case the rule is undefined
            }
          }
          break;
        }
        case theory::TheoryId::THEORY_QUANTIFIERS:
        {
          vrule = AletheRule::QUANTIFIER_SIMPLIFY;
          break;
        }
        default:
        {
          // In this case the rule is undefined
        };
      }
      return addAletheStep(
          vrule, res, nm->mkNode(kind::SEXPR, d_cl, res), children, {}, *cdp);
    }
    // ======== Resolution and N-ary Resolution
    // See proof_rule.h for documentation on the RESOLUTION and CHAIN_RESOLUTION
    // rule. This comment uses variable names as introduced there.
    //
    // Because the RESOLUTION rule is merely a special case of CHAIN_RESOLUTION,
    // the same translation can be used for both.
    //
    // The main complication for the translation is that in the case the
    // conclusion C is (or G1 ... Gn), the result is ambigous. E.g.,
    //
    // (cl F1 (or F2 F3))    (cl (not F1))
    // -------------------------------------- RESOLUTION
    // (cl (or F2 F3))
    //
    // (cl F1 F2 F3)         (cl (not F1))
    // -------------------------------------- RESOLUTION
    // (cl F2 F3)
    //
    // both (cl (or F2 F3)) and (cl F2 F3) correspond to the same proof node (or
    // F2 F3). One way to deal with this issue is for the translation to keep
    // track of the current clause generated after each resolution (the
    // resolvent) and then compare it to the result. E.g. in the first case
    // current_resolvent = {(or F2 F3)} indicates that the result is a singleton
    // clause, while in the second current_resolvent = {F2,F3}, indicating the
    // result is a non-singleton clause.
    //
    // It is always clear what clauses to add to current_resolvent, except for
    // when a child is an assumption or the result of an equality resolution
    // step. In these cases it might be necessary to add an additional or step.
    //
    // If for any Ci, rule(Ci) = ASSUME or rule(Ci) = EQ_RESOLVE and Ci = (or F1
    // ... Fn) and Ci != L_{i-1} (for C1, C1 != L_1) then:
    //
    //        (Pi:Ci)
    // ---------------------- OR
    //  (VPi:(cl F1 ... Fn))
    //
    // Otherwise VPi = Ci.
    //
    // However to determine whether C is a singleton clause or not it is not
    // necessary to calculate the complete current resolvent. Instead it
    // suffices to find the last introduction of the conclusion as a subterm of
    // a child and then check if it is eliminated by a later resolution step. If
    // the conclusion was not introduced as a subterm it has to be a
    // non-singleton clause. If it was introduced but not eliminated, it follows
    // that it is indeed not a singleton clause and should be printed as (cl F1
    // ... Fn) instead of (cl (or F1 ... Fn)).
    //
    // This procedure is possible since the proof is already structured in a
    // certain way. It can never contain a second occurrence of a literal when
    // the first occurrence we found was eliminated from the proof. E.g.,
    //
    // (cl (not (or a b)))   (cl (or a b) (or a b))
    // ---------------------------------------------
    //                 (cl (or a b))
    //
    // is not possible because of the semantics of CHAIN_RESOLUTION, which only
    // removes one occurence of the resolvent in the resolving clauses.
    //
    //
    // If C = (or F1 ... Fn) is a non-singleton clause, then:
    //
    //   VP1 ... VPn
    // ------------------ RESOLUTION
    //  (cl F1 ... Fn)*
    //
    // Else if, C = false:
    //
    //   VP1 ... VPn
    // ------------------ RESOLUTION
    //       (cl)*
    //
    // Otherwise:
    //
    //   VP1 ... VPn
    // ------------------ RESOLUTION
    //      (cl C)*
    //
    //  * the corresponding proof node is C
    case PfRule::RESOLUTION:
    case PfRule::CHAIN_RESOLUTION:
    {
      Node trueNode = nm->mkConst(true);
      Node falseNode = nm->mkConst(false);
      std::vector<Node> new_children = children;

      // If a child F = (or F1 ... Fn) is the result of ASSUME or
      // EQ_RESOLVE it might be necessary to add an additional step with the
      // Alethe or rule since otherwise it will be used as (cl (or F1 ... Fn)).

      // The first child is used as a non-singleton clause if it is not equal
      // to its pivot L_1. Since it's the first clause in the resolution it can
      // only be equal to the pivot in the case the polarity is true.
      if (children[0].getKind() == kind::OR
          && (args[0] != trueNode || children[0] != args[1]))
      {
        std::shared_ptr<ProofNode> childPf = cdp->getProofFor(children[0]);
        if (childPf->getRule() == PfRule::ASSUME
            || childPf->getRule() == PfRule::EQ_RESOLVE)
        {
          // Add or step
          std::vector<Node> subterms{d_cl};
          subterms.insert(
              subterms.end(), children[0].begin(), children[0].end());
          Node conclusion = nm->mkNode(kind::SEXPR, subterms);
          addAletheStep(
              AletheRule::OR, conclusion, conclusion, {children[0]}, {}, *cdp);
          new_children[0] = conclusion;
        }
      }

      // For all other children C_i the procedure is similar. There is however a
      // key difference in the choice of the pivot element which is now the
      // L_{i-1}, i.e. the pivot of the child with the result of the i-1
      // resolution steps between the children before it. Therefore, if the
      // policy id_{i-1} is true, the pivot has to appear negated in the child
      // in which case it should not be a (cl (or F1 ... Fn)) node. The same is
      // true if it isn't the pivot element.
      for (std::size_t i = 1, size = children.size(); i < size; ++i)
      {
        if (children[i].getKind() == kind::OR
            && (args[2 * (i - 1)] != falseNode
                || args[2 * (i - 1) + 1] != children[i]))
        {
          std::shared_ptr<ProofNode> childPf = cdp->getProofFor(children[i]);
          if (childPf->getRule() == PfRule::ASSUME
              || childPf->getRule() == PfRule::EQ_RESOLVE)
          {
            // Add or step
            std::vector<Node> lits{d_cl};
            lits.insert(lits.end(), children[i].begin(), children[i].end());
            Node conclusion = nm->mkNode(kind::SEXPR, lits);
            addAletheStep(AletheRule::OR,
                          conclusion,
                          conclusion,
                          {children[i]},
                          {},
                          *cdp);
            new_children[i] = conclusion;
          }
        }
      }

      if (!expr::isSingletonClause(res, children, args))
      {
        return addAletheStepFromOr(
            AletheRule::RESOLUTION, res, new_children, {}, *cdp);
      }
      return addAletheStep(AletheRule::RESOLUTION,
                           res,
                           res == falseNode
                               ? nm->mkNode(kind::SEXPR, d_cl)
                               : nm->mkNode(kind::SEXPR, d_cl, res),
                           new_children,
                           {},
                           *cdp);
    }
    // ======== Factoring
    // See proof_rule.h for documentation on the FACTORING rule. This comment
    // uses variable names as introduced there.
    //
    // If C2 = (or F1 ... Fn) but C1 != (or C2 ... C2), then VC2 = (cl F1 ...
    // Fn) Otherwise, VC2 = (cl C2).
    //
    //    P
    // ------- DUPLICATED_LITERALS
    //   VC2*
    //
    // * the corresponding proof node is C2
    case PfRule::FACTORING:
    {
      if (res.getKind() == kind::OR)
      {
        for (const Node& child : children[0])
        {
          if (child != res)
          {
            return addAletheStepFromOr(
                AletheRule::DUPLICATED_LITERALS, res, children, {}, *cdp);
          }
        }
      }
      return addAletheStep(AletheRule::DUPLICATED_LITERALS,
                           res,
                           nm->mkNode(kind::SEXPR, d_cl, res),
                           children,
                           {},
                           *cdp);
    }
    // ======== Split
    // See proof_rule.h for documentation on the SPLIT rule. This comment
    // uses variable names as introduced there.
    //
    // --------- NOT_NOT      --------- NOT_NOT
    //    VP1                    VP2
    // -------------------------------- RESOLUTION
    //          (cl F (not F))*
    //
    // VP1: (cl (not (not (not F))) F)
    // VP2: (cl (not (not (not (not F)))) (not F))
    //
    // * the corresponding proof node is (or F (not F))
    case PfRule::SPLIT:
    {
      Node vp1 = nm->mkNode(
          kind::SEXPR, d_cl, args[0].notNode().notNode().notNode(), args[0]);
      Node vp2 = nm->mkNode(kind::SEXPR,
                              d_cl,
                              args[0].notNode().notNode().notNode().notNode(),
                              args[0].notNode());

      return addAletheStep(AletheRule::NOT_NOT, vp2, vp2, {}, {}, *cdp)
          && addAletheStep(AletheRule::NOT_NOT, vp1, vp1, {}, {}, *cdp)
          && addAletheStepFromOr(AletheRule::RESOLUTION, res, {vp1, vp2}, {}, *cdp);
    }
    // ======== Equality resolution
    // See proof_rule.h for documentation on the EQ_RESOLVE rule. This
    // comment uses variable names as introduced there.
    //
    // If F1 = (or G1 ... Gn), then P1 will be printed as (cl G1 ... Gn) but
    // needs to be printed as (cl (or G1 ... Gn)). The only exception to this
    // are ASSUME steps that are always printed as (cl (or G1 ... Gn)) and
    // EQ_RESOLVE steps themselves.
    //
    //           ------  ...  ------ OR_NEG
    //   P1       VP21   ...   VP2n
    //  ---------------------------- RESOLUTION
    //              VP3
    //  ---------------------------- DUPLICATED_LITERALS
    //              VP4
    //
    //  for i=1 to n, VP2i: (cl (or G1 ... Gn) (not Gi))
    //  VP3: (cl (or G1 ... Gn)^n)
    //  VP4: (cl (or (G1 ... Gn))
    //
    //  Let child1 = VP4.
    //
    //
    // Otherwise, child1 = P1.
    //
    //
    // Then, if F2 = false:
    //
    //  ------ EQUIV_POS2
    //   VP1                P2    child1
    //  --------------------------------- RESOLUTION
    //                (cl)*
    //
    // Otherwise:
    //
    //  ------ EQUIV_POS2
    //   VP1                P2    child1
    //  --------------------------------- RESOLUTION
    //              (cl F2)*
    //
    // VP1: (cl (not (= F1 F2)) (not F1) F2)
    //
    // * the corresponding proof node is F2
    case PfRule::EQ_RESOLVE:
    {
      bool success = true;
      Node vp1 =
          nm->mkNode(kind::SEXPR,
                     {d_cl, children[1].notNode(), children[0].notNode(), res});
      Node child1 = children[0];

      // Transform (cl F1 ... Fn) into (cl (or F1 ... Fn))
      if (children[0].notNode() != children[1].notNode()
          && children[0].getKind() == kind::OR)
      {
        PfRule pr = cdp->getProofFor(child1)->getRule();
        if (pr != PfRule::ASSUME && pr != PfRule::EQ_RESOLVE)
        {
          std::vector<Node> clauses{d_cl};
          clauses.insert(clauses.end(),
                         children[0].begin(),
                         children[0].end());  //(cl G1 ... Gn)

          std::vector<Node> vp2Nodes{children[0]};
          std::vector<Node> resNodes{d_cl};
          for (size_t i = 0, size = children[0].getNumChildren(); i < size; i++)
          {
            Node vp2i = nm->mkNode(
                kind::SEXPR,
                d_cl,
                children[0],
                children[0][i].notNode());  //(cl (or G1 ... Gn) (not Gi))
            success &=
                addAletheStep(AletheRule::OR_NEG, vp2i, vp2i, {}, {}, *cdp);
            vp2Nodes.push_back(vp2i);
            resNodes.push_back(children[0]);
          }
          Node vp3 = nm->mkNode(kind::SEXPR, resNodes);
          success &= addAletheStep(
              AletheRule::RESOLUTION, vp3, vp3, vp2Nodes, {}, *cdp);

          Node vp4 = nm->mkNode(kind::SEXPR, d_cl, children[0]);
          success &= addAletheStep(
              AletheRule::DUPLICATED_LITERALS, vp4, vp4, {vp3}, {}, *cdp);
          child1 = vp4;
        }
      }

      success &= addAletheStep(AletheRule::EQUIV_POS2, vp1, vp1, {}, {}, *cdp);

      return success &= addAletheStep(AletheRule::RESOLUTION,
                                      res,
                                      res == nm->mkConst(false)
                                          ? nm->mkNode(kind::SEXPR, d_cl)
                                          : nm->mkNode(kind::SEXPR, d_cl, res),
                                      {vp1, children[1], child1},
                                      {},
                                      *cdp);
    }
    // ======== Modus ponens
    // See proof_rule.h for documentation on the MODUS_PONENS rule. This comment
    // uses variable names as introduced there.
    //
    //     (P2:(=> F1 F2))
    // ------------------------ IMPLIES
    //  (VP1:(cl (not F1) F2))             (P1:F1)
    // -------------------------------------------- RESOLUTION
    //                   (cl F2)*
    //
    // * the corresponding proof node is F2
    case PfRule::MODUS_PONENS:
    {
      Node vp1 = nm->mkNode(kind::SEXPR, d_cl, children[0].notNode(), res);

      return addAletheStep(
                 AletheRule::IMPLIES, vp1, vp1, {children[1]}, {}, *cdp)
             && addAletheStep(AletheRule::RESOLUTION,
                              res,
                              nm->mkNode(kind::SEXPR, d_cl, res),
                              {vp1, children[0]},
                              {},
                              *cdp);
    }
    // ======== Double negation elimination
    // See proof_rule.h for documentation on the NOT_NOT_ELIM rule. This comment
    // uses variable names as introduced there.
    //
    // ---------------------------------- NOT_NOT
    //  (VP1:(cl (not (not (not F))) F))           (P:(not (not F)))
    // ------------------------------------------------------------- RESOLUTION
    //                            (cl F)*
    //
    // * the corresponding proof node is F
    case PfRule::NOT_NOT_ELIM:
    {
      Node vp1 = nm->mkNode(kind::SEXPR, d_cl, children[0].notNode(), res);

      return addAletheStep(AletheRule::NOT_NOT, vp1, vp1, {}, {}, *cdp)
             && addAletheStep(AletheRule::RESOLUTION,
                              res,
                              nm->mkNode(kind::SEXPR, d_cl, res),
                              {vp1, children[0]},
                              {},
                              *cdp);
    }
    // ======== Contradiction
    // See proof_rule.h for documentation on the CONTRA rule. This
    // comment uses variable names as introduced there.
    //
    //  P1   P2
    // --------- RESOLUTION
    //   (cl)*
    //
    // * the corresponding proof node is false
    case PfRule::CONTRA:
    {
      return addAletheStep(AletheRule::RESOLUTION,
                           res,
                           nm->mkNode(kind::SEXPR, d_cl),
                           children,
                           {},
                           *cdp);
    }
    // ======== And elimination
    // This rule is translated according to the singleton pattern.
    case PfRule::AND_ELIM:
    {
      return addAletheStep(AletheRule::AND,
                           res,
                           nm->mkNode(kind::SEXPR, d_cl, res),
                           children,
                           {},
                           *cdp);
    }
    // ======== And introduction
    // See proof_rule.h for documentation on the AND_INTRO rule. This
    // comment uses variable names as introduced there.
    //
    //
    // ----- AND_NEG
    //  VP1            P1 ... Pn
    // -------------------------- RESOLUTION
    //   (cl (and F1 ... Fn))*
    //
    // VP1:(cl (and F1 ... Fn) (not F1) ... (not Fn))
    //
    // * the corresponding proof node is (and F1 ... Fn)
    case PfRule::AND_INTRO:
    {
      std::vector<Node> neg_Nodes = {d_cl,res};
      for (size_t i = 0, size = children.size(); i < size; i++)
      {
        neg_Nodes.push_back(children[i].notNode());
      }
      Node vp1 = nm->mkNode(kind::SEXPR, neg_Nodes);

      std::vector<Node> new_children = {vp1};
      new_children.insert(new_children.end(), children.begin(), children.end());

      return addAletheStep(AletheRule::AND_NEG, vp1, vp1, {}, {}, *cdp)
             && addAletheStep(AletheRule::RESOLUTION,
                              res,
                              nm->mkNode(kind::SEXPR, d_cl, res),
                              new_children,
                              {},
                              *cdp);
    }
    // ======== Not Or elimination
    // This rule is translated according to the singleton pattern.
    case PfRule::NOT_OR_ELIM:
    {
      return addAletheStep(AletheRule::NOT_OR,
                           res,
                           nm->mkNode(kind::SEXPR, d_cl, res),
                           children,
                           {},
                           *cdp);
    }
    // ======== Implication elimination
    // This rule is translated according to the clause pattern.
    case PfRule::IMPLIES_ELIM:
    {
      return addAletheStepFromOr(AletheRule::IMPLIES, res, children, {}, *cdp);
    }
    // ======== Not Implication elimination version 1
    // This rule is translated according to the singleton pattern.
    case PfRule::NOT_IMPLIES_ELIM1:
    {
      return addAletheStep(AletheRule::NOT_IMPLIES1,
                           res,
                           nm->mkNode(kind::SEXPR, d_cl, res),
                           children,
                           {},
                           *cdp);
    }
    // ======== Not Implication elimination version 2
    // This rule is translated according to the singleton pattern.
    case PfRule::NOT_IMPLIES_ELIM2:
    {
      return addAletheStep(AletheRule::NOT_IMPLIES2,
                           res,
                           nm->mkNode(kind::SEXPR, d_cl, res),
                           children,
                           {},
                           *cdp);
    }
    // ======== Various elimination rules
    // The following rules are all translated according to the clause pattern.
    case PfRule::EQUIV_ELIM1:
    {
      return addAletheStepFromOr(AletheRule::EQUIV1, res, children, {}, *cdp);
    }
    case PfRule::EQUIV_ELIM2:
    {
      return addAletheStepFromOr(AletheRule::EQUIV2, res, children, {}, *cdp);
    }
    case PfRule::NOT_EQUIV_ELIM1:
    {
      return addAletheStepFromOr(
          AletheRule::NOT_EQUIV1, res, children, {}, *cdp);
    }
    case PfRule::NOT_EQUIV_ELIM2:
    {
      return addAletheStepFromOr(
          AletheRule::NOT_EQUIV2, res, children, {}, *cdp);
    }
    case PfRule::XOR_ELIM1:
    {
      return addAletheStepFromOr(AletheRule::XOR1, res, children, {}, *cdp);
    }
    case PfRule::XOR_ELIM2:
    {
      return addAletheStepFromOr(AletheRule::XOR2, res, children, {}, *cdp);
    }
    case PfRule::NOT_XOR_ELIM1:
    {
      return addAletheStepFromOr(AletheRule::NOT_XOR1, res, children, {}, *cdp);
    }
    case PfRule::NOT_XOR_ELIM2:
    {
      return addAletheStepFromOr(AletheRule::NOT_XOR2, res, children, {}, *cdp);
    }
    case PfRule::ITE_ELIM1:
    {
      return addAletheStepFromOr(AletheRule::ITE2, res, children, {}, *cdp);
    }
    case PfRule::ITE_ELIM2:
    {
      return addAletheStepFromOr(AletheRule::ITE1, res, children, {}, *cdp);
    }
    case PfRule::NOT_ITE_ELIM1:
    {
      return addAletheStepFromOr(AletheRule::NOT_ITE2, res, children, {}, *cdp);
    }
    case PfRule::NOT_ITE_ELIM2:
    {
      return addAletheStepFromOr(AletheRule::NOT_ITE1, res, children, {}, *cdp);
    }
    //================================================= De Morgan rules
    // ======== Not And
    // This rule is translated according to the clause pattern.
    case PfRule::NOT_AND:
    {
      return addAletheStepFromOr(AletheRule::NOT_AND, res, children, {}, *cdp);
    }

    //================================================= CNF rules
    // The following rules are all translated according to the clause pattern.
    case PfRule::CNF_AND_POS:
    {
      return addAletheStepFromOr(AletheRule::AND_POS, res, children, {}, *cdp);
    }
    case PfRule::CNF_AND_NEG:
    {
      return addAletheStepFromOr(AletheRule::AND_NEG, res, children, {}, *cdp);
    }
    case PfRule::CNF_OR_POS:
    {
      return addAletheStepFromOr(AletheRule::OR_POS, res, children, {}, *cdp);
    }
    case PfRule::CNF_OR_NEG:
    {
      return addAletheStepFromOr(AletheRule::OR_NEG, res, children, {}, *cdp);
    }
    case PfRule::CNF_IMPLIES_POS:
    {
      return addAletheStepFromOr(
          AletheRule::IMPLIES_POS, res, children, {}, *cdp);
    }
    case PfRule::CNF_IMPLIES_NEG1:
    {
      return addAletheStepFromOr(
          AletheRule::IMPLIES_NEG1, res, children, {}, *cdp);
    }
    case PfRule::CNF_IMPLIES_NEG2:
    {
      return addAletheStepFromOr(
          AletheRule::IMPLIES_NEG2, res, children, {}, *cdp);
    }
    case PfRule::CNF_EQUIV_POS1:
    {
      return addAletheStepFromOr(
          AletheRule::EQUIV_POS2, res, children, {}, *cdp);
    }
    case PfRule::CNF_EQUIV_POS2:
    {
      return addAletheStepFromOr(
          AletheRule::EQUIV_POS1, res, children, {}, *cdp);
    }
    case PfRule::CNF_EQUIV_NEG1:
    {
      return addAletheStepFromOr(
          AletheRule::EQUIV_NEG2, res, children, {}, *cdp);
    }
    case PfRule::CNF_EQUIV_NEG2:
    {
      return addAletheStepFromOr(
          AletheRule::EQUIV_NEG1, res, children, {}, *cdp);
    }
    case PfRule::CNF_XOR_POS1:
    {
      return addAletheStepFromOr(AletheRule::XOR_POS1, res, children, {}, *cdp);
    }
    case PfRule::CNF_XOR_POS2:
    {
      return addAletheStepFromOr(AletheRule::XOR_POS2, res, children, {}, *cdp);
    }
    case PfRule::CNF_XOR_NEG1:
    {
      return addAletheStepFromOr(AletheRule::XOR_NEG2, res, children, {}, *cdp);
    }
    case PfRule::CNF_XOR_NEG2:
    {
      return addAletheStepFromOr(AletheRule::XOR_NEG1, res, children, {}, *cdp);
    }
    case PfRule::CNF_ITE_POS1:
    {
      return addAletheStepFromOr(AletheRule::ITE_POS2, res, children, {}, *cdp);
    }
    case PfRule::CNF_ITE_POS2:
    {
      return addAletheStepFromOr(AletheRule::ITE_POS1, res, children, {}, *cdp);
    }
    // ======== CNF ITE Pos version 3
    //
    // ----- ITE_POS1            ----- ITE_POS2
    //  VP1                       VP2
    // ------------------------------- RESOLUTION
    //             VP3
    // ------------------------------- REORDER
    //             VP4
    // ------------------------------- DUPLICATED_LITERALS
    //  (cl (not (ite C F1 F2)) F1 F2)
    //
    // VP1: (cl (not (ite C F1 F2)) C F2)
    // VP2: (cl (not (ite C F1 F2)) (not C) F1)
    // VP3: (cl (not (ite C F1 F2)) F2 (not (ite C F1 F2)) F1)
    // VP4: (cl (not (ite C F1 F2)) (not (ite C F1 F2)) F1 F2)
    //
    // * the corresponding proof node is (or (not (ite C F1 F2)) F1 F2)
    case PfRule::CNF_ITE_POS3:
    {
      Node vp1 = nm->mkNode(kind::SEXPR, {d_cl, res[0], args[0][0], res[2]});
      Node vp2 =
          nm->mkNode(kind::SEXPR, {d_cl, res[0], args[0][0].notNode(), res[1]});
      Node vp3 =
          nm->mkNode(kind::SEXPR, {d_cl, res[0], res[2], res[0], res[1]});
      Node vp4 =
          nm->mkNode(kind::SEXPR, {d_cl, res[0], res[0], res[1], res[2]});

      return addAletheStep(AletheRule::ITE_POS1, vp1, vp1, {}, {}, *cdp)
             && addAletheStep(AletheRule::ITE_POS2, vp2, vp2, {}, {}, *cdp)
             && addAletheStep(
                 AletheRule::RESOLUTION, vp3, vp3, {vp1, vp2}, {}, *cdp)
             && addAletheStep(AletheRule::REORDER, vp4, vp4, {vp3}, {}, *cdp)
             && addAletheStepFromOr(
                 AletheRule::DUPLICATED_LITERALS, res, {vp4}, {}, *cdp);
    }
    // The following rules are all translated according to the clause pattern.
    case PfRule::CNF_ITE_NEG1:
    {
      return addAletheStepFromOr(AletheRule::ITE_NEG2, res, children, {}, *cdp);
    }
    case PfRule::CNF_ITE_NEG2:
    {
      return addAletheStepFromOr(AletheRule::ITE_NEG1, res, children, {}, *cdp);
    }
    // ======== CNF ITE Neg version 3
    //
    // ----- ITE_NEG1            ----- ITE_NEG2
    //  VP1                       VP2
    // ------------------------------- RESOLUTION
    //             VP3
    // ------------------------------- REORDER
    //             VP4
    // ------------------------------- DUPLICATED_LITERALS
    //  (cl (ite C F1 F2) C (not F2))
    //
    // VP1: (cl (ite C F1 F2) C (not F2))
    // VP2: (cl (ite C F1 F2) (not C) (not F1))
    // VP3: (cl (ite C F1 F2) (not F2) (ite C F1 F2) (not F1))
    // VP4: (cl (ite C F1 F2) (ite C F1 F2) (not F1) (not F2))
    //
    // * the corresponding proof node is (or (ite C F1 F2) C (not F2))
    case PfRule::CNF_ITE_NEG3:
    {
      Node vp1 = nm->mkNode(kind::SEXPR, {d_cl, res[0], args[0][0], res[2]});
      Node vp2 =
          nm->mkNode(kind::SEXPR, {d_cl, res[0], args[0][0].notNode(), res[1]});
      Node vp3 =
          nm->mkNode(kind::SEXPR, {d_cl, res[0], res[2], res[0], res[1]});
      Node vp4 =
          nm->mkNode(kind::SEXPR, {d_cl, res[0], res[0], res[1], res[2]});

      return addAletheStep(AletheRule::ITE_NEG1, vp1, vp1, {}, {}, *cdp)
             && addAletheStep(AletheRule::ITE_NEG2, vp2, vp2, {}, {}, *cdp)
             && addAletheStep(
                 AletheRule::RESOLUTION, vp3, vp3, {vp1, vp2}, {}, *cdp)
             && addAletheStep(AletheRule::REORDER, vp4, vp4, {vp3}, {}, *cdp)
             && addAletheStepFromOr(
                 AletheRule::DUPLICATED_LITERALS, res, {vp4}, {}, *cdp);
    }
    //================================================= Equality rules
    // The following rules are all translated according to the singleton
    // pattern.
    case PfRule::REFL:
    {
      return addAletheStep(AletheRule::REFL,
                           res,
                           nm->mkNode(kind::SEXPR, d_cl, res),
                           children,
                           {},
                           *cdp);
    }
    case PfRule::TRANS:
    {
      return addAletheStep(AletheRule::TRANS,
                           res,
                           nm->mkNode(kind::SEXPR, d_cl, res),
                           children,
                           {},
                           *cdp);
    }
      // ======== Congruence
      // In the case that the kind of the function symbol ?f is forall or
      // exists, the cong rule needs to be converted into a bind rule. The first
      // n children will be refl rules, e.g. (= (v0 Int) (v0 Int)).
      //
      //  Let t1 = (BOUND_VARIABLE LIST (v1 A1) ... (vn An)) and s1 =
      //  (BOUND_VARIABLE LIST (w1 B1) ... (wn Bn)).
      //
      //  ----- REFL ... ----- REFL
      //   VP1            VPn         P2 ... Pn
      //  --------------------------------------- bind, ((:= (v1 A1) w1) ... (:=
      //  (vn An) wn))
      //   (cl (= (forall ((v1 A1)...(vn An)) t2)
      //   (forall ((w1 B1)...(wn Bn)) s2)))*
      //
      //  VPi: (cl (= vi wi))*
      //
      //  * the corresponding proof node is (or (= vi vi))
      //
      // Otherwise, the rule follows the singleton pattern, i.e.:
      //
      //    P1 ... Pn
      //  -------------------------------------------------------- cong
      //   (cl (= (<kind> f? t1 ... tn) (<kind> f? s1 ... sn)))**
      //
      // ** the corresponding proof node is (= (<kind> f? t1 ... tn) (<kind> f?
      // s1
      // ... sn))
    case PfRule::CONG:
    {
      if (args[0] == ProofRuleChecker::mkKindNode(kind::FORALL)
          || args[0] == ProofRuleChecker::mkKindNode(kind::EXISTS))
      {
        std::vector<Node> vpis;
        bool success = true;
        for (size_t i = 0, size = children[0][0].getNumChildren(); i < size;
             i++)
        {
          Node vpi =
              nm->mkNode(kind::EQUAL, children[0][0][i], children[0][1][i]);
          new_args.push_back(vpi);
          vpis.push_back(nm->mkNode(kind::SEXPR, d_cl, vpi));
          success&& addAletheStep(AletheRule::REFL, vpi, vpi, {}, {}, *cdp);
        }
        vpis.insert(vpis.end(), children.begin() + 1, children.end());
        return success
               && addAletheStep(AletheRule::ANCHOR_BIND,
                                res,
                                nm->mkNode(kind::SEXPR, d_cl, res),
                                vpis,
                                new_args,
                                *cdp);
      }
      return addAletheStep(AletheRule::CONG,
                           res,
                           nm->mkNode(kind::SEXPR, d_cl, res),
                           children,
                           {},
                           *cdp);
    }
    // ======== True intro
    //
    // ------------------------------- EQUIV_SIMPLIFY
    //  (VP1:(cl (= (= F true) F)))
    // ------------------------------- EQUIV2
    //  (VP2:(cl (= F true) (not F)))           P
    // -------------------------------------------- RESOLUTION
    //  (cl (= F true))*
    //
    // * the corresponding proof node is (= F true)
    case PfRule::TRUE_INTRO:
    {
      Node vp1 = nm->mkNode(
          kind::SEXPR, d_cl, nm->mkNode(kind::EQUAL, res, children[0]));
      Node vp2 = nm->mkNode(kind::SEXPR, d_cl, res, children[0].notNode());
      return addAletheStep(AletheRule::EQUIV_SIMPLIFY, vp1, vp1, {}, {}, *cdp)
             && addAletheStep(AletheRule::EQUIV2, vp2, vp2, {vp1}, {}, *cdp)
             && addAletheStep(AletheRule::RESOLUTION,
                              res,
                              nm->mkNode(kind::SEXPR, d_cl, res),
                              {vp2, children[0]},
                              {},
                              *cdp);
    }
    // ======== True elim
    //
    // ------------------------------- EQUIV_SIMPLIFY
    //  (VP1:(cl (= (= F true) F)))
    // ------------------------------- EQUIV1
    //  (VP2:(cl (not (= F true)) F))           P
    // -------------------------------------------- RESOLUTION
    //  (cl F)*
    //
    // * the corresponding proof node is F
    case PfRule::TRUE_ELIM:
    {
      bool success = true;
      Node vp1 = nm->mkNode(
          kind::SEXPR, d_cl, nm->mkNode(kind::EQUAL, children[0], res));
      Node vp2 = nm->mkNode(kind::SEXPR, d_cl, children[0].notNode(), res);
      success &=
          addAletheStep(AletheRule::EQUIV_SIMPLIFY, vp1, vp1, {}, {}, *cdp)
          && addAletheStep(AletheRule::EQUIV1, vp2, vp2, {vp1}, {}, *cdp);
      return success
             && addAletheStep(AletheRule::RESOLUTION,
                              res,
                              nm->mkNode(kind::SEXPR, d_cl, res),
                              {vp2, children[0]},
                              {},
                              *cdp);
    }
    // ======== False intro
    //
    // ----- EQUIV_SIMPLIFY
    //  VP1
    // ----- EQUIV2     ----- NOT_NOT
    //  VP2              VP3
    // ---------------------- RESOLUTION
    //          VP4                        P
    // -------------------------------------- RESOLUTION
    //          (cl (= F false))*
    //
    // VP1: (cl (= (= F false) (not F)))
    // VP2: (cl (= F false) (not (not F)))
    // VP3: (cl (not (not (not F))) F)
    // VP4: (cl (= F false) F)
    //
    // * the corresponding proof node is (= F false)
    case PfRule::FALSE_INTRO:
    {
      Node vp1 = nm->mkNode(
          kind::SEXPR, d_cl, nm->mkNode(kind::EQUAL, res, children[0]));
      Node vp2 = nm->mkNode(kind::SEXPR, d_cl, res, children[0].notNode());
      Node vp3 = nm->mkNode(
          kind::SEXPR, d_cl, children[0].notNode().notNode(), children[0][0]);
      Node vp4 = nm->mkNode(kind::SEXPR, d_cl, res, children[0][0]);

      return addAletheStep(AletheRule::EQUIV_SIMPLIFY, vp1, vp1, {}, {}, *cdp)
             && addAletheStep(AletheRule::EQUIV2, vp2, vp2, {vp1}, {}, *cdp)
             && addAletheStep(AletheRule::NOT_NOT, vp3, vp3, {}, {}, *cdp)
             && addAletheStep(
                 AletheRule::RESOLUTION, vp4, vp4, {vp2, vp3}, {}, *cdp)
             && addAletheStep(AletheRule::RESOLUTION,
                              res,
                              nm->mkNode(kind::SEXPR, d_cl, res),
                              {vp4, children[0]},
                              {},
                              *cdp);
    }
    // ======== False elim
    //
    // ----- EQUIV_SIMPLIFY
    //  VP1
    // ----- EQUIV1
    //  VP2                P
    // ---------------------- RESOLUTION
    //     (cl (not F))*
    //
    // VP1: (cl (= (= F false) (not F)))
    // VP2: (cl (not (= F false)) (not F))
    // VP3: (cl (not (not (not F))) F)
    // VP4: (cl (= F false) F)
    //
    // * the corresponding proof node is (not F)
    case PfRule::FALSE_ELIM:
    {
      Node vp1 = nm->mkNode(
          kind::SEXPR, d_cl, nm->mkNode(kind::EQUAL, children[0], res));
      Node vp2 = nm->mkNode(kind::SEXPR, d_cl, children[0].notNode(), res);

      return addAletheStep(AletheRule::EQUIV_SIMPLIFY, vp1, vp1, {}, {}, *cdp)
             && addAletheStep(AletheRule::EQUIV1, vp2, vp2, {vp1}, {}, *cdp)
             && addAletheStep(AletheRule::RESOLUTION,
                              res,
                              nm->mkNode(kind::SEXPR, d_cl, res),
                              {vp2, children[0]},
                              {},
                              *cdp);
    }
    //================================================= Quantifiers rules
    // ======== Instantiate
    // See proof_rule.h for documentation on the INSTANTIATE rule. This
    // comment uses variable names as introduced there.
    //
    // ----- FORALL_INST, (= x1 t1) ... (= xn tn)
    //  VP1
    // ----- OR
    //  VP2              P
    // -------------------- RESOLUTION
    //     (cl F*sigma)^
    //
    // VP1: (cl (or (not (forall ((x1 T1) ... (xn Tn)) F)
    // VP2: (cl (not (forall ((x1 T1) ... (xn Tn)) F)) F*sigma)
    //
    // ^ the corresponding proof node is F*sigma
    case PfRule::INSTANTIATE:
    {
<<<<<<< HEAD
      for (size_t i = 0, size = args.size(); i < size -1; i++)
=======
      for (size_t i = 0, size = children[0][0].end() - children[0][0].begin();
           i < size;
           i++)
>>>>>>> 97fa5921
      {
        new_args.push_back(nm->mkNode(kind::EQUAL, args[i], children[0][0][i]));
      }
      Node vp1 = nm->mkNode(
          kind::SEXPR, d_cl, nm->mkNode(kind::OR, children[0].notNode(), res));
      Node vp2 = nm->mkNode(kind::SEXPR, d_cl, children[0].notNode(), res);
      return addAletheStep(
                 AletheRule::FORALL_INST, vp1, vp1, {}, new_args, *cdp)
             && addAletheStep(AletheRule::OR, vp2, vp2, {vp1}, {}, *cdp)
             && addAletheStep(AletheRule::RESOLUTION,
                              res,
                              nm->mkNode(kind::SEXPR, d_cl, res),
                              {vp2, children[0]},
                              {},
                              *cdp);
    }
    //================================================= Arithmetic rules
    // ======== Adding Inequalities
    //
    case PfRule::MACRO_ARITH_SCALE_SUM_UB:
    {
      std::vector<Node> vp1s{d_cl};
      for (auto child : children)
      {
        vp1s.push_back(child.notNode());
      }
      vp1s.push_back(res);
      Node vp1 = nm->mkNode(kind::SEXPR, vp1s);
      std::vector<Node> new_children = {vp1};
      new_children.insert(new_children.end(), children.begin(), children.end());
      return addAletheStep(AletheRule::LIA_GENERIC, vp1, vp1, {}, args, *cdp)
             && addAletheStep(AletheRule::RESOLUTION,
                              res,
                              nm->mkNode(kind::SEXPR, d_cl, res),
                              new_children,
                              {},
                              *cdp);
    }
    // ======== Sum Upper Bounds
    // Children: (P1, ... , Pn)
    //           where each Pi has form (><i, Li, Ri)
    //           for ><i in {<, <=, ==}
    // Conclusion: (>< L R)
    //           where >< is < if any ><i is <, and <= otherwise.
    //                 L is (+ L1 ... Ln)
    //                 R is (+ R1 ... Rn)
    //
    // ----- LA_GENERIC
    //  VP1                P1 ... Pn
    // ------------------------------ RESOLUTION
    //  (cl (>< L R))
    //
    // VP1: (cl (not P1) ... (not Pn) (>< L R))
    case PfRule::ARITH_SUM_UB:
    {
      std::vector<Node> vp1s{d_cl};
      for (auto child : children)
      {
        vp1s.push_back(child.notNode());
      }
      vp1s.push_back(res);
      Node vp1 = nm->mkNode(kind::SEXPR, vp1s);
      std::vector<Node> new_children = {vp1};
      new_children.insert(new_children.end(), children.begin(), children.end());
      new_args.insert(
          new_args.begin(), children.size() + 1, nm->mkConst<Rational>(1));
      return addAletheStep(AletheRule::LA_GENERIC, vp1, vp1, {}, new_args, *cdp)
             && addAletheStep(AletheRule::RESOLUTION,
                              res,
                              nm->mkNode(kind::SEXPR, d_cl, res),
                              new_children,
                              {},
                              *cdp);
    }
    // ======== Tightening Strict Integer Upper Bounds
    case PfRule::INT_TIGHT_UB:
    {
      std::vector<Node> vp1s{d_cl};
      for (auto child : children)
      {
        vp1s.push_back(child.notNode());
      }
      vp1s.push_back(res);
      Node vp1 = nm->mkNode(kind::SEXPR, vp1s);
      std::vector<Node> new_children = {vp1};
      new_children.insert(new_children.end(), children.begin(), children.end());
      new_args.insert(
          new_args.begin(), children.size() + 1, nm->mkConst<Rational>(1));
      return addAletheStep(AletheRule::LA_GENERIC, vp1, vp1, {}, new_args, *cdp)
             && addAletheStep(AletheRule::RESOLUTION,
                              res,
                              nm->mkNode(kind::SEXPR, d_cl, res),
                              new_children,
                              {},
                              *cdp);
    }
    case PfRule::INT_TIGHT_LB:
    {
      std::vector<Node> vp1s{d_cl};
      for (auto child : children)
      {
        vp1s.push_back(child.notNode());
      }
      vp1s.push_back(res);
      Node vp1 = nm->mkNode(kind::SEXPR, vp1s);
      std::vector<Node> new_children = {vp1};
      new_children.insert(new_children.end(), children.begin(), children.end());
      new_args.insert(
          new_args.begin(), children.size() + 1, nm->mkConst<Rational>(1));
      return addAletheStep(AletheRule::LA_GENERIC, vp1, vp1, {}, new_args, *cdp)
             && addAletheStep(AletheRule::RESOLUTION,
                              res,
                              nm->mkNode(kind::SEXPR, d_cl, res),
                              new_children,
                              {},
                              *cdp);
    }
    // ======== Trichotomy of the reals
    // See proof_rule.h for documentation on the ARITH_TRICHOTOMY rule. This
    // comment uses variable names as introduced there.
    //
    // If C = (= x c) or C = (> x c) pre-processing has to transform (>= x c)
    // into (<= c x)
    //
    // ------------------------------------------------------ LA_DISEQUALITY
    //  (VP1: (cl (or (= x c) (not (<= x c)) (not (<= c x)))))
    // -------------------------------------------------------- OR
    //  (VP2: (cl (= x c) (not (<= x c)) (not (<= c x))))
    //
    // If C = (> x c) or C = (< x c) post-processing has to be added. In these
    // cases resolution on VP2 A B yields (not (<=x c)) or (not (<= c x)) and
    // comp_simplify is used to transform it into C. Otherwise,
    //
    //  VP2   A   B
    // ---------------- RESOLUTION
    //  (cl C)*
    //
    // * the corresponding proof node is C
    case PfRule::ARITH_TRICHOTOMY:
    {
      bool success = true;
      Node equal;
      Node lesser;
      Node greater;

      if (res.getKind() == kind::EQUAL)
      {
        equal = res;
        if (children[0].getKind() == kind::LEQ)
        {
          greater = children[0];
          lesser = children[1];
        }
        else
        {
          greater = children[1];
          lesser = children[0];
        }
      }
      // Add case where res is not =
      else if (res.getKind() == kind::GT)
      {
        greater = res;
        if (children[0].getKind() == kind::NOT)
        {
          equal = children[0];
          lesser = children[1];
        }
        else
        {
          equal = children[1];
          lesser = children[0];
        }
      }
      else
      {
        lesser = res;
        if (children[0].getKind() == kind::NOT)
        {
          equal = children[0];
          greater = children[1];
        }
        else
        {
          equal = children[1];
          greater = children[0];
        }
      }

      Node x;
      Node c;
      if (equal.getKind() == kind::NOT)
      {
        x = equal[0][0];
        c = equal[0][1];
      }
      else
      {
        x = equal[0];
        c = equal[1];
      }
      Node vp_child1 = children[0];
      Node vp_child2 = children[1];

      // Preprocessing
      if (res == equal || res == greater)
      {  // C = (= x c) or C = (> x c)
        // lesser = (>= x c)
        Node vpc2 = nm->mkNode(kind::SEXPR,
                               d_cl,
                               nm->mkNode(kind::EQUAL,
                                          nm->mkNode(kind::GEQ, x, c),
                                          nm->mkNode(kind::LEQ, c, x)));
        // (cl (= (>= x c) (<= c x)))
        Node vpc1 = nm->mkNode(kind::SEXPR,
                               {d_cl,
                                vpc2[1].notNode(),
                                nm->mkNode(kind::GEQ, x, c).notNode(),
                                nm->mkNode(kind::LEQ, c, x)});
        // (cl (not(= (>= x c) (<= c x))) (not (>= x c)) (<= c x))
        vp_child1 = nm->mkNode(
            kind::SEXPR, d_cl, nm->mkNode(kind::LEQ, c, x));  // (cl (<= c x))

        success &=
            addAletheStep(AletheRule::EQUIV_POS2, vpc1, vpc1, {}, {}, *cdp)
            && addAletheStep(
                AletheRule::COMP_SIMPLIFY, vpc2, vpc2, {}, {}, *cdp)
            && addAletheStep(AletheRule::RESOLUTION,
                             vp_child1,
                             vp_child1,
                             {vpc1, vpc2, lesser},
                             {},
                             *cdp);
        // greater = (<= x c) or greater = (not (= x c)) -> no preprocessing
        // necessary
        if (res == equal)
        {
          vp_child2 = greater;
        }
        else
        {
          vp_child2 = equal;
        }
      }

      // Process
      Node vp1 = nm->mkNode(kind::SEXPR,
                            d_cl,
                            nm->mkNode(kind::OR,
                                       nm->mkNode(kind::EQUAL, x, c),
                                       nm->mkNode(kind::LEQ, x, c).notNode(),
                                       nm->mkNode(kind::LEQ, c, x).notNode()));
      // (cl (or (= x c) (not (<= x c)) (not (<= c x))))
      Node vp2 = nm->mkNode(kind::SEXPR,
                            {d_cl,
                             nm->mkNode(kind::EQUAL, x, c),
                             nm->mkNode(kind::LEQ, x, c).notNode(),
                             nm->mkNode(kind::LEQ, c, x).notNode()});
      // (cl (= x c) (not (<= x c)) (not (<= c x)))
      success &=
          addAletheStep(AletheRule::LA_DISEQUALITY, vp1, vp1, {}, {}, *cdp)
          && addAletheStep(AletheRule::OR, vp2, vp2, {vp1}, {}, *cdp);

      // Postprocessing
      if (res == equal)
      {  // no postprocessing necessary
        return success
               && addAletheStep(AletheRule::RESOLUTION,
                                res,
                                nm->mkNode(kind::SEXPR, d_cl, res),
                                {vp2, vp_child1, vp_child2},
                                {},
                                *cdp);
      }
      else if (res == greater)
      {  // have (not (<= x c)) but result should be (> x c)
        Node vp3 = nm->mkNode(
            kind::SEXPR,
            d_cl,
            nm->mkNode(kind::LEQ, x, c).notNode());  // (cl (not (<= x c)))
        Node vp4 = nm->mkNode(
            kind::SEXPR,
            {d_cl,
             nm->mkNode(kind::EQUAL,
                        nm->mkNode(kind::GT, x, c),
                        nm->mkNode(kind::LEQ, x, c).notNode())
                 .notNode(),
             nm->mkNode(kind::GT, x, c),
             nm->mkNode(kind::LEQ, x, c)
                 .notNode()
                 .notNode()});  // (cl (not(= (> x c) (not (<= x c)))) (> x c)
                                // (not (not (<= x c))))
        Node vp5 =
            nm->mkNode(kind::SEXPR,
                       d_cl,
                       nm->mkNode(kind::EQUAL,
                                  nm->mkNode(kind::GT, x, c),
                                  nm->mkNode(kind::LEQ, x, c).notNode()));
        // (cl (= (> x c) (not (<= x c))))

        return success
               && addAletheStep(AletheRule::RESOLUTION,
                                vp3,
                                vp3,
                                {vp2, vp_child1, vp_child2},
                                {},
                                *cdp)
               && addAletheStep(AletheRule::EQUIV_POS1, vp4, vp4, {}, {}, *cdp)
               && addAletheStep(
                   AletheRule::COMP_SIMPLIFY, vp5, vp5, {}, {}, *cdp)
               && addAletheStep(AletheRule::RESOLUTION,
                                res,
                                nm->mkNode(kind::SEXPR, d_cl, res),
                                {vp3, vp4, vp5},
                                {},
                                *cdp);
      }
      else
      {  // have (not (<= c x)) but result should be (< x c)
        Node vp3 = nm->mkNode(
            kind::SEXPR,
            d_cl,
            nm->mkNode(kind::LEQ, c, x).notNode());  // (cl (not (<= c x)))
        Node vp4 = nm->mkNode(
            kind::SEXPR,
            {d_cl,
             nm->mkNode(kind::EQUAL,
                        nm->mkNode(kind::LT, x, c),
                        nm->mkNode(kind::LEQ, c, x).notNode())
                 .notNode(),
             nm->mkNode(kind::LT, x, c),
             nm->mkNode(kind::LEQ, c, x)
                 .notNode()
                 .notNode()});  // (cl (not(= (< x c) (not (<= c x)))) (< x c)
                                // (not (not (<= c x))))
        Node vp5 = nm->mkNode(
            kind::SEXPR,
            d_cl,
            nm->mkNode(kind::EQUAL,
                       nm->mkNode(kind::LT, x, c),
                       nm->mkNode(kind::LEQ, c, x)
                           .notNode()));  // (cl (= (< x c) (not (<= c x))))

        return success
               && addAletheStep(AletheRule::RESOLUTION,
                                vp3,
                                vp3,
                                {vp2, vp_child1, vp_child2},
                                {},
                                *cdp)
               && addAletheStep(AletheRule::EQUIV_POS1, vp4, vp4, {}, {}, *cdp)
               && addAletheStep(
                   AletheRule::COMP_SIMPLIFY, vp5, vp5, {}, {}, *cdp)
               && addAletheStep(AletheRule::RESOLUTION,
                                res,
                                nm->mkNode(kind::SEXPR, d_cl, res),
                                {vp3, vp4, vp5},
                                {},
                                *cdp);
      }
    }
    //======== Multiplication with negative factor
    // Children: none
    // Arguments: (m, (rel lhs rhs))
    // ---------------------
    // Conclusion: (=> (and (< m 0) (rel lhs rhs)) (rel_inv (* m lhs) (* m
    // rhs))) Where rel is a relation symbol and rel_inv the inverted relation
    // symbol.
    //
    // ----- AND_POS   ------- LA_GENERIC
    //  VP1                 VP2
    // ------------------------- RESOLUTION   ------ AND_POS
    //           VP3                            VP4
    // --------------------------------------------- RESOLUTION
    //                   VP5
    // --------------------------------------------- DUPLICATED_LITERALS
    //                   VP6
    //
    // VP1: (cl (not (and (< m 0) (rel lhs rhs))) (< m 0))
    // VP2: (cl (not (< m 0)) (not (rel lhs rhs)) (rel_inv (* m lhs) (* m rhs)))
    // VP3: (cl (not (and (< m 0) (rel lhs rhs))) (not (rel lhs rhs)) (rel_inv
    // (* m lhs) (* m rhs))) VP4: (cl (not (and (< m 0) (rel lhs rhs))) (rel lhs
    // rhs)) VP5: (cl (not (and (< m 0) (rel lhs rhs))) (rel_inv (* m lhs) (* m
    // rhs)) (not (and (< m 0) (rel lhs rhs)))) VP6: (cl (not (and (< m 0) (rel
    // lhs rhs))) (rel_inv (* m lhs) (* m rhs)))
    //
    //
    //
    //         ----- IMPLIES_NEG2
    //  VP6     VP7
    // ------------- RESOLUTION       ------ IMPLIES_NEG1
    //  VP8                            VP9
    // ------------------------------------- RESOLUTION
    //  VP10
    // ------------------------------------- DUPLICATED_LITERALS
    //  VP11
    //
    //
    // VP7: (cl (implies (and (< m 0) (rel lhs rhs)) (rel_inv (* m lhs) (* m
    // rhs))) (not (rel_inv (* m lhs) (* m rhs)))) VP8: (cl (not (and (< m 0)
    // (rel lhs rhs))) (implies (not (and (< m 0) (rel lhs rhs))) (rel_inv (* m
    // lhs) (* m rhs)))) VP9: (cl (implies (not (and (< m 0) (rel lhs rhs)))
    // (rel_inv (* m lhs) (* m rhs))) (and (< m 0) (rel lhs rhs))) VP10: (cl
    // (implies (not (and (< m 0) (rel lhs rhs))) (rel_inv (* m lhs) (* m rhs)))
    // (implies (not (and (< m 0) (rel lhs rhs))) (rel_inv (* m lhs) (* m
    // rhs)))) VP11: (cl (implies (not (and (< m 0) (rel lhs rhs))) (rel_inv (*
    // m lhs) (* m rhs))))
    /*case PfRule::ARITH_MULT_NEG:
    {
      // not (and a b), a
      Node vp1 = nm->mkNode(kind::SEXPR, d_cl, res[0].notNode(), res[0][0]);
      // not a, not b, c
      std::vector<Node> vps = {
          d_cl, res[0][0].notNode(), res[0][1].notNode(), res[1]};
      Node vp2 = nm->mkNode(kind::SEXPR, vps);
      // not (and a b), not b, c
      vps = {d_cl, res[0].notNode(), res[0][1].notNode(), res[1]};
      Node vp3 = nm->mkNode(kind::SEXPR, vps);
      // not (and a b), b
      vps = {d_cl, res[0].notNode(), res[0][1]};
      Node vp4 = nm->mkNode(kind::SEXPR, vps);
      vps = {d_cl, res[0].notNode(), res[0][1].notNode(), res[0].notNode()};
      Node vp5 = nm->mkNode(kind::SEXPR, vps);
      vps = {d_cl, res[0].notNode(), res[1].notNode()};
      Node vp6 = nm->mkNode(kind::SEXPR, vps);

      vps = {d_cl, res, res[1].notNode()};
      Node vp7 = nm->mkNode(kind::SEXPR, vps);
      vps = {d_cl, res, res[0].notNode()};
      Node vp8 = nm->mkNode(kind::SEXPR, vps);
      vps = {d_cl, res, res[0]};
      Node vp9 = nm->mkNode(kind::SEXPR, vps);
      vps = {d_cl, res, res};
      Node vp10 = nm->mkNode(kind::SEXPR, vps);

      return addAletheStep(AletheRule::AND_POS, vp1, vp1, {}, {}, *cdp)
             && addAletheStep(AletheRule::LA_GENERIC, vp2, vp2, {}, {}, *cdp)
             && addAletheStep(
                 AletheRule::RESOLUTION, vp3, vp3, {vp1, vp2}, {}, *cdp)
             && addAletheStep(AletheRule::AND_POS, vp4, vp4, {}, {}, *cdp)
             && addAletheStep(
                 AletheRule::RESOLUTION, vp5, vp5, {vp3, vp4}, {}, *cdp)
             && addAletheStep(
                 AletheRule::DUPLICATED_LITERALS, vp6, vp6, {vp5}, {}, *cdp)
             && addAletheStep(AletheRule::IMPLIES_NEG2, vp7, vp7, {}, {}, *cdp)
             && addAletheStep(
                 AletheRule::RESOLUTION, vp8, vp8, {vp6, vp7}, {}, *cdp)
             && addAletheStep(AletheRule::IMPLIES_NEG1, vp9, vp9, {}, {}, *cdp)
             && addAletheStep(
                 AletheRule::RESOLUTION, vp10, vp10, {vp8, vp9}, {}, *cdp)
             && addAletheStep(AletheRule::DUPLICATED_LITERALS,
                              res,
                              nm->mkNode(kind::SEXPR, d_cl, res),
                              {vp10},
                              {},
                              *cdp);
    }*/
    //================================================= Extended rules
    // ======== Symmetric
    // This rule is translated according to the singleton pattern.
    case PfRule::SYMM:
    {
      if (res.getKind() == kind::NOT)
      {
        return addAletheStep(AletheRule::NOT_SYMM,
                             res,
                             nm->mkNode(kind::SEXPR, d_cl, res),
                             children,
                             {},
                             *cdp);
      }
      return addAletheStep(AletheRule::SYMM,
                           res,
                           nm->mkNode(kind::SEXPR, d_cl, res),
                           children,
                           {},
                           *cdp);
    }
    // ======== Reordering
    // This rule is translated according to the clauses pattern.
    case PfRule::REORDERING:
    {
      Node trueNode = nm->mkConst(true);
      std::vector<Node> new_children = children;
      if (children[0].getKind() == kind::OR
          && (args[0] != trueNode || children[0] != args[1]))
      {
        std::shared_ptr<ProofNode> childPf = cdp->getProofFor(children[0]);
          // Add or step
          std::vector<Node> subterms{d_cl};
          subterms.insert(
              subterms.end(), children[0].begin(), children[0].end());
          Node conclusion = nm->mkNode(kind::SEXPR, subterms);
          addAletheStep(
              AletheRule::OR, conclusion, conclusion, {children[0]}, {}, *cdp);
          new_children[0] = conclusion;
      }
      return addAletheStepFromOr(
          AletheRule::REORDER, res, new_children, {}, *cdp);
    }
    //================================================= Arithmetic rules
    default:
    {
      Trace("alethe-proof")
          << "... rule not translated yet " << id << " / " << res << " "
          << children << " " << args << std::endl;
      std::cout << "UNTRANSLATED rule: " << id << std::endl;
      return addAletheStep(AletheRule::UNDEFINED,
                           res,
                           nm->mkNode(kind::SEXPR, d_cl, res),
                           children,
                           args,
                           *cdp);
    }
      Trace("alethe-proof")
          << "... error translating rule " << id << " / " << res << " "
          << children << " " << args << std::endl;
      return false;
  }

  Trace("alethe-proof") << "... error translating rule " << id << " / " << res
                        << " " << children << " " << args << std::endl;
  return false;
}

bool AletheProofPostprocessCallback::addAletheStep(
    AletheRule rule,
    Node res,
    Node conclusion,
    const std::vector<Node>& children,
    const std::vector<Node>& args,
    CDProof& cdp)
{
  // delete attributes
  Node sanitized_conclusion = conclusion;
  if (expr::hasClosure(conclusion))
  {
    sanitized_conclusion = d_anc.convert(conclusion);
  }

  std::vector<Node> new_args = std::vector<Node>();
  new_args.push_back(
      NodeManager::currentNM()->mkConst<Rational>(static_cast<unsigned>(rule)));
  new_args.push_back(res);
  new_args.push_back(sanitized_conclusion);
  new_args.insert(new_args.end(), args.begin(), args.end());
  Trace("alethe-proof") << "... add Alethe step " << res << " / " << conclusion
                        << " " << rule << " " << children << " / " << new_args
                        << std::endl;
  return cdp.addStep(res, PfRule::ALETHE_RULE, children, new_args);
}

bool AletheProofPostprocessCallback::addAletheStepFromOr(
    AletheRule rule,
    Node res,
    const std::vector<Node>& children,
    const std::vector<Node>& args,
    CDProof& cdp)
{
  std::vector<Node> subterms = {d_cl};
  subterms.insert(subterms.end(), res.begin(), res.end());
  Node conclusion = NodeManager::currentNM()->mkNode(kind::SEXPR, subterms);
  return addAletheStep(rule, res, conclusion, children, args, cdp);
}

AletheProofPostprocessFinalCallback::AletheProofPostprocessFinalCallback(
    ProofNodeManager* pnm, AletheNodeConverter& anc)
    : d_pnm(pnm), d_anc(anc)
{
  NodeManager* nm = NodeManager::currentNM();
  d_cl = nm->mkBoundVar("cl", nm->sExprType());
}

bool AletheProofPostprocessFinalCallback::shouldUpdate(
    std::shared_ptr<ProofNode> pn,
    const std::vector<Node>& fa,
    bool& continueUpdate)
{
  // The proof node should not be traversed further
  continueUpdate = false;

  // If the last proof rule was not translated yet
  if (pn->getRule() != PfRule::ALETHE_RULE)
  {
    return true;
  }
  // This case can only occur if the last step is an assumption
  if ((pn->getArguments()[2].end() - pn->getArguments()[2].begin()) <= 1)
  {
    return true;
  }
  // If the proof node has result (false) additional steps have to be added.
  if (pn->getArguments()[2][1].toString()
      == NodeManager::currentNM()->mkConst(false).toString())
  {
    return true;
  }
  return false;
}

// The last step of the proof was:
//
// Children:  (P1:C1) ... (Pn:Cn)
// Arguments: (AletheRule::VRULE,false,(cl false))
// ---------------------
// Conclusion: (false)
//
// In Alethe:
//
//  P1 ... Pn
// ------------------- VRULE   ---------------------- FALSE
//  (VP1:(cl false))*           (VP2:(cl (not true)))
// -------------------------------------------------- RESOLUTION
//                       (cl)**
//
// *  the corresponding proof node is ((false))
// ** the corresponding proof node is (false)
bool AletheProofPostprocessFinalCallback::update(
    Node res,
    PfRule id,
    const std::vector<Node>& children,
    const std::vector<Node>& args,
    CDProof* cdp,
    bool& continueUpdate)
{
  NodeManager* nm = NodeManager::currentNM();
  // remove attribute for outermost scope
  if (id != PfRule::ALETHE_RULE)
  {
    std::vector<Node> sanitized_args{
        res,
        res,
        nm->mkConst<Rational>(static_cast<unsigned>(AletheRule::ASSUME))};
    for (auto arg : args)
    {
      sanitized_args.push_back(d_anc.convert(arg));
    }
    return cdp->addStep(res,
                        PfRule::ALETHE_RULE,
                        children,
                        sanitized_args,
                        true,
                        CDPOverwrite::ALWAYS);
  }

  bool success = true;
  std::vector<Node> new_args = std::vector<Node>();

  Node vp1 = nm->mkNode(kind::SEXPR, res);    // ((false))
  Node vp2 = nm->mkConst(false).notNode();    // (not true)
  Node res2 = nm->mkNode(kind::SEXPR, d_cl);  // (cl)

  AletheRule vrule = static_cast<AletheRule>(std::stoul(args[0].toString()));
  new_args.push_back(nm->mkConst<Rational>(static_cast<unsigned>(vrule)));
  new_args.push_back(vp1);
  // In the special case that false is an assumption, we print false instead of
  // (cl false)
  if (vrule == AletheRule::ASSUME)
  {
    new_args.push_back(res);  // (false)
  }
  else
  {
    new_args.push_back(nm->mkNode(kind::SEXPR, d_cl, res));  // (cl false)
  }
  Trace("alethe-proof") << "... add Alethe step " << vp1 << " / "
                        << nm->mkNode(kind::SEXPR, d_cl, res) << " " << vrule
                        << " " << children << " / {}" << std::endl;
  success &= cdp->addStep(
      vp1, PfRule::ALETHE_RULE, children, new_args, true, CDPOverwrite::ALWAYS);

  new_args.clear();
  new_args.push_back(
      nm->mkConst<Rational>(static_cast<unsigned>(AletheRule::FALSE)));
  new_args.push_back(vp2);
  new_args.push_back(nm->mkNode(kind::SEXPR, d_cl, vp2));  // (cl (not false))
  Trace("alethe-proof") << "... add Alethe step " << vp2 << " / "
                        << nm->mkNode(kind::SEXPR, d_cl, vp2) << " "
                        << AletheRule::FALSE << " {} / {}" << std::endl;
  success &= cdp->addStep(
      vp2, PfRule::ALETHE_RULE, {}, new_args, true, CDPOverwrite::ALWAYS);

  new_args.clear();
  new_args.push_back(
      nm->mkConst<Rational>(static_cast<unsigned>(AletheRule::RESOLUTION)));
  new_args.push_back(res);
  new_args.push_back(res2);
  Trace("alethe-proof") << "... add Alethe step " << res << " / " << res2 << " "
                        << AletheRule::RESOLUTION << " {" << vp2 << ", " << vp1
                        << " / {}" << std::endl;
  success &= cdp->addStep(res,
                          PfRule::ALETHE_RULE,
                          {vp2, vp1},
                          new_args,
                          true,
                          CDPOverwrite::ALWAYS);
  return success;
}

AletheProofPostprocessNoSubtypeCallback::
    AletheProofPostprocessNoSubtypeCallback(ProofNodeManager* pnm)
    : d_pnm(pnm)
{
}


bool AletheProofPostprocessNoSubtypeCallback::shouldUpdate(
    std::shared_ptr<ProofNode> pn,
    const std::vector<Node>& fa,
    bool& continueUpdate)
{
  return true;
}

bool AletheProofPostprocessNoSubtypeCallback::update(
    Node res,
    PfRule id,
    const std::vector<Node>& children,
    const std::vector<Node>& args,
    CDProof* cdp,
    bool& continueUpdate)
{
  Trace("alethe-proof-subtyping")
      << "- Alethe post process no subtype callback " << res << " " << id << " "
      << children << " / " << args << std::endl;
  AlwaysAssert(args.size() >= 3);
  // traverse conclusion and any other args and update them
  bool changed = false;
  std::vector<Node> newArgs{args[0], args[1]};
  for (size_t i = 2, size = args.size(); i < size; ++i)
  {

    newArgs.push_back(d_anc.convert(args[i]));
    changed |= newArgs.back() != args[i];
  }
  if (changed)
  {
    Trace("alethe-proof-subtyping")
        << "\tConvertion changed " << args << " into " << newArgs << "\n";
    // whether new conclusion became (= A A) or (cl (= A A))
    if ((newArgs[2].getKind() == kind::EQUAL && newArgs[2][0] == newArgs[2][1])
        || (newArgs[2].getKind() == kind::SEXPR
            && newArgs[2].getNumChildren() == 2
            && newArgs[2][1].getKind() == kind::EQUAL
            && newArgs[2][1][0] == newArgs[2][1][1]))
    {
      Trace("alethe-proof-subtyping") << "\tTrivialized into REFL\n";
      // turn this step into a REFL one, ignore children and remaining arguments
      newArgs[0] = NodeManager::currentNM()->mkConst<Rational>(
          static_cast<unsigned>(AletheRule::REFL));
      cdp->addStep(res, id, {}, {newArgs.begin(), newArgs.begin() + 3});
    }
    else
    {
      cdp->addStep(res, id, children, newArgs);
    }
    return true;
  }
  return false;
}

AletheProofPostprocess::AletheProofPostprocess(ProofNodeManager* pnm,
                                               AletheNodeConverter& anc)
  : d_pnm(pnm), d_cb(d_pnm, anc), d_fcb(d_pnm, anc), d_nst(d_pnm)
{
}

AletheProofPostprocess::~AletheProofPostprocess() {}

void AletheProofPostprocess::process(std::shared_ptr<ProofNode> pf)
{
  // Translate proof node
  ProofNodeUpdater updater(d_pnm, d_cb, false, false);
  updater.process(pf->getChildren()[0]);

  // In the Alethe proof format the final step has to be (cl). However, after
  // the translation it might be (cl false). In that case additional steps are
  // required.
  // The function has the additional purpose of sanitizing the attributes of the
  // first SCOPE
  ProofNodeUpdater finalize(d_pnm, d_fcb, false, false);
  finalize.process(pf);

  Trace("alethe-proof-subtyping")  << "\n--------------------------------\n";
  ProofNodeUpdater finalFinal(d_pnm, d_nst, false, false);
  finalFinal.process(pf->getChildren()[0]);
}

}  // namespace proof

}  // namespace cvc5<|MERGE_RESOLUTION|>--- conflicted
+++ resolved
@@ -317,17 +317,6 @@
 
       return success;
     }
-<<<<<<< HEAD
-    //======================== Builtin theory (common node operations)
-    case PfRule::EVALUATE:
-    {
-      addAletheStep(AletheRule::LIA_GENERIC,
-                    res,
-                    nm->mkNode(kind::SEXPR, d_cl, res),
-                    {},
-                    {},
-                    *cdp);
-=======
     case PfRule::DSL_REWRITE:
     {
       // get the name
@@ -360,7 +349,6 @@
 			   {},
                            //{nm->mkBoundVar("evaluate", nm->sExprType())},
                            *cdp);
->>>>>>> 97fa5921
     }
     // The rule is translated according to the theory id tid and the outermost
     // connective of the first term in the conclusion F, since F always has the
@@ -1422,13 +1410,9 @@
     // ^ the corresponding proof node is F*sigma
     case PfRule::INSTANTIATE:
     {
-<<<<<<< HEAD
-      for (size_t i = 0, size = args.size(); i < size -1; i++)
-=======
       for (size_t i = 0, size = children[0][0].end() - children[0][0].begin();
            i < size;
            i++)
->>>>>>> 97fa5921
       {
         new_args.push_back(nm->mkNode(kind::EQUAL, args[i], children[0][0][i]));
       }
