/******************************************************************************
 * Top contributors (to current version):
 *   Hanna Lachnitt, Haniel Barbosa
 *
 * This file is part of the cvc5 project.
 *
 * Copyright (c) 2009-2021 by the authors listed in the file AUTHORS
 * in the top-level source directory and their institutional affiliations.
 * All rights reserved.  See the file COPYING in the top-level source
 * directory for licensing information.
 * ****************************************************************************
 *
 * The module for processing proof nodes into Alethe proof nodes
 */

#include "proof/alethe/alethe_post_processor.h"

#include "expr/node_algorithm.h"
#include "proof/proof.h"
#include "proof/proof_checker.h"
#include "theory/builtin/proof_checker.h"
#include "util/rational.h"

namespace cvc5 {

namespace proof {

AletheProofPostprocessCallback::AletheProofPostprocessCallback(
    ProofNodeManager* pnm, AletheNodeConverter& anc)
    : d_pnm(pnm), d_anc(anc)
{
  NodeManager* nm = NodeManager::currentNM();
  d_cl = nm->mkBoundVar("cl", nm->sExprType());
}

bool AletheProofPostprocessCallback::shouldUpdate(std::shared_ptr<ProofNode> pn,
                                                  const std::vector<Node>& fa,
                                                  bool& continueUpdate)
{
  return pn->getRule() != PfRule::ALETHE_RULE;
}

bool AletheProofPostprocessCallback::update(Node res,
                                            PfRule id,
                                            const std::vector<Node>& children,
                                            const std::vector<Node>& args,
                                            CDProof* cdp,
                                            bool& continueUpdate)
{
  Trace("alethe-proof") << "- Alethe post process callback " << res << " " << id
                        << " " << children << " / " << args << std::endl;

  NodeManager* nm = NodeManager::currentNM();
  std::vector<Node> new_args = std::vector<Node>();

  switch (id)
  {
    // To keep the original shape of the proof node it is necessary to rederive
    // the original conclusion. However, the term that should be printed might
    // be different from that conclusion. Thus, it is stored as an additional
    // argument in the proof node. Usually, the only difference is an additional
    // cl operator or the outmost or operator being replaced by a cl operator.
    //
    // When steps are added to the proof that have not been there previously,
    // it is unwise to add them in the same manner. To illustrate this the
    // following counterexample shows the pitfalls of this approach:
    //
    //  (or a (or b c))   (not a)
    // --------------------------- RESOLUTION
    //  (or b c)
    //
    //  is converted into an Alethe proof that should be printed as
    //
    //  (cl a (or b c))   (cl (not a))
    // -------------------------------- RESOLUTION
    //  (cl (or b c))
    // --------------- OR
    //  (cl b c)
    //
    // Here, (cl (or b c)) and (cl b c) cannot correspond to the same proof node
    // (or b c). Thus, we build a new proof node using the kind SEXPR
    // that is then printed as (cl (or b c)). We denote this wrapping of a proof
    // node by using an extra pair of parenthesis, i.e. ((or b c)) is the proof
    // node printed as (cl (or b c)).
    //
    //
    // Some proof rules have a close correspondence in Alethe. There are two
    // very frequent patterns that, to avoid repetition, are described here and
    // referred to in the comments on the specific proof rules below.
    //
    // The first pattern, which will be called singleton pattern in the
    // following, adds the original proof node F with the corresponding rule R'
    // of the Alethe calculus and uses the same premises as the original proof
    // node (P1:F1) ... (Pn:Fn). However, the conclusion is printed as (cl F).
    //
    // This means a cvc5 rule R that looks as follows:
    //
    //  (P1:F1) ... (Pn:Fn)
    // --------------------- R
    //  F
    //
    // is transformed into:
    //
    //  (P1:F1) ... (Pn:Fn)
    // --------------------- R'
    //  (cl F)*
    //
    // * the corresponding proof node is F
    //
    // The second pattern, which will be called clause pattern in the following,
    // has a disjunction (or G1 ... Gn) as conclusion. It also adds the orignal
    // proof node (or G1 ... Gn) with the corresponding rule R' of the Alethe
    // calculus and uses the same premises as the original proof node (P1:F1)
    // ... (Pn:Fn). However, the conclusion is printed as (cl G1 ... Gn), i.e.
    // the or is replaced by the cl operator.
    //
    // This means a cvc5 rule R that looks as follows:
    //
    //  (P1:F1) ... (Pn:Fn)
    // --------------------- R
    //  (or G1 ... Gn)
    //
    // Is transformed into:
    //
    //  (P1:F1) ... (Pn:Fn)
    // --------------------- R'
    //  (cl G1 ... Gn)*
    //
    // * the corresponding proof node is (or G1 ... Gn)
    //
    //================================================= Core rules
    //======================== Assume and Scope
    case PfRule::ASSUME:
    {
      return addAletheStep(AletheRule::ASSUME, res, res, children, {}, *cdp);
    }
    // See proof_rule.h for documentation on the SCOPE rule. This comment uses
    // variable names as introduced there. Since the SCOPE rule originally
    // concludes
    // (=> (and F1 ... Fn) F) or (not (and F1 ... Fn)) but the ANCHOR rule
    // concludes (cl (not F1) ... (not Fn) F), to keep the original shape of the
    // proof node it is necessary to rederive the original conclusion. The
    // transformation is described below, depending on the form of SCOPE's
    // conclusion.
    //
    // Note that after the original conclusion is rederived the new proof node
    // will actually have to be printed, respectively, (cl (=> (and F1 ... Fn)
    // F)) or (cl (not (and F1 ... Fn))).
    //
    // Let (not (and F1 ... Fn))^i denote the repetition of (not (and F1 ...
    // Fn)) for i times.
    //
    // T1:
    //
    //   P
    // ----- ANCHOR    ------- ... ------- AND_POS
    //  VP1             VP2_1  ...  VP2_n
    // ------------------------------------ RESOLUTION
    //               VP2a
    // ------------------------------------ REORDER
    //  VP2b
    // ------ DUPLICATED_LITERALS   ------- IMPLIES_NEG1
    //   VP3                          VP4
    // ------------------------------------  RESOLUTION    ------- IMPLIES_NEG2
    //    VP5                                                VP6
    // ----------------------------------------------------------- RESOLUTION
    //                               VP7
    //
    // VP1: (cl (not F1) ... (not Fn) F)
    // VP2_i: (cl (not (and F1 ... Fn)) Fi), for i = 1 to n
    // VP2a: (cl F (not (and F1 ... Fn))^n)
    // VP2b: (cl (not (and F1 ... Fn))^n F)
    // VP3: (cl (not (and F1 ... Fn)) F)
    // VP4: (cl (=> (and F1 ... Fn) F) (and F1 ... Fn)))
    // VP5: (cl (=> (and F1 ... Fn) F) F)
    // VP6: (cl (=> (and F1 ... Fn) F) (not F))
    // VP7: (cl (=> (and F1 ... Fn) F) (=> (and F1 ... Fn) F))
    //
    // Note that if n = 1, then the ANCHOR step yields (cl (not F1) F), which is
    // the same as VP3. Since VP1 = VP3, the steps for that transformation are
    // not generated.
    //
    //
    // If F = false:
    //
    //                                    --------- IMPLIES_SIMPLIFY
    //    T1                                 VP9
    // --------- DUPLICATED_LITERALS      --------- EQUIV_1
    //    VP8                                VP10
    // -------------------------------------------- RESOLUTION
    //          (cl (not (and F1 ... Fn)))*
    //
    // VP8: (cl (=> (and F1 ... Fn))) (cl (not (=> (and F1 ... Fn) false))
    //      (not (and F1 ... Fn)))
    // VP9: (cl (= (=> (and F1 ... Fn) false) (not (and F1 ... Fn))))
    //
    //
    // Otherwise,
    //                T1
    //  ------------------------------ DUPLICATED_LITERALS
    //   (cl (=> (and F1 ... Fn) F))**
    //
    //
    // *  the corresponding proof node is (not (and F1 ... Fn))
    // ** the corresponding proof node is (=> (and F1 ... Fn) F)
    case PfRule::SCOPE:
    {
      bool success = true;

      // Build vp1
      std::vector<Node> negNode{d_cl};
      std::vector<Node> sanitized_args;
      for (Node arg : args)
      {
        negNode.push_back(arg.notNode());  // (not F1) ... (not Fn)
        sanitized_args.push_back(d_anc.convert(arg));
      }
      negNode.push_back(children[0]);  // (cl (not F1) ... (not Fn) F)
      Node vp1 = nm->mkNode(kind::SEXPR, negNode);
      success &= addAletheStep(AletheRule::ANCHOR_SUBPROOF,
                               vp1,
                               vp1,
                               children,
                               sanitized_args,
                               *cdp);

      Node andNode, vp3;
      if (args.size() == 1)
      {
        vp3 = vp1;
        andNode = args[0];  // F1
      }
      else
      {
        // Build vp2i
        andNode = nm->mkNode(kind::AND, args);  // (and F1 ... Fn)
        std::vector<Node> premisesVP2 = {vp1};
        std::vector<Node> notAnd = {d_cl, children[0]};  // cl F
        Node vp2_i;
        for (size_t i = 0, size = args.size(); i < size; i++)
        {
          vp2_i = nm->mkNode(kind::SEXPR, d_cl, andNode.notNode(), args[i]);
          success &=
              addAletheStep(AletheRule::AND_POS, vp2_i, vp2_i, {}, {}, *cdp);
          premisesVP2.push_back(vp2_i);
          notAnd.push_back(andNode.notNode());  // cl F (not (and F1 ... Fn))^i
        }

        Node vp2a = nm->mkNode(kind::SEXPR, notAnd);
        success &= addAletheStep(
            AletheRule::RESOLUTION, vp2a, vp2a, premisesVP2, {}, *cdp);

        notAnd.erase(notAnd.begin() + 1);  //(cl (not (and F1 ... Fn))^n)
        notAnd.push_back(children[0]);     //(cl (not (and F1 ... Fn))^n F)
        Node vp2b = nm->mkNode(kind::SEXPR, notAnd);
        success &=
            addAletheStep(AletheRule::REORDER, vp2b, vp2b, {vp2a}, {}, *cdp);

        vp3 = nm->mkNode(kind::SEXPR, d_cl, andNode.notNode(), children[0]);
        success &= addAletheStep(
            AletheRule::DUPLICATED_LITERALS, vp3, vp3, {vp2b}, {}, *cdp);
      }

      Node vp8 = nm->mkNode(
          kind::SEXPR, d_cl, nm->mkNode(kind::IMPLIES, andNode, children[0]));

      Node vp4 = nm->mkNode(kind::SEXPR, d_cl, vp8[1], andNode);
      success &=
          addAletheStep(AletheRule::IMPLIES_NEG1, vp4, vp4, {}, {}, *cdp);

      Node vp5 = nm->mkNode(kind::SEXPR, d_cl, vp8[1], children[0]);
      success &=
          addAletheStep(AletheRule::RESOLUTION, vp5, vp5, {vp4, vp3}, {}, *cdp);

      Node vp6 = nm->mkNode(kind::SEXPR, d_cl, vp8[1], children[0].notNode());
      success &=
          addAletheStep(AletheRule::IMPLIES_NEG2, vp6, vp6, {}, {}, *cdp);

      Node vp7 = nm->mkNode(kind::SEXPR, d_cl, vp8[1], vp8[1]);
      success &=
          addAletheStep(AletheRule::RESOLUTION, vp7, vp7, {vp5, vp6}, {}, *cdp);

      if (children[0] != nm->mkConst(false))
      {
        success &= addAletheStep(
            AletheRule::DUPLICATED_LITERALS, res, vp8, {vp7}, {}, *cdp);
      }
      else
      {
        success &= addAletheStep(
            AletheRule::DUPLICATED_LITERALS, vp8, vp8, {vp7}, {}, *cdp);

        Node vp9 =
            nm->mkNode(kind::SEXPR,
                       d_cl,
                       nm->mkNode(kind::EQUAL, vp8[1], andNode.notNode()));

        success &=
            addAletheStep(AletheRule::IMPLIES_SIMPLIFY, vp9, vp9, {}, {}, *cdp);

        Node vp10 =
            nm->mkNode(kind::SEXPR, d_cl, vp8[1].notNode(), andNode.notNode());
        success &=
            addAletheStep(AletheRule::EQUIV1, vp10, vp10, {vp9}, {}, *cdp);

        success &= addAletheStep(AletheRule::RESOLUTION,
                                 res,
                                 nm->mkNode(kind::SEXPR, d_cl, res),
                                 {vp8, vp10},
                                 {},
                                 *cdp);
      }

      return success;
    }
    // The rule is translated according to the theory id tid and the outermost
    // connective of the first term in the conclusion F, since F always has the
    // form (= t1 t2) where t1 is the term being rewritten. This is not an exact
    // translation but should work in most cases.
    //
    // E.g. if F is (= (* 0 d) 0) and tid = THEORY_ARITH, then prod_simplify
    // is correctly guessed as the rule.
    case PfRule::THEORY_REWRITE:
    {
      AletheRule vrule = AletheRule::UNDEFINED;
      Node t = res[0];

      theory::TheoryId tid;
      if (!theory::builtin::BuiltinProofRuleChecker::getTheoryId(args[1], tid))
      {
        return addAletheStep(
            vrule, res, nm->mkNode(kind::SEXPR, d_cl, res), children, {}, *cdp);
      }
      switch (tid)
      {
        case theory::TheoryId::THEORY_BUILTIN:
        {
          switch (t.getKind())
          {
            case kind::ITE:
            {
              vrule = AletheRule::ITE_SIMPLIFY;
              break;
            }
            case kind::EQUAL:
            {
              vrule = AletheRule::EQ_SIMPLIFY;
              break;
            }
            case kind::AND:
            {
              vrule = AletheRule::AND_SIMPLIFY;
              break;
            }
            case kind::OR:
            {
              vrule = AletheRule::OR_SIMPLIFY;
              break;
            }
            case kind::NOT:
            {
              vrule = AletheRule::NOT_SIMPLIFY;
              break;
            }
            case kind::IMPLIES:
            {
              vrule = AletheRule::IMPLIES_SIMPLIFY;
              break;
            }
            case kind::WITNESS:
            {
              vrule = AletheRule::QNT_SIMPLIFY;
              break;
            }
            default:
            {
              // In this case the rule is undefined
            }
          }
          break;
        }
        case theory::TheoryId::THEORY_BOOL:
        {
          vrule = AletheRule::BOOL_SIMPLIFY;
          break;
        }
        case theory::TheoryId::THEORY_UF:
        {
          if (t.getKind() == kind::EQUAL)
          {
            // A lot of these seem to be symmetry rules but not all...
            vrule = AletheRule::EQUIV_SIMPLIFY;
          }
          break;
        }
        case theory::TheoryId::THEORY_ARITH:
        {
          switch (t.getKind())
          {
            case kind::DIVISION:
            {
              vrule = AletheRule::DIV_SIMPLIFY;
              break;
            }
            case kind::PRODUCT:
            {
              vrule = AletheRule::PROD_SIMPLIFY;
              break;
            }
            case kind::MINUS:
            {
              vrule = AletheRule::MINUS_SIMPLIFY;
              break;
            }
            case kind::UMINUS:
            {
              vrule = AletheRule::UNARY_MINUS_SIMPLIFY;
              break;
            }
            case kind::PLUS:
            {
              vrule = AletheRule::SUM_SIMPLIFY;
              break;
            }
            case kind::MULT:
            {
              vrule = AletheRule::PROD_SIMPLIFY;
              break;
            }
            case kind::EQUAL:
            {
              vrule = AletheRule::EQUIV_SIMPLIFY;
              break;
            }
            case kind::LT:
            {
              [[fallthrough]];
            }
            case kind::GT:
            {
              [[fallthrough]];
            }
            case kind::GEQ:
            {
              [[fallthrough]];
            }
            case kind::LEQ:
            {
              vrule = AletheRule::COMP_SIMPLIFY;
              break;
            }
            case kind::CAST_TO_REAL:
            {
              return addAletheStep(AletheRule::LA_GENERIC,
                                   res,
                                   nm->mkNode(kind::SEXPR, d_cl, res),
                                   children,
                                   {nm->mkConst(Rational(1))},
                                   *cdp);
            }
            default:
            {
              // In this case the rule is undefined
            }
          }
          break;
        }
        case theory::TheoryId::THEORY_QUANTIFIERS:
        {
          vrule = AletheRule::QUANTIFIER_SIMPLIFY;
          break;
        }
        default:
        {
          // In this case the rule is undefined
        };
      }
      return addAletheStep(
          vrule, res, nm->mkNode(kind::SEXPR, d_cl, res), children, {}, *cdp);
    }
    // ======== Resolution and N-ary Resolution
    // See proof_rule.h for documentation on the RESOLUTION and CHAIN_RESOLUTION
    // rule. This comment uses variable names as introduced there.
    //
    // Because the RESOLUTION rule is merely a special case of CHAIN_RESOLUTION,
    // the same translation can be used for both.
    //
    // The main complication for the translation is that in the case the
    // conclusion C is (or G1 ... Gn), the result is ambigous. E.g.,
    //
    // (cl F1 (or F2 F3))    (cl (not F1))
    // -------------------------------------- RESOLUTION
    // (cl (or F2 F3))
    //
    // (cl F1 F2 F3)         (cl (not F1))
    // -------------------------------------- RESOLUTION
    // (cl F2 F3)
    //
    // both (cl (or F2 F3)) and (cl F2 F3) correspond to the same proof node (or
    // F2 F3). One way to deal with this issue is for the translation to keep
    // track of the current clause generated after each resolution (the
    // resolvent) and then compare it to the result. E.g. in the first case
    // current_resolvent = {(or F2 F3)} indicates that the result is a singleton
    // clause, while in the second current_resolvent = {F2,F3}, indicating the
    // result is a non-singleton clause.
    //
    // It is always clear what clauses to add to current_resolvent, except for
    // when a child is an assumption or the result of an equality resolution
    // step. In these cases it might be necessary to add an additional or step.
    //
    // If for any Ci, rule(Ci) = ASSUME or rule(Ci) = EQ_RESOLVE and Ci = (or F1
    // ... Fn) and Ci != L_{i-1} (for C1, C1 != L_1) then:
    //
    //        (Pi:Ci)
    // ---------------------- OR
    //  (VPi:(cl F1 ... Fn))
    //
    // Otherwise VPi = Ci.
    //
    // However to determine whether C is a singleton clause or not it is not
    // necessary to calculate the complete current resolvent. Instead it
    // suffices to find the last introduction of the conclusion as a subterm of
    // a child and then check if it is eliminated by a later resolution step. If
    // the conclusion was not introduced as a subterm it has to be a
    // non-singleton clause. If it was introduced but not eliminated, it follows
    // that it is indeed not a singleton clause and should be printed as (cl F1
    // ... Fn) instead of (cl (or F1 ... Fn)).
    //
    // This procedure is possible since the proof is already structured in a
    // certain way. It can never contain a second occurrence of a literal when
    // the first occurrence we found was eliminated from the proof. E.g.,
    //
    // (cl (not (or a b)))   (cl (or a b) (or a b))
    // ---------------------------------------------
    //                 (cl (or a b))
    //
    // is not possible because of the semantics of CHAIN_RESOLUTION, which only
    // removes one occurence of the resolvent in the resolving clauses.
    //
    //
    // If C = (or F1 ... Fn) is a non-singleton clause, then:
    //
    //   VP1 ... VPn
    // ------------------ RESOLUTION
    //  (cl F1 ... Fn)*
    //
    // Else if, C = false:
    //
    //   VP1 ... VPn
    // ------------------ RESOLUTION
    //       (cl)*
    //
    // Otherwise:
    //
    //   VP1 ... VPn
    // ------------------ RESOLUTION
    //      (cl C)*
    //
    //  * the corresponding proof node is C
    case PfRule::RESOLUTION:
    case PfRule::CHAIN_RESOLUTION:
    {
      Node trueNode = nm->mkConst(true);
      Node falseNode = nm->mkConst(false);
      std::vector<Node> new_children = children;

      // If a child F = (or F1 ... Fn) is the result of ASSUME or
      // EQ_RESOLVE it might be necessary to add an additional step with the
      // Alethe or rule since otherwise it will be used as (cl (or F1 ... Fn)).

      // The first child is used as a non-singleton clause if it is not equal
      // to its pivot L_1. Since it's the first clause in the resolution it can
      // only be equal to the pivot in the case the polarity is true.
      if (children[0].getKind() == kind::OR
          && (args[0] != trueNode || children[0] != args[1]))
      {
        std::shared_ptr<ProofNode> childPf = cdp->getProofFor(children[0]);
        if (childPf->getRule() == PfRule::ASSUME
            || childPf->getRule() == PfRule::EQ_RESOLVE)
        {
          // Add or step
          std::vector<Node> subterms{d_cl};
          subterms.insert(
              subterms.end(), children[0].begin(), children[0].end());
          Node conclusion = nm->mkNode(kind::SEXPR, subterms);
          addAletheStep(
              AletheRule::OR, conclusion, conclusion, {children[0]}, {}, *cdp);
          new_children[0] = conclusion;
        }
      }

      // For all other children C_i the procedure is similar. There is however a
      // key difference in the choice of the pivot element which is now the
      // L_{i-1}, i.e. the pivot of the child with the result of the i-1
      // resolution steps between the children before it. Therefore, if the
      // policy id_{i-1} is true, the pivot has to appear negated in the child
      // in which case it should not be a (cl (or F1 ... Fn)) node. The same is
      // true if it isn't the pivot element.
      for (std::size_t i = 1, size = children.size(); i < size; ++i)
      {
        if (children[i].getKind() == kind::OR
            && (args[2 * (i - 1)] != falseNode
                || args[2 * (i - 1) + 1] != children[i]))
        {
          std::shared_ptr<ProofNode> childPf = cdp->getProofFor(children[i]);
          if (childPf->getRule() == PfRule::ASSUME
              || childPf->getRule() == PfRule::EQ_RESOLVE)
          {
            // Add or step
            std::vector<Node> lits{d_cl};
            lits.insert(lits.end(), children[i].begin(), children[i].end());
            Node conclusion = nm->mkNode(kind::SEXPR, lits);
            addAletheStep(AletheRule::OR,
                          conclusion,
                          conclusion,
                          {children[i]},
                          {},
                          *cdp);
            new_children[i] = conclusion;
          }
        }
      }

      // If res is not an or node, then it's necessarily a singleton clause.
      bool isSingletonClause = res.getKind() != kind::OR;
      // Otherwise, we need to determine if res, which is of the form (or t1 ...
      // tn), corresponds to the clause (cl t1 ... tn) or to (cl (OR t1 ...
      // tn)). The only way in which the latter can happen is if res occurs as a
      // child in one of the premises, and is not eliminated afterwards. So we
      // search for res as a subterm of some children, which would mark its last
      // insertion into the resolution result. If res does not occur as the
      // pivot to be eliminated in a subsequent premise, then, and only then, it
      // is a singleton clause.
      if (!isSingletonClause)
      {
        size_t i;
        // Find out the last child to introduced res, if any. We only need to
        // look at the last one because any previous introduction would have
        // been eliminated.
        //
        // After the loop finishes i is the index of the child C_i that
        // introduced res. If i=0 none of the children introduced res as a
        // subterm and therefore it cannot be a singleton clause.
        for (i = children.size(); i > 0; --i)
        {
          // only non-singleton clauses may be introducing
          // res, so we only care about non-singleton or nodes. We check then
          // against the kind and whether the whole or node occurs as a pivot of
          // the respective resolution
          if (children[i - 1].getKind() != kind::OR)
          {
            continue;
          }
          size_t pivotIndex = (i != 1) ? 2 * (i - 1) - 1 : 1;
          if (args[pivotIndex] == children[i - 1]
              || args[pivotIndex].notNode() == children[i - 1])
          {
            continue;
          }
          // if res occurs as a subterm of a non-singleton premise
          if (std::find(children[i - 1].begin(), children[i - 1].end(), res)
              != children[i - 1].end())
          {
            break;
          }
        }

        // If res is a subterm of one of the children we still need to check if
        // that subterm is eliminated
        if (i > 0)
        {
          bool posFirst = (i == 1) ? (args[0] == trueNode)
                                   : (args[(2 * (i - 1)) - 2] == trueNode);
          Node pivot = (i == 1) ? args[1] : args[(2 * (i - 1)) - 1];

          // Check if it is eliminated by the previous resolution step
          if ((res == pivot && !posFirst)
              || (res.notNode() == pivot && posFirst)
              || (pivot.notNode() == res && posFirst))
          {
            // We decrease i by one, since it could have been the case that i
            // was equal to children.size(), so that isSingletonClause is set to
            // false
            --i;
          }
          else
          {
            // Otherwise check if any subsequent premise eliminates it
            for (; i < children.size(); ++i)
            {
              posFirst = args[(2 * i) - 2] == trueNode;
              pivot = args[(2 * i) - 1];
              // To eliminate res, the clause must contain it with opposite
              // polarity. There are three successful cases, according to the
              // pivot and its sign
              //
              // - res is the same as the pivot and posFirst is true, which
              // means that the clause contains its negation and eliminates it
              //
              // - res is the negation of the pivot and posFirst is false, so
              // the clause contains the node whose negation is res. Note that
              // this case may either be res.notNode() == pivot or res ==
              // pivot.notNode().
              if ((res == pivot && posFirst)
                  || (res.notNode() == pivot && !posFirst)
                  || (pivot.notNode() == res && !posFirst))
              {
                break;
              }
            }
          }
        }
        // if not eliminated (loop went to the end), then it's a singleton
        // clause
        isSingletonClause = i == children.size();
      }
      if (!isSingletonClause)
      {
        return addAletheStepFromOr(
            AletheRule::RESOLUTION, res, new_children, {}, *cdp);
      }
      return addAletheStep(AletheRule::RESOLUTION,
                           res,
                           res == falseNode
                               ? nm->mkNode(kind::SEXPR, d_cl)
                               : nm->mkNode(kind::SEXPR, d_cl, res),
                           new_children,
                           {},
                           *cdp);
    }
    // ======== Factoring
    // See proof_rule.h for documentation on the FACTORING rule. This comment
    // uses variable names as introduced there.
    //
    // If C2 = (or F1 ... Fn) but C1 != (or C2 ... C2), then VC2 = (cl F1 ...
    // Fn) Otherwise, VC2 = (cl C2).
    //
    //    P
    // ------- DUPLICATED_LITERALS
    //   VC2*
    //
    // * the corresponding proof node is C2
    case PfRule::FACTORING:
    {
      if (res.getKind() == kind::OR)
      {
        for (const Node& child : children[0])
        {
          if (child != res)
          {
            return addAletheStepFromOr(
                AletheRule::DUPLICATED_LITERALS, res, children, {}, *cdp);
          }
        }
      }
      return addAletheStep(AletheRule::DUPLICATED_LITERALS,
                           res,
                           nm->mkNode(kind::SEXPR, d_cl, res),
                           children,
                           {},
                           *cdp);
    }
    // ======== Split
    // See proof_rule.h for documentation on the SPLIT rule. This comment
    // uses variable names as introduced there.
    //
    // --------- NOT_NOT      --------- NOT_NOT
    //    VP1                    VP2
    // -------------------------------- RESOLUTION
    //          (cl F (not F))*
    //
    // VP1: (cl (not (not (not F))) F)
    // VP2: (cl (not (not (not (not F)))) (not F))
    //
    // * the corresponding proof node is (or F (not F))
    case PfRule::SPLIT:
    {
      Node vp1 = nm->mkNode(
          kind::SEXPR, d_cl, args[0].notNode().notNode().notNode(), args[0]);
      Node vp2 = nm->mkNode(kind::SEXPR,
                              d_cl,
                              args[0].notNode().notNode().notNode().notNode(),
                              args[0].notNode());

      return addAletheStep(AletheRule::NOT_NOT, vp2, vp2, {}, {}, *cdp)
          && addAletheStep(AletheRule::NOT_NOT, vp1, vp1, {}, {}, *cdp)
          && addAletheStepFromOr(AletheRule::RESOLUTION, res, {vp1, vp2}, {}, *cdp);
    }
    // ======== Equality resolution
    // See proof_rule.h for documentation on the EQ_RESOLVE rule. This
    // comment uses variable names as introduced there.
    //
    // If F1 = (or G1 ... Gn), then P1 will be printed as (cl G1 ... Gn) but
    // needs to be printed as (cl (or G1 ... Gn)). The only exception to this
    // are ASSUME steps that are always printed as (cl (or G1 ... Gn)) and
    // EQ_RESOLVE steps itself.
    //
    //           ------  ...  ------ OR_NEG
    //   P1       VP21   ...   VP2n
    //  ---------------------------- RESOLUTION
    //              VP3
    //  ---------------------------- DUPLICATED_LITERALS
    //              VP4
    //
    //  for i=1 to n, VP2i: (cl (or G1 ... Gn) (not Gi))
    //  VP3: (cl (or G1 ... Gn)^n)
    //  VP4: (cl (or (G1 ... Gn))
    //
    //  Let child1 = VP4.
    //
    //
    // Otherwise, child1 = P1.
    //
    //
    // Then, if F2 = false:
    //
    //  ------ EQUIV_POS2
    //   VP1                P2    child1
    //  --------------------------------- RESOLUTION
    //                (cl)*
    //
    // Otherwise:
    //
    //  ------ EQUIV_POS2
    //   VP1                P2    child1
    //  --------------------------------- RESOLUTION
    //              (cl F2)*
    //
    // VP1: (cl (not (= F1 F2)) (not F1) F2)
    //
    // * the corresponding proof node is F2
    case PfRule::EQ_RESOLVE:
    {
      bool success = true;
      Node vp1 =
          nm->mkNode(kind::SEXPR,
                     {d_cl, children[1].notNode(), children[0].notNode(), res});
      Node child1 = children[0];

      // Transform (cl F1 ... Fn) into (cl (or F1 ... Fn))
      if (children[0].notNode() != children[1].notNode()
          && children[0].getKind() == kind::OR)
      {
        PfRule pr = cdp->getProofFor(child1)->getRule();
        if (pr != PfRule::ASSUME && pr != PfRule::EQ_RESOLVE)
        {
          std::vector<Node> clauses;
          clauses.push_back(d_cl);  // cl
          clauses.insert(clauses.end(),
                         children[0].begin(),
                         children[0].end());  //(cl G1 ... Gn)

          std::vector<Node> vp2Nodes = {children[0]};
          std::vector<Node> resNodes = {d_cl};
          for (int i = 0; i < children[0].end() - children[0].begin(); i++)
          {
            Node vp2i = nm->mkNode(
                kind::SEXPR,
                d_cl,
                children[0],
                children[0][i].notNode());  //(cl (or G1 ... Gn) (not Gi))
            success &=
                addAletheStep(AletheRule::OR_NEG, vp2i, vp2i, {}, {}, *cdp);
            vp2Nodes.push_back(vp2i);
            resNodes.push_back(children[0]);
          }
          Node vp3 = nm->mkNode(kind::SEXPR, resNodes);
          success &= addAletheStep(
              AletheRule::RESOLUTION, vp3, vp3, vp2Nodes, {}, *cdp);

          Node vp4 = nm->mkNode(kind::SEXPR, d_cl, children[0]);
          success &= addAletheStep(
              AletheRule::DUPLICATED_LITERALS, vp4, vp4, {vp3}, {}, *cdp);
          child1 = vp4;
        }
      }

      success &= addAletheStep(AletheRule::EQUIV_POS2, vp1, vp1, {}, {}, *cdp);

      return success &= addAletheStep(AletheRule::RESOLUTION,
                                      res,
                                      res == nm->mkConst(false)
                                          ? nm->mkNode(kind::SEXPR, d_cl)
                                          : nm->mkNode(kind::SEXPR, d_cl, res),
                                      {vp1, children[1], child1},
                                      {},
                                      *cdp);
    }
    // ======== Modus ponens
    // See proof_rule.h for documentation on the MODUS_PONENS rule. This comment
    // uses variable names as introduced there.
    //
    //     (P2:(=> F1 F2))
    // ------------------------ IMPLIES
    //  (VP1:(cl (not F1) F2))             (P1:F1)
    // -------------------------------------------- RESOLUTION
    //                   (cl F2)*
    //
    // * the corresponding proof node is F2
    case PfRule::MODUS_PONENS:
    {
      Node vp1 = nm->mkNode(kind::SEXPR, d_cl, children[0].notNode(), res);

      return addAletheStep(
                 AletheRule::IMPLIES, vp1, vp1, {children[1]}, {}, *cdp)
             && addAletheStep(AletheRule::RESOLUTION,
                              res,
                              nm->mkNode(kind::SEXPR, d_cl, res),
                              {vp1, children[0]},
                              {},
                              *cdp);
    }
    // ======== Double negation elimination
    // See proof_rule.h for documentation on the NOT_NOT_ELIM rule. This comment
    // uses variable names as introduced there.
    //
    // ---------------------------------- NOT_NOT
    //  (VP1:(cl (not (not (not F))) F))           (P:(not (not F)))
    // ------------------------------------------------------------- RESOLUTION
    //                            (cl F)*
    //
<<<<<<< HEAD
    // * the corresponding proof node is F2
=======
    // * the corresponding proof node is F
>>>>>>> 713a3a47
    case PfRule::NOT_NOT_ELIM:
    {
      Node vp1 = nm->mkNode(kind::SEXPR, d_cl, children[0].notNode(), res);

      return addAletheStep(AletheRule::NOT_NOT, vp1, vp1, {}, {}, *cdp)
             && addAletheStep(AletheRule::RESOLUTION,
                              res,
                              nm->mkNode(kind::SEXPR, d_cl, res),
                              {vp1, children[0]},
                              {},
                              *cdp);
    }
<<<<<<< HEAD
    // ======== Contradiction
    // See proof_rule.h for documentation on the CONTRADICTION rule. This
    // comment uses variable names as introduced there.
    //
    //  P1   P2
    // --------- RESOLUTION
    //  (cl)*
    //
    // * the corresponding proof node is false
    case PfRule::CONTRA:
    {
      return addAletheStep(AletheRule::RESOLUTION,
                           res,
                           nm->mkNode(kind::SEXPR, d_cl),
                           children,
                           {},
                           *cdp);
    }
    // ======== And elimination
    // This rule is translated according to the singleton pattern.
    case PfRule::AND_ELIM:
    {
      return addAletheStep(AletheRule::AND,
                           res,
                           nm->mkNode(kind::SEXPR, d_cl, res),
                           children,
                           {},
                           *cdp);
    }
    // ======== And introduction
    // See proof_rule.h for documentation on the AND_INTRO rule. This
    // comment uses variable names as introduced there.
    //
    //
    // ----- AND_NEG
    //  VP1            P1 ... Pn
    // -------------------------- RESOLUTION
    //   (cl (and F1 ... Fn))*
    //
    // VP1:(cl (and F1 ... Fn) (not F1) ... (not Fn))
    //
    // * the corresponding proof node is (and F1 ... Fn)
    case PfRule::AND_INTRO:
    {
      std::vector<Node> neg_Nodes = {d_cl,res};
      for (size_t i = 0, size = children.size(); i < size; i++)
      {
        neg_Nodes.push_back(children[i].notNode());
      }
      Node vp1 = nm->mkNode(kind::SEXPR, neg_Nodes);

      std::vector<Node> new_children = {vp1};
      new_children.insert(new_children.end(), children.begin(), children.end());

      return addAletheStep(AletheRule::AND_NEG, vp1, vp1, {}, {}, *cdp)
             && addAletheStep(AletheRule::RESOLUTION,
                              res,
                              nm->mkNode(kind::SEXPR, d_cl, res),
                              new_children,
                              {},
                              *cdp);
    }
    // ======== Not Or elimination
    // This rule is translated according to the singleton pattern.
    case PfRule::NOT_OR_ELIM:
    {
      return addAletheStep(AletheRule::NOT_OR,
                           res,
                           nm->mkNode(kind::SEXPR, d_cl, res),
                           children,
                           {},
                           *cdp);
    }
    // ======== Implication elimination
    // This rule is translated according to the clause pattern.
    case PfRule::IMPLIES_ELIM:
    {
      return addAletheStepFromOr(AletheRule::IMPLIES, res, children, {}, *cdp);
    }
    // ======== Not Implication elimination version 1
    // This rule is translated according to the singleton pattern.
    case PfRule::NOT_IMPLIES_ELIM1:
    {
      return addAletheStep(AletheRule::NOT_IMPLIES1,
                           res,
                           nm->mkNode(kind::SEXPR, d_cl, res),
                           children,
                           {},
                           *cdp);
    }
    // ======== Not Implication elimination version 2
    // This rule is translated according to the singleton pattern.
    case PfRule::NOT_IMPLIES_ELIM2:
    {
      return addAletheStep(AletheRule::NOT_IMPLIES2,
                           res,
                           nm->mkNode(kind::SEXPR, d_cl, res),
                           children,
                           {},
                           *cdp);
    }
    // ======== Various elimination rules
    // The following rules are all translated according to the clause pattern.
    case PfRule::EQUIV_ELIM1:
    {
      return addAletheStepFromOr(AletheRule::EQUIV1, res, children, {}, *cdp);
    }
    case PfRule::EQUIV_ELIM2:
    {
      return addAletheStepFromOr(AletheRule::EQUIV2, res, children, {}, *cdp);
    }
    case PfRule::NOT_EQUIV_ELIM1:
    {
      return addAletheStepFromOr(
          AletheRule::NOT_EQUIV1, res, children, {}, *cdp);
    }
    case PfRule::NOT_EQUIV_ELIM2:
    {
      return addAletheStepFromOr(
          AletheRule::NOT_EQUIV2, res, children, {}, *cdp);
    }
    case PfRule::XOR_ELIM1:
    {
      return addAletheStepFromOr(AletheRule::XOR1, res, children, {}, *cdp);
    }
    case PfRule::XOR_ELIM2:
    {
      return addAletheStepFromOr(AletheRule::XOR2, res, children, {}, *cdp);
    }
    case PfRule::NOT_XOR_ELIM1:
    {
      return addAletheStepFromOr(AletheRule::NOT_XOR1, res, children, {}, *cdp);
    }
    case PfRule::NOT_XOR_ELIM2:
    {
      return addAletheStepFromOr(AletheRule::NOT_XOR2, res, children, {}, *cdp);
    }
    case PfRule::ITE_ELIM1:
    {
      return addAletheStepFromOr(AletheRule::ITE2, res, children, {}, *cdp);
    }
    case PfRule::ITE_ELIM2:
    {
      return addAletheStepFromOr(AletheRule::ITE1, res, children, {}, *cdp);
    }
    case PfRule::NOT_ITE_ELIM1:
    {
      return addAletheStepFromOr(AletheRule::NOT_ITE2, res, children, {}, *cdp);
    }
    case PfRule::NOT_ITE_ELIM2:
    {
      return addAletheStepFromOr(AletheRule::NOT_ITE1, res, children, {}, *cdp);
    }
    //================================================= De Morgan rules
    // ======== Not And
    // This rule is translated according to the clause pattern.
    case PfRule::NOT_AND:
    {
      return addAletheStepFromOr(AletheRule::NOT_AND, res, children, {}, *cdp);
    }

    //================================================= CNF rules
    // The following rules are all translated according to the clause pattern.
    case PfRule::CNF_AND_POS:
    {
      return addAletheStepFromOr(AletheRule::AND_POS, res, children, {}, *cdp);
    }
    case PfRule::CNF_AND_NEG:
    {
      return addAletheStepFromOr(AletheRule::AND_NEG, res, children, {}, *cdp);
    }
    case PfRule::CNF_OR_POS:
    {
      return addAletheStepFromOr(AletheRule::OR_POS, res, children, {}, *cdp);
    }
    case PfRule::CNF_OR_NEG:
    {
      return addAletheStepFromOr(AletheRule::OR_NEG, res, children, {}, *cdp);
    }
    case PfRule::CNF_IMPLIES_POS:
    {
      return addAletheStepFromOr(
          AletheRule::IMPLIES_POS, res, children, {}, *cdp);
    }
    case PfRule::CNF_IMPLIES_NEG1:
    {
      return addAletheStepFromOr(
          AletheRule::IMPLIES_NEG1, res, children, {}, *cdp);
    }
    case PfRule::CNF_IMPLIES_NEG2:
    {
      return addAletheStepFromOr(
          AletheRule::IMPLIES_NEG2, res, children, {}, *cdp);
    }
    case PfRule::CNF_EQUIV_POS1:
    {
      return addAletheStepFromOr(
          AletheRule::EQUIV_POS2, res, children, {}, *cdp);
    }
    case PfRule::CNF_EQUIV_POS2:
    {
      return addAletheStepFromOr(
          AletheRule::EQUIV_POS1, res, children, {}, *cdp);
    }
    case PfRule::CNF_EQUIV_NEG1:
    {
      return addAletheStepFromOr(
          AletheRule::EQUIV_NEG2, res, children, {}, *cdp);
    }
    case PfRule::CNF_EQUIV_NEG2:
    {
      return addAletheStepFromOr(
          AletheRule::EQUIV_NEG1, res, children, {}, *cdp);
    }
    case PfRule::CNF_XOR_POS1:
    {
      return addAletheStepFromOr(AletheRule::XOR_POS1, res, children, {}, *cdp);
    }
    case PfRule::CNF_XOR_POS2:
    {
      return addAletheStepFromOr(AletheRule::XOR_POS2, res, children, {}, *cdp);
    }
    case PfRule::CNF_XOR_NEG1:
    {
      return addAletheStepFromOr(AletheRule::XOR_NEG2, res, children, {}, *cdp);
    }
    case PfRule::CNF_XOR_NEG2:
    {
      return addAletheStepFromOr(AletheRule::XOR_NEG1, res, children, {}, *cdp);
    }
    case PfRule::CNF_ITE_POS1:
    {
      return addAletheStepFromOr(AletheRule::ITE_POS2, res, children, {}, *cdp);
    }
    case PfRule::CNF_ITE_POS2:
    {
      return addAletheStepFromOr(AletheRule::ITE_POS1, res, children, {}, *cdp);
    }
    // ======== CNF ITE Pos version 3
    //
    // ----- ITE_POS1            ----- ITE_POS2
    //  VP1                       VP2
    // ------------------------------- RESOLUTION
    //             VP3
    // ------------------------------- REORDER
    //             VP4
    // ------------------------------- DUPLICATED_LITERALS
    //  (cl (not (ite C F1 F2)) F1 F2)
    //
    // VP1: (cl (not (ite C F1 F2)) C F2)
    // VP2: (cl (not (ite C F1 F2)) (not C) F1)
    // VP3: (cl (not (ite C F1 F2)) F2 (not (ite C F1 F2)) F1)
    // VP4: (cl (not (ite C F1 F2)) (not (ite C F1 F2)) F1 F2)
    //
    // * the corresponding proof node is (or (not (ite C F1 F2)) F1 F2)
    case PfRule::CNF_ITE_POS3:
    {
      Node vp1 = nm->mkNode(kind::SEXPR, {d_cl, res[0], args[0][0], res[2]});
      Node vp2 =
          nm->mkNode(kind::SEXPR, {d_cl, res[0], args[0][0].notNode(), res[1]});
      Node vp3 =
          nm->mkNode(kind::SEXPR, {d_cl, res[0], res[2], res[0], res[1]});
      Node vp4 =
          nm->mkNode(kind::SEXPR, {d_cl, res[0], res[0], res[1], res[2]});

      return addAletheStep(AletheRule::ITE_POS1, vp1, vp1, {}, {}, *cdp)
             && addAletheStep(AletheRule::ITE_POS2, vp2, vp2, {}, {}, *cdp)
             && addAletheStep(
                 AletheRule::RESOLUTION, vp3, vp3, {vp1, vp2}, {}, *cdp)
             && addAletheStep(AletheRule::REORDER, vp4, vp4, {vp3}, {}, *cdp)
             && addAletheStepFromOr(
                 AletheRule::DUPLICATED_LITERALS, res, {vp4}, {}, *cdp);
    }
    // The following rules are all translated according to the clause pattern.
    case PfRule::CNF_ITE_NEG1:
    {
      return addAletheStepFromOr(AletheRule::ITE_NEG2, res, children, {}, *cdp);
    }
    case PfRule::CNF_ITE_NEG2:
    {
      return addAletheStepFromOr(AletheRule::ITE_NEG1, res, children, {}, *cdp);
    }
    // ======== CNF ITE Neg version 3
    //
    // ----- ITE_NEG1            ----- ITE_NEG2
    //  VP1                       VP2
    // ------------------------------- RESOLUTION
    //             VP3
    // ------------------------------- REORDER
    //             VP4
    // ------------------------------- DUPLICATED_LITERALS
    //  (cl (ite C F1 F2) C (not F2))
    //
    // VP1: (cl (ite C F1 F2) C (not F2))
    // VP2: (cl (ite C F1 F2) (not C) (not F1))
    // VP3: (cl (ite C F1 F2) (not F2) (ite C F1 F2) (not F1))
    // VP4: (cl (ite C F1 F2) (ite C F1 F2) (not F1) (not F2))
    //
    // * the corresponding proof node is (or (ite C F1 F2) C (not F2))
    case PfRule::CNF_ITE_NEG3:
    {
      Node vp1 = nm->mkNode(kind::SEXPR, {d_cl, res[0], args[0][0], res[2]});
      Node vp2 =
          nm->mkNode(kind::SEXPR, {d_cl, res[0], args[0][0].notNode(), res[1]});
      Node vp3 =
          nm->mkNode(kind::SEXPR, {d_cl, res[0], res[2], res[0], res[1]});
      Node vp4 =
          nm->mkNode(kind::SEXPR, {d_cl, res[0], res[0], res[1], res[2]});

      return addAletheStep(AletheRule::ITE_NEG1, vp1, vp1, {}, {}, *cdp)
             && addAletheStep(AletheRule::ITE_NEG2, vp2, vp2, {}, {}, *cdp)
             && addAletheStep(
                 AletheRule::RESOLUTION, vp3, vp3, {vp1, vp2}, {}, *cdp)
             && addAletheStep(AletheRule::REORDER, vp4, vp4, {vp3}, {}, *cdp)
             && addAletheStepFromOr(
                 AletheRule::DUPLICATED_LITERALS, res, {vp4}, {}, *cdp);
    }
    //================================================= Equality rules
    // The following rules are all translated according to the singleton
    // pattern.
    case PfRule::REFL:
    {
      return addAletheStep(AletheRule::REFL,
                           res,
                           nm->mkNode(kind::SEXPR, d_cl, res),
                           children,
                           {},
                           *cdp);
    }
    case PfRule::TRANS:
    {
      return addAletheStep(AletheRule::TRANS,
                           res,
                           nm->mkNode(kind::SEXPR, d_cl, res),
                           children,
                           {},
                           *cdp);
    }
    // ======== Congruence
    // In the case that the kind of the function symbol ?f is forall, the cong
    // rule needs to be converted into a bind rule.
    //
    //  Let t1 = (BOUND_VARIABLE LIST (v1 A1) ... (vn An)) and s1 =
    //  (BOUND_VARIABLE LIST (w1 B1) ... (wn Bn)).
    //
    //    P2
    //  ----------------------------------- bind, ((:= v1 w1) ... (:= vn wn))
    //  (cl (= (forall ((v1 A1)...(vn An)) t2)
    //  (forall ((w1 B1)...(wn Bn)) s2)))*
    //
    // Otherwise, the rule follows the singleton pattern, i.e.:
    //
    //    P1 ... Pn
    //  ------------------------------------------------------ cong
    //   (cl (= (<kind> f? t1 ... tn) (<kind> f? s1 ... sn)))*
    //
    // * the corresponding proof node is (= (<kind> f? t1 ... tn) (<kind> f? s1
    // ... sn))
    case PfRule::CONG:
    {
      if (args[0] == ProofRuleChecker::mkKindNode(kind::FORALL))
      {
        std::vector<Node> sanitized_args;
        for (size_t i = 0,
                    size = (children[0][0].end() - children[0][0].begin());
             i < size;
             i++)
        {
          sanitized_args.push_back(d_anc.convert(
              nm->mkNode(kind::EQUAL, children[0][0][i], children[0][1][i])));
        }
        return addAletheStep(AletheRule::ANCHOR_BIND,
                             res,
                             nm->mkNode(kind::SEXPR, d_cl, res),
                             {children[1]},
                             sanitized_args,
                             *cdp);
      }
      return addAletheStep(AletheRule::CONG,
                           res,
                           nm->mkNode(kind::SEXPR, d_cl, res),
                           children,
                           {},
                           *cdp);
    }
    // ======== True intro
    //
    // ------------------------------- EQUIV_SIMPLIFY
    //  (VP1:(cl (= (= F true) F)))
    // ------------------------------- EQUIV2
    //  (VP2:(cl (= F true) (not F)))           P
    // -------------------------------------------- RESOLUTION
    //  (cl (= F true))*
    //
    // * the corresponding proof node is (= F true)
    case PfRule::TRUE_INTRO:
    {
      Node vp1 = nm->mkNode(
          kind::SEXPR, d_cl, nm->mkNode(kind::EQUAL, res, children[0]));
      Node vp2 = nm->mkNode(kind::SEXPR, d_cl, res, children[0].notNode());
      return addAletheStep(AletheRule::EQUIV_SIMPLIFY, vp1, vp1, {}, {}, *cdp)
             && addAletheStep(AletheRule::EQUIV2, vp2, vp2, {vp1}, {}, *cdp)
             && addAletheStep(AletheRule::RESOLUTION,
                              res,
                              nm->mkNode(kind::SEXPR, d_cl, res),
                              {vp2, children[0]},
                              {},
                              *cdp);
    }
    // ======== True elim
    //
    // ------------------------------- EQUIV_SIMPLIFY
    //  (VP1:(cl (= (= F true) F)))
    // ------------------------------- EQUIV1
    //  (VP2:(cl (not (= F true)) F))           P
    // -------------------------------------------- RESOLUTION
    //  (cl F)*
    //
    // * the corresponding proof node is F
    case PfRule::TRUE_ELIM:
    {
      bool success = true;
      Node vp1 = nm->mkNode(
          kind::SEXPR, d_cl, nm->mkNode(kind::EQUAL, children[0], res));
      Node vp2 = nm->mkNode(kind::SEXPR, d_cl, children[0].notNode(), res);
      success &=
          addAletheStep(AletheRule::EQUIV_SIMPLIFY, vp1, vp1, {}, {}, *cdp)
          && addAletheStep(AletheRule::EQUIV1, vp2, vp2, {vp1}, {}, *cdp);
      return success
             && addAletheStep(AletheRule::RESOLUTION,
                              res,
                              nm->mkNode(kind::SEXPR, d_cl, res),
                              {vp2, children[0]},
                              {},
                              *cdp);
    }
    // ======== False intro
    //
    // ----- EQUIV_SIMPLIFY
    //  VP1
    // ----- EQUIV2     ----- NOT_NOT
    //  VP2              VP3
    // ---------------------- RESOLUTION
    //          VP4                        P
    // -------------------------------------- RESOLUTION
    //          (cl (= F false))*
    //
    // VP1: (cl (= (= F false) (not F)))
    // VP2: (cl (= F false) (not (not F)))
    // VP3: (cl (not (not (not F))) F)
    // VP4: (cl (= F false) F)
    //
    // * the corresponding proof node is (= F false)
    case PfRule::FALSE_INTRO:
    {
      Node vp1 = nm->mkNode(
          kind::SEXPR, d_cl, nm->mkNode(kind::EQUAL, res, children[0]));
      Node vp2 = nm->mkNode(kind::SEXPR, d_cl, res, children[0].notNode());
      Node vp3 = nm->mkNode(
          kind::SEXPR, d_cl, children[0].notNode().notNode(), children[0][0]);
      Node vp4 = nm->mkNode(kind::SEXPR, d_cl, res, children[0][0]);

      return addAletheStep(AletheRule::EQUIV_SIMPLIFY, vp1, vp1, {}, {}, *cdp)
             && addAletheStep(AletheRule::EQUIV2, vp2, vp2, {vp1}, {}, *cdp)
             && addAletheStep(AletheRule::NOT_NOT, vp3, vp3, {}, {}, *cdp)
             && addAletheStep(
                 AletheRule::RESOLUTION, vp4, vp4, {vp2, vp3}, {}, *cdp)
             && addAletheStep(AletheRule::RESOLUTION,
                              res,
                              nm->mkNode(kind::SEXPR, d_cl, res),
                              {vp4, children[0]},
                              {},
                              *cdp);
    }
    // ======== False elim
    //
    // ----- EQUIV_SIMPLIFY
    //  VP1
    // ----- EQUIV1
    //  VP2                P
    // ---------------------- RESOLUTION
    //     (cl (not F))*
    //
    // VP1: (cl (= (= F false) (not F)))
    // VP2: (cl (not (= F false)) (not F))
    // VP3: (cl (not (not (not F))) F)
    // VP4: (cl (= F false) F)
    //
    // * the corresponding proof node is (not F)
    case PfRule::FALSE_ELIM:
    {
      Node vp1 = nm->mkNode(
          kind::SEXPR, d_cl, nm->mkNode(kind::EQUAL, children[0], res));
      Node vp2 = nm->mkNode(kind::SEXPR, d_cl, children[0].notNode(), res);

      return addAletheStep(AletheRule::EQUIV_SIMPLIFY, vp1, vp1, {}, {}, *cdp)
             && addAletheStep(AletheRule::EQUIV1, vp2, vp2, {vp1}, {}, *cdp)
             && addAletheStep(AletheRule::RESOLUTION,
                              res,
                              nm->mkNode(kind::SEXPR, d_cl, res),
                              {vp2, children[0]},
                              {},
                              *cdp);
    }
    //================================================= Quantifiers rules
    // ======== Instantiate
    // See proof_rule.h for documentation on the INSTANTIATE rule. This
    // comment uses variable names as introduced there.
    //
    // ----- FORALL_INST, (= x1 t1) ... (= xn tn)
    //  VP1
    // ----- OR
    //  VP2              P
    // -------------------- RESOLUTION
    //     (cl F*sigma)^
    //
    // VP1: (cl (or (not (forall ((x1 T1) ... (xn Tn)) F)
    // VP2: (cl (not (forall ((x1 T1) ... (xn Tn)) F)) F*sigma)
    //
    // ^ the corresponding proof node is F*sigma
    case PfRule::INSTANTIATE:
    {
      for (size_t i = 0, size = args.size(); i < size - 1; i++)
      {
        new_args.push_back(nm->mkNode(kind::EQUAL, args[i], children[0][0][i]));
      }
      Node vp1 = nm->mkNode(
          kind::SEXPR, d_cl, nm->mkNode(kind::OR, children[0].notNode(), res));
      Node vp2 = nm->mkNode(kind::SEXPR, d_cl, children[0].notNode(), res);
      return addAletheStep(AletheRule::FORALL_INST, vp1, vp1, {}, new_args, *cdp)
             && addAletheStep(AletheRule::OR, vp2, vp2, {vp1}, {}, *cdp)
             && addAletheStep(AletheRule::RESOLUTION,
                              res,
                              nm->mkNode(kind::SEXPR, d_cl, res),
                              {vp2, children[0]},
                              {},
                              *cdp);
    }
    // ======== Trichotomy of the reals
    // See proof_rule.h for documentation on the ARITH_TRICHOTOMY rule. This
    // comment uses variable names as introduced there.
    //
    // If C = (= x c) or C = (> x c) pre-processing has to transform (>= x c)
    // into (<= c x)
    //
    // ------------------------------------------------------ LA_DISEQUALITY
    //  (VP1: (cl (or (= x c) (not (<= x c)) (not (<= c x)))))
    // -------------------------------------------------------- OR
    //  (VP2: (cl (= x c) (not (<= x c)) (not (<= c x))))
    //
    // If C = (> x c) or C = (< x c) post-processing has to be added. In these
    // cases resolution on VP2 A B yields (not (<=x c)) or (not (<= c x)) and
    // comp_simplify is used to transform it into C. Otherwise,
    //
    //  VP2   A   B 
    // ---------------- RESOLUTION
    //  (cl C)*
    //
    // * the corresponding proof node is C
    case PfRule::ARITH_TRICHOTOMY:
    {
      bool success = true;
      Node equal;
      Node lesser;
      Node greater;

      if (res.getKind() == kind::EQUAL)
      {
        equal = res;
      }
      else if (children[0].getKind() == kind::NOT)
      {
        equal = children[0];
      }
      else if (children[1].getKind() == kind::NOT)
      {
        equal = children[1];
      }

      if (res.getKind() == kind::GT)
      {
        greater = res;
      }
      else if (children[0].getKind() == kind::LEQ)
      {
        greater = children[0];
      }
      else if (children[1].getKind() == kind::LEQ)
      {
        greater = children[1];
      }

      if (res.getKind() == kind::LT)
      {
        lesser = res;
      }
      else if (children[0].getKind() == kind::GEQ)
      {
        lesser = children[0];
      }
      else if (children[1].getKind() == kind::GEQ)
      {
        lesser = children[1];
      }

      Node x = equal[0][0];
      Node c = equal[0][1];
      Node vp_child1 = children[0];
      Node vp_child2 = children[1];

      // Preprocessing
      if (res == equal || res == greater)
      {  // C = (= x c) or C = (> x c)
        // lesser = (>= x c)
        Node vpc2 = nm->mkNode(kind::SEXPR,
                               d_cl,
                               nm->mkNode(kind::EQUAL,
                                          nm->mkNode(kind::GEQ, x, c),
                                          nm->mkNode(kind::LEQ, c, x)));
        // (cl (= (>= x c) (<= c x)))
        Node vpc1 = nm->mkNode(kind::SEXPR,
                               {d_cl,
                                vpc2[1].notNode(),
                                nm->mkNode(kind::GEQ, x, c).notNode(),
                                nm->mkNode(kind::LEQ, c, x)});
        // (cl (not(= (>= x c) (<= c x))) (not (>= x c)) (<= c x))
        vp_child1 = nm->mkNode(
            kind::SEXPR, d_cl, nm->mkNode(kind::LEQ, c, x));  // (cl (<= c x))

        success &=
            addAletheStep(AletheRule::EQUIV_POS2, vpc1, vpc1, {}, {}, *cdp)
            && addAletheStep(
                AletheRule::COMP_SIMPLIFY, vpc2, vpc2, {}, {}, *cdp)
            && addAletheStep(AletheRule::RESOLUTION,
                             vp_child1,
                             vp_child1,
                             {vpc1, vpc2, lesser},
                             {},
                             *cdp);
        // greater = (<= x c) or greater = (not (= x c)) -> no preprocessing
        // necessary
        if (res == equal)
        {
          vp_child2 = greater;
        }
        else
        {
          vp_child2 = equal;
        }
      }

      // Process
      Node vp1 = nm->mkNode(kind::SEXPR,
                            d_cl,
                            nm->mkNode(kind::OR,
                                       nm->mkNode(kind::EQUAL, x, c),
                                       nm->mkNode(kind::LEQ, x, c).notNode(),
                                       nm->mkNode(kind::LEQ, c, x).notNode()));
      // (cl (or (= x c) (not (<= x c)) (not (<= c x))))
      Node vp2 = nm->mkNode(kind::SEXPR,
                            {d_cl,
                             nm->mkNode(kind::EQUAL, x, c),
                             nm->mkNode(kind::LEQ, x, c).notNode(),
                             nm->mkNode(kind::LEQ, c, x).notNode()});
      // (cl (= x c) (not (<= x c)) (not (<= c x)))
      success &=
          addAletheStep(AletheRule::LA_DISEQUALITY, vp1, vp1, {}, {}, *cdp)
          && addAletheStep(AletheRule::OR, vp2, vp2, {vp1}, {}, *cdp);

      // Postprocessing
      if (res == equal)
      {  // no postprocessing necessary
        return success
               && addAletheStep(AletheRule::RESOLUTION,
                                res,
                                nm->mkNode(kind::SEXPR, d_cl, res),
                                {vp2, vp_child1, vp_child2},
                                {},
                                *cdp);
      }
      else if (res == greater)
      {  // have (not (<= x c)) but result should be (> x c)
        Node vp3 = nm->mkNode(
            kind::SEXPR,
            d_cl,
            nm->mkNode(kind::LEQ, x, c).notNode());  // (cl (not (<= x c)))
        Node vp4 = nm->mkNode(
            kind::SEXPR,
            {d_cl,
             nm->mkNode(kind::EQUAL,
                        nm->mkNode(kind::GT, x, c),
                        nm->mkNode(kind::LEQ, x, c).notNode())
                 .notNode(),
             nm->mkNode(kind::GT, x, c),
             nm->mkNode(kind::LEQ, x, c)
                 .notNode()
                 .notNode()});  // (cl (not(= (> x c) (not (<= x c)))) (> x c)
                                // (not (not (<= x c))))
        Node vp5 =
            nm->mkNode(kind::SEXPR,
                       d_cl,
                       nm->mkNode(kind::EQUAL,
                                  nm->mkNode(kind::GT, x, c),
                                  nm->mkNode(kind::LEQ, x, c).notNode()));
        // (cl (= (> x c) (not (<= x c))))

        return success
               && addAletheStep(AletheRule::RESOLUTION,
                                vp3,
                                vp3,
                                {vp2, vp_child1, vp_child2},
                                {},
                                *cdp)
               && addAletheStep(AletheRule::EQUIV_POS1, vp4, vp4, {}, {}, *cdp)
               && addAletheStep(
                   AletheRule::COMP_SIMPLIFY, vp5, vp5, {}, {}, *cdp)
               && addAletheStep(AletheRule::RESOLUTION,
                                res,
                                nm->mkNode(kind::SEXPR, d_cl, res),
                                {vp3, vp4, vp5},
                                {},
                                *cdp);
      }
      else
      {  // have (not (<= c x)) but result should be (< x c)
        Node vp3 = nm->mkNode(
            kind::SEXPR,
            d_cl,
            nm->mkNode(kind::LEQ, c, x).notNode());  // (cl (not (<= c x)))
        Node vp4 = nm->mkNode(
            kind::SEXPR,
            {d_cl,
             nm->mkNode(kind::EQUAL,
                        nm->mkNode(kind::LT, x, c),
                        nm->mkNode(kind::LEQ, c, x).notNode())
                 .notNode(),
             nm->mkNode(kind::LT, x, c),
             nm->mkNode(kind::LEQ, c, x)
                 .notNode()
                 .notNode()});  // (cl (not(= (< x c) (not (<= c x)))) (< x c)
                                // (not (not (<= c x))))
        Node vp5 = nm->mkNode(
            kind::SEXPR,
            d_cl,
            nm->mkNode(kind::EQUAL,
                       nm->mkNode(kind::LT, x, c),
                       nm->mkNode(kind::LEQ, c, x)
                           .notNode()));  // (cl (= (< x c) (not (<= c x))))

        return success
               && addAletheStep(AletheRule::RESOLUTION,
                                vp3,
                                vp3,
                                {vp2, vp_child1, vp_child2},
                                {},
                                *cdp)
               && addAletheStep(AletheRule::EQUIV_POS1, vp4, vp4, {}, {}, *cdp)
               && addAletheStep(
                   AletheRule::COMP_SIMPLIFY, vp5, vp5, {}, {}, *cdp)
               && addAletheStep(AletheRule::RESOLUTION,
                                res,
                                nm->mkNode(kind::SEXPR, d_cl, res),
                                {vp3, vp4, vp5},
                                {},
                                *cdp);
      }
    }
    //================================================= Extended rules
    // ======== Symmetric
    // This rule is translated according to the singleton pattern.
    case PfRule::SYMM:
    {
      if (res.getKind() == kind::NOT)
      {
        return addAletheStep(AletheRule::NOT_SYMM,
                             res,
                             nm->mkNode(kind::SEXPR, d_cl, res),
                             children,
                             {},
                             *cdp);
      }
      return addAletheStep(AletheRule::SYMM,
                           res,
                           nm->mkNode(kind::SEXPR, d_cl, res),
                           children,
                           {},
                           *cdp);
    }
    // ======== Reordering
    // This rule is translated according to the clauses pattern.
    case PfRule::REORDERING:
    {
      return addAletheStepFromOr(AletheRule::REORDER, res, children, {}, *cdp);
    }
    //================================================= Arithmetic rules
=======
>>>>>>> 713a3a47
    default:
    {
      Trace("alethe-proof")
          << "... rule not translated yet " << id << " / " << res << " "
          << children << " " << args << std::endl;
      std::cout << "UNTRANSLATED rule: " << id << std::endl;
      return addAletheStep(AletheRule::UNDEFINED,
                           res,
                           nm->mkNode(kind::SEXPR, d_cl, res),
                           children,
                           args,
                           *cdp);
    }
      Trace("alethe-proof")
          << "... error translating rule " << id << " / " << res << " "
          << children << " " << args << std::endl;
      return false;
  }
}

bool AletheProofPostprocessCallback::addAletheStep(
    AletheRule rule,
    Node res,
    Node conclusion,
    const std::vector<Node>& children,
    const std::vector<Node>& args,
    CDProof& cdp)
{
  // delete attributes
  Node sanitized_conclusion = conclusion;
  if (expr::hasClosure(conclusion))
  {
    sanitized_conclusion = d_anc.convert(conclusion);
  }

  std::vector<Node> new_args = std::vector<Node>();
  new_args.push_back(
      NodeManager::currentNM()->mkConst<Rational>(static_cast<unsigned>(rule)));
  new_args.push_back(res);
  new_args.push_back(sanitized_conclusion);
  new_args.insert(new_args.end(), args.begin(), args.end());
  Trace("alethe-proof") << "... add Alethe step " << res << " / " << conclusion
                        << " " << rule << " " << children << " / " << new_args
                        << std::endl;
  return cdp.addStep(res, PfRule::ALETHE_RULE, children, new_args);
}

bool AletheProofPostprocessCallback::addAletheStepFromOr(
    AletheRule rule,
    Node res,
    const std::vector<Node>& children,
    const std::vector<Node>& args,
    CDProof& cdp)
{
  std::vector<Node> subterms = {d_cl};
  subterms.insert(subterms.end(), res.begin(), res.end());
  Node conclusion = NodeManager::currentNM()->mkNode(kind::SEXPR, subterms);
  return addAletheStep(rule, res, conclusion, children, args, cdp);
}

AletheProofPostprocessFinalCallback::AletheProofPostprocessFinalCallback(
    ProofNodeManager* pnm, AletheNodeConverter& anc)
    : d_pnm(pnm), d_anc(anc)
{
  NodeManager* nm = NodeManager::currentNM();
  d_cl = nm->mkBoundVar("cl", nm->sExprType());
}

bool AletheProofPostprocessFinalCallback::shouldUpdate(
    std::shared_ptr<ProofNode> pn,
    const std::vector<Node>& fa,
    bool& continueUpdate)
{
  // The proof node should not be traversed further
  continueUpdate = false;

  // If the last proof rule was not translated yet
  if (pn->getRule() != PfRule::ALETHE_RULE)
  {
    return true;
  }
  // This case can only occur if the last step is an assumption
  if ((pn->getArguments()[2].end() - pn->getArguments()[2].begin()) <= 1)
  {
    return true;
  }
  // If the proof node has result (false) additional steps have to be added.
  if (pn->getArguments()[2][1].toString()
           == NodeManager::currentNM()->mkConst(false).toString())
  {
    return true;
  }
  return false;
}

// The last step of the proof was:
//
// Children:  (P1:C1) ... (Pn:Cn)
// Arguments: (AletheRule::VRULE,false,(cl false))
// ---------------------
// Conclusion: (false)
//
// In Alethe:
//
//  P1 ... Pn
// ------------------- VRULE   ---------------------- FALSE
//  (VP1:(cl false))*           (VP2:(cl (not true)))
// -------------------------------------------------- RESOLUTION
//                       (cl)**
//
// *  the corresponding proof node is ((false))
// ** the corresponding proof node is (false)
bool AletheProofPostprocessFinalCallback::update(
    Node res,
    PfRule id,
    const std::vector<Node>& children,
    const std::vector<Node>& args,
    CDProof* cdp,
    bool& continueUpdate)
{
  NodeManager* nm = NodeManager::currentNM();
  // remove attribute for outermost scope
  if (id != PfRule::ALETHE_RULE)
  {
    std::vector<Node> sanitized_args{
        res,
        res,
        nm->mkConst<Rational>(static_cast<unsigned>(AletheRule::ASSUME))};
    for (auto arg : args)
    {
      sanitized_args.push_back(d_anc.convert(arg));
    }
    return cdp->addStep(res,
                        PfRule::ALETHE_RULE,
                        children,
                        sanitized_args,
                        true,
                        CDPOverwrite::ALWAYS);
  }

  bool success = true;
  std::vector<Node> new_args = std::vector<Node>();

  Node vp1 = nm->mkNode(kind::SEXPR, res);    // ((false))
  Node vp2 = nm->mkConst(false).notNode();    // (not true)
  Node res2 = nm->mkNode(kind::SEXPR, d_cl);  // (cl)

  AletheRule vrule = static_cast<AletheRule>(std::stoul(args[0].toString()));
  new_args.push_back(nm->mkConst<Rational>(static_cast<unsigned>(vrule)));
  new_args.push_back(vp1);
  // In the special case that false is an assumption, we print false instead of
  // (cl false)
  if (vrule == AletheRule::ASSUME)
  {
    new_args.push_back(res);  // (false)
  }
  else
  {
    new_args.push_back(nm->mkNode(kind::SEXPR, d_cl, res));  // (cl false)
  }
  Trace("alethe-proof") << "... add Alethe step " << vp1 << " / "
                        << nm->mkNode(kind::SEXPR, d_cl, res) << " " << vrule
                        << " " << children << " / {}" << std::endl;
  success &= cdp->addStep(
      vp1, PfRule::ALETHE_RULE, children, new_args, true, CDPOverwrite::ALWAYS);

  new_args.clear();
  new_args.push_back(
      nm->mkConst<Rational>(static_cast<unsigned>(AletheRule::FALSE)));
  new_args.push_back(vp2);
  new_args.push_back(nm->mkNode(kind::SEXPR, d_cl, vp2));  // (cl (not false))
  Trace("alethe-proof") << "... add Alethe step " << vp2 << " / "
                        << nm->mkNode(kind::SEXPR, d_cl, vp2) << " "
                        << AletheRule::FALSE << " {} / {}" << std::endl;
  success &= cdp->addStep(
      vp2, PfRule::ALETHE_RULE, {}, new_args, true, CDPOverwrite::ALWAYS);

  new_args.clear();
  new_args.push_back(
      nm->mkConst<Rational>(static_cast<unsigned>(AletheRule::RESOLUTION)));
  new_args.push_back(res);
  new_args.push_back(res2);
  Trace("alethe-proof") << "... add Alethe step " << res << " / " << res2 << " "
                        << AletheRule::RESOLUTION << " {" << vp2 << ", " << vp1
                        << " / {}" << std::endl;
  success &= cdp->addStep(res,
                          PfRule::ALETHE_RULE,
                          {vp2, vp1},
                          new_args,
                          true,
                          CDPOverwrite::ALWAYS);
  return success;
}

AletheProofPostprocess::AletheProofPostprocess(ProofNodeManager* pnm,
                                               AletheNodeConverter& anc)
    : d_pnm(pnm), d_cb(d_pnm, anc), d_fcb(d_pnm, anc)
{
}

AletheProofPostprocess::~AletheProofPostprocess() {}

void AletheProofPostprocess::process(std::shared_ptr<ProofNode> pf) {
  // Translate proof node
  ProofNodeUpdater updater(d_pnm, d_cb, false, false);
  updater.process(pf->getChildren()[0]);

  // In the Alethe proof format the final step has to be (cl). However, after
  // the translation it might be (cl false). In that case additional steps are
  // required.
  // The function has the additional purpose of sanitizing the attributes of the
  // first SCOPE
  ProofNodeUpdater finalize(d_pnm, d_fcb, false, false);
  finalize.process(pf);
}

}  // namespace proof

}  // namespace cvc5<|MERGE_RESOLUTION|>--- conflicted
+++ resolved
@@ -919,11 +919,7 @@
     // ------------------------------------------------------------- RESOLUTION
     //                            (cl F)*
     //
-<<<<<<< HEAD
-    // * the corresponding proof node is F2
-=======
     // * the corresponding proof node is F
->>>>>>> 713a3a47
     case PfRule::NOT_NOT_ELIM:
     {
       Node vp1 = nm->mkNode(kind::SEXPR, d_cl, children[0].notNode(), res);
@@ -936,7 +932,6 @@
                               {},
                               *cdp);
     }
-<<<<<<< HEAD
     // ======== Contradiction
     // See proof_rule.h for documentation on the CONTRADICTION rule. This
     // comment uses variable names as introduced there.
@@ -1732,8 +1727,6 @@
       return addAletheStepFromOr(AletheRule::REORDER, res, children, {}, *cdp);
     }
     //================================================= Arithmetic rules
-=======
->>>>>>> 713a3a47
     default:
     {
       Trace("alethe-proof")
