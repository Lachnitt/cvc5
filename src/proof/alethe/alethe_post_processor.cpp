--- conflicted
+++ resolved
@@ -1861,21 +1861,13 @@
         // to add an OR step, since this child must not be a singleton
         if ((childConclusion.getNumChildren() == 2 && childConclusion[0] == d_cl
              && childConclusion[1].getKind() == kind::OR)
-<<<<<<< HEAD
-            || (getAletheRule(childPf->getArguments()[0]) == AletheRule::ASSUME
-=======
             || (childRule == AletheRule::ASSUME
->>>>>>> bf856d48
                 && childConclusion.getKind() == kind::OR))
         {
           hasUpdated = true;
           // Add or step
           std::vector<Node> subterms{d_cl};
-<<<<<<< HEAD
-          if (getAletheRule(childPf->getArguments()[0]) == AletheRule::ASSUME)
-=======
           if (childRule == AletheRule::ASSUME)
->>>>>>> bf856d48
           {
             subterms.insert(
                 subterms.end(), childConclusion.begin(), childConclusion.end());
@@ -1919,15 +1911,6 @@
           if ((childConclusion.getNumChildren() == 2
                && childConclusion[0] == d_cl
                && childConclusion[1].getKind() == kind::OR)
-<<<<<<< HEAD
-              || (getAletheRule(childPf->getArguments()[0])
-                      == AletheRule::ASSUME
-                  && childConclusion.getKind() == kind::OR))
-          {
-            hasUpdated = true;
-            std::vector<Node> lits{d_cl};
-            if (getAletheRule(childPf->getArguments()[0]) == AletheRule::ASSUME)
-=======
               || childRule
                       == AletheRule::ASSUME
                   && childConclusion.getKind() == kind::OR)
@@ -1935,7 +1918,6 @@
             hasUpdated = true;
             std::vector<Node> lits{d_cl};
             if (childRule == AletheRule::ASSUME)
->>>>>>> bf856d48
             {
               lits.insert(
                   lits.end(), childConclusion.begin(), childConclusion.end());
@@ -1999,16 +1981,10 @@
     {
       std::shared_ptr<ProofNode> childPf = cdp->getProofFor(children[0]);
       Node childConclusion = childPf->getArguments()[2];
-<<<<<<< HEAD
-      if ((childConclusion.getNumChildren() == 2 && childConclusion[0] == d_cl
-           && childConclusion[1].getKind() == kind::OR)
-          || (getAletheRule(childPf->getArguments()[0]) == AletheRule::ASSUME
-=======
       AletheRule childRule = getAletheRule(childPf->getArguments()[0]);
       if ((childConclusion.getNumChildren() == 2 && childConclusion[0] == d_cl
            && childConclusion[1].getKind() == kind::OR)
           || (childRule == AletheRule::ASSUME
->>>>>>> bf856d48
               && childConclusion.getKind() == kind::OR))
       {
         // Add or step for child
