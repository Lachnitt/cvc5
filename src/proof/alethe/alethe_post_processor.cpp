--- conflicted
+++ resolved
@@ -1137,7 +1137,6 @@
                               {},
                               *cdp);
     }
-<<<<<<< HEAD
     // ======== Not Or elimination
     // This rule is translated according to the singleton pattern.
     case PfRule::NOT_OR_ELIM:
@@ -1314,8 +1313,6 @@
     {
       return addAletheStepFromOr(AletheRule::ITE_POS1, res, children, {}, *cdp);
     }
-=======
->>>>>>> 910772bc
     default:
     {
       return addAletheStep(AletheRule::UNDEFINED,
