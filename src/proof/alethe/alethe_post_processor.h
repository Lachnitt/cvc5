--- conflicted
+++ resolved
@@ -138,13 +138,9 @@
                            const std::vector<Node>& children,
                            const std::vector<Node>& args,
                            CDProof& cdp);
-<<<<<<< HEAD
-  void la_generic(std::vector<Node> clauses);
-=======
 
   Node d_true;
   Node d_false;
->>>>>>> 39d060c1
 };
 
 /**
