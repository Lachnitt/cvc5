--- conflicted
+++ resolved
@@ -162,18 +162,8 @@
   ProofNodeManager* d_pnm;
   /** The post process callback */
   AletheProofPostprocessCallback d_cb;
-<<<<<<< HEAD
-  /** The updater, which is responsible for translating proof rules */
-  ProofNodeUpdater d_updater;
   /** The final post process callback */
   AletheProofPostprocessFinalCallback d_fcb;
-  /** The updater, which is responsible for adding additional steps to the end
-   * of the proof */
-  ProofNodeUpdater d_finalize;
-=======
-  /** The final post process callback */
-  AletheProofPostprocessFinalCallback d_fcb;
->>>>>>> fc293281
 };
 
 }  // namespace proof
