/******************************************************************************
 * Top contributors (to current version):
 *   Hanna Lachnitt, Haniel Barbosa
 *
 * This file is part of the cvc5 project.
 *
 * Copyright (c) 2009-2024 by the authors listed in the file AUTHORS
 * in the top-level source directory and their institutional affiliations.
 * All rights reserved.  See the file COPYING in the top-level source
 * directory for licensing information.
 * ****************************************************************************
 *
 * Algorithms used by the Alethe post processor
 */

#include "expr/nary_term_util.h"
#include "proof/alethe/alethe_post_processor.h"

using namespace cvc5::internal::kind;

namespace cvc5::internal {

namespace proof {

//Naive implementation, probably want to implement caching at some point
Node applyAcSimp(std::map<Node,Node>& cache, Node term){ 
  if (cache.find(term) != cache.end()){
     return cache[term];
  }
  Kind k = term.getKind();
  Node result;
  //std::cout << "term: " << term << " kind " << k << std::endl;
  if (term.getMetaKind() == metakind::PARAMETERIZED){
    //not supported
    return term;
  }
  std::vector<Node> new_children;
  if (k == Kind::AND || k == Kind::OR){
    for (Node child : term){
       Node new_term = applyAcSimp(cache, child);
       Kind k_new_term = new_term.getKind();
       if (k_new_term == k){
         for (Node c : new_term){
           if (std::find(new_children.begin(), new_children.end(), c) == new_children.end()){
	      new_children.push_back(c);
	   }
         }
       }
       else {
          if (std::find(new_children.begin(), new_children.end(), new_term) == new_children.end()){
	      new_children.push_back(new_term);
	   }
       } 
    }
    if (new_children.size() == 1){
      return new_children[0];
    }
    else {
      result = NodeManager::currentNM()->mkNode(k, new_children);
    }
  }
  else if (term.getNumChildren() == 0){
    return term;
  }
  else { 
    for (Node child : term){ 
      Node new_term = applyAcSimp(cache, child);
        new_children.push_back(new_term);
      
    }
    if (k == Kind::APPLY_UF){
      new_children.insert(new_children.begin(),term.getOperator());
    }
    result = NodeManager::currentNM()->mkNode(k,new_children);
  }
  cache.insert({term,result});
  return result;
<<<<<<< HEAD
  Assert(false);
=======
>>>>>>> 8685fa62
}

//Only works for And and OR for now
Node applyNarySimplify(Node res){ 
  NodeManager* nm = NodeManager::currentNM();
  std::vector<Node> new_children;
  std::vector<Node> without_negation;
  Kind k = res.getKind();
  Node inverse = (k==Kind::AND ? nm->mkConst(false) : nm->mkConst(true));
  TypeNode atn = res.getType();
  Node nt = expr::getNullTerminator(k, atn);
  for (Node current : res){
    if (current == nt){
      continue;
    }
    else if (current == inverse){
      new_children={inverse};
      break;
    }
    else if (current.getKind() == Kind::NOT){
      Node cur_without_negation=current;
      while(cur_without_negation.getKind() == Kind::NOT && cur_without_negation[0].getKind() == Kind::NOT){
        cur_without_negation=cur_without_negation[0][0];
      }
      if (std::find(without_negation.begin(), without_negation.end(), cur_without_negation) != without_negation.end()){
        new_children={inverse};
        break;
      }
      without_negation.push_back(cur_without_negation);
    }
    new_children.push_back(current);
  }
  Node simplifiedFlattenedRes = (new_children.size() == 0 ? nt : (new_children.size() == 1
           ? new_children[0]
           : NodeManager::currentNM()->mkNode(k, new_children)));
  return res;
}

}  // namespace proof
}  // namespace cvc5::internal<|MERGE_RESOLUTION|>--- conflicted
+++ resolved
@@ -75,10 +75,6 @@
   }
   cache.insert({term,result});
   return result;
-<<<<<<< HEAD
-  Assert(false);
-=======
->>>>>>> 8685fa62
 }
 
 //Only works for And and OR for now
