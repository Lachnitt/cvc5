--- conflicted
+++ resolved
@@ -27,40 +27,17 @@
 
 namespace proof {
 
-<<<<<<< HEAD
-=======
 /** A callback for populating a let binder.
  *
  * This callback does not actually update the proof node, but rather just
  * consider the terms in the proof nodes for sharing. This is done in
  * `shouldUpdate`, which is called on every proof node and always returns false.
  */
->>>>>>> 43957071
 class LetUpdaterPfCallback : public ProofNodeUpdaterCallback
 {
  public:
   LetUpdaterPfCallback(AletheLetBinding& lbind);
   ~LetUpdaterPfCallback();
-<<<<<<< HEAD
-  /**
-   * Initialize, called once for each new ProofNode to process. This
-   * initializes static information to be used by successive calls to update.
-   */
-  void initializeUpdate();
-  /** Update the proof node iff has the LEAN_RULE id. */
-  bool shouldUpdate(std::shared_ptr<ProofNode> pn,
-                    const std::vector<Node>& fa,
-                    bool& continueUpdate) override;
-  /** Update the proof rule application. */
-  bool update(Node res,
-              PfRule id,
-              const std::vector<Node>& children,
-              const std::vector<Node>& args,
-              CDProof* cdp,
-              bool& continueUpdate) override;
-
- protected:
-=======
   void initializeUpdate();
   /** Analyze the given proof node and populate d_lbind with its terms.
    *
@@ -71,7 +48,6 @@
 
  protected:
   /** The let binder populated during the update. */
->>>>>>> 43957071
   AletheLetBinding& d_lbind;
 };
 
@@ -125,23 +101,17 @@
       std::string current_prefix,
       uint32_t& current_step_id);
 
-<<<<<<< HEAD
-=======
   /** Print term into stream
    *
    * The printing is done separately because it uses the let binder (d_lbind)
    * for converting the term before printing.
    */
->>>>>>> 43957071
   void printTerm(std::ostream& out, TNode n);
 
   /** The let binder for printing with sharing. */
   AletheLetBinding d_lbind;
 
-<<<<<<< HEAD
-=======
   /** The callback used for computing the let binding. */
->>>>>>> 43957071
   std::unique_ptr<LetUpdaterPfCallback> d_cb;
 };
 
