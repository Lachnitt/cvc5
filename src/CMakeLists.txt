###############################################################################
# Top contributors (to current version):
#   Mathias Preiner, Andrew Reynolds, Gereon Kremer
#
# This file is part of the cvc5 project.
#
# Copyright (c) 2009-2021 by the authors listed in the file AUTHORS
# in the top-level source directory and their institutional affiliations.
# All rights reserved.  See the file COPYING in the top-level source
# directory for licensing information.
# #############################################################################
#
# The build system configuration.
##

# Collect libcvc5 source files
libcvc5_add_sources(
  api/cpp/cvc5.cpp
  api/cpp/cvc5.h
  api/cpp/cvc5_checks.h
  api/cpp/cvc5_kind.h
  decision/assertion_list.cpp
  decision/assertion_list.h
  decision/decision_attributes.h
  decision/decision_engine.cpp
  decision/decision_engine.h
  decision/decision_engine_old.cpp
  decision/decision_engine_old.h
  decision/decision_strategy.h
  decision/justification_heuristic.cpp
  decision/justification_heuristic.h
  decision/justification_strategy.cpp
  decision/justification_strategy.h
  decision/justify_info.cpp
  decision/justify_info.h
  decision/justify_stack.cpp
  decision/justify_stack.h
  decision/justify_stats.cpp
  decision/justify_stats.h
  lib/clock_gettime.c
  lib/clock_gettime.h
  lib/ffs.c
  lib/ffs.h
  lib/replacements.h
  lib/strtok_r.c
  lib/strtok_r.h
  omt/bitvector_optimizer.cpp
  omt/bitvector_optimizer.h
  omt/integer_optimizer.cpp
  omt/integer_optimizer.h
  omt/omt_optimizer.cpp
  omt/omt_optimizer.h
  options/decision_weight.h
  options/language.cpp
  options/language.h
  options/managed_streams.cpp
  options/managed_streams.h
  options/option_exception.cpp
  options/option_exception.h
  options/options_handler.cpp
  options/options_handler.h
  options/options_listener.h
  options/options_public.h
  options/set_language.cpp
  options/set_language.h
  preprocessing/assertion_pipeline.cpp
  preprocessing/assertion_pipeline.h
  preprocessing/learned_literal_manager.cpp
  preprocessing/learned_literal_manager.h
  preprocessing/passes/ackermann.cpp
  preprocessing/passes/ackermann.h
  preprocessing/passes/apply_substs.cpp
  preprocessing/passes/apply_substs.h
  preprocessing/passes/bool_to_bv.cpp
  preprocessing/passes/bool_to_bv.h
  preprocessing/passes/bv_eager_atoms.cpp
  preprocessing/passes/bv_eager_atoms.h
  preprocessing/passes/bv_gauss.cpp
  preprocessing/passes/bv_gauss.h
  preprocessing/passes/bv_intro_pow2.cpp
  preprocessing/passes/bv_intro_pow2.h
  preprocessing/passes/bv_to_bool.cpp
  preprocessing/passes/bv_to_bool.h
  preprocessing/passes/bv_to_int.cpp
  preprocessing/passes/bv_to_int.h
  preprocessing/passes/extended_rewriter_pass.cpp
  preprocessing/passes/extended_rewriter_pass.h
  preprocessing/passes/foreign_theory_rewrite.cpp
  preprocessing/passes/foreign_theory_rewrite.h
  preprocessing/passes/fun_def_fmf.cpp
  preprocessing/passes/fun_def_fmf.h
  preprocessing/passes/global_negate.cpp
  preprocessing/passes/global_negate.h
  preprocessing/passes/ho_elim.cpp
  preprocessing/passes/ho_elim.h
  preprocessing/passes/int_to_bv.cpp
  preprocessing/passes/int_to_bv.h
  preprocessing/passes/ite_removal.cpp
  preprocessing/passes/ite_removal.h
  preprocessing/passes/ite_simp.cpp
  preprocessing/passes/ite_simp.h
  preprocessing/passes/learned_rewrite.cpp
  preprocessing/passes/learned_rewrite.h
  preprocessing/passes/miplib_trick.cpp
  preprocessing/passes/miplib_trick.h
  preprocessing/passes/nl_ext_purify.cpp
  preprocessing/passes/nl_ext_purify.h
  preprocessing/passes/non_clausal_simp.cpp
  preprocessing/passes/non_clausal_simp.h
  preprocessing/passes/pseudo_boolean_processor.cpp
  preprocessing/passes/pseudo_boolean_processor.h
  preprocessing/passes/quantifiers_preprocess.cpp
  preprocessing/passes/quantifiers_preprocess.h
  preprocessing/passes/real_to_int.cpp
  preprocessing/passes/real_to_int.h
  preprocessing/passes/rewrite.cpp
  preprocessing/passes/rewrite.h
  preprocessing/passes/sep_skolem_emp.cpp
  preprocessing/passes/sep_skolem_emp.h
  preprocessing/passes/sort_infer.cpp
  preprocessing/passes/sort_infer.h
  preprocessing/passes/static_learning.cpp
  preprocessing/passes/static_learning.h
  preprocessing/passes/strings_eager_pp.cpp
  preprocessing/passes/strings_eager_pp.h
  preprocessing/passes/sygus_inference.cpp
  preprocessing/passes/sygus_inference.h
  preprocessing/passes/synth_rew_rules.cpp
  preprocessing/passes/synth_rew_rules.h
  preprocessing/passes/theory_preprocess.cpp
  preprocessing/passes/theory_preprocess.h
  preprocessing/passes/theory_rewrite_eq.cpp
  preprocessing/passes/theory_rewrite_eq.h
  preprocessing/passes/unconstrained_simplifier.cpp
  preprocessing/passes/unconstrained_simplifier.h
  preprocessing/preprocessing_pass.cpp
  preprocessing/preprocessing_pass.h
  preprocessing/preprocessing_pass_context.cpp
  preprocessing/preprocessing_pass_context.h
  preprocessing/preprocessing_pass_registry.cpp
  preprocessing/preprocessing_pass_registry.h
  preprocessing/util/ite_utilities.cpp
  preprocessing/util/ite_utilities.h
  printer/ast/ast_printer.cpp
  printer/ast/ast_printer.h
  printer/let_binding.cpp
  printer/let_binding.h
  printer/printer.cpp
  printer/printer.h
  printer/smt2/smt2_printer.cpp
  printer/smt2/smt2_printer.h
  printer/tptp/tptp_printer.cpp
  printer/tptp/tptp_printer.h
  proof/annotation_proof_generator.cpp
  proof/annotation_proof_generator.h
  proof/assumption_proof_generator.cpp
  proof/assumption_proof_generator.h
  proof/buffered_proof_generator.cpp
  proof/buffered_proof_generator.h
  proof/conv_proof_generator.cpp
  proof/conv_proof_generator.h
  proof/conv_seq_proof_generator.cpp
  proof/conv_seq_proof_generator.h
  proof/clause_id.h
  proof/dot/dot_printer.cpp
  proof/dot/dot_printer.h
  proof/eager_proof_generator.cpp
  proof/eager_proof_generator.h
  proof/lazy_proof.cpp
  proof/lazy_proof.h
  proof/lazy_proof_chain.cpp
  proof/lazy_proof_chain.h
  proof/lazy_tree_proof_generator.cpp
  proof/lazy_tree_proof_generator.h
  proof/lean/lean_post_processor.cpp
  proof/lean/lean_post_processor.h
  proof/lean/lean_printer.cpp
  proof/lean/lean_printer.h
  proof/lfsc/lfsc_list_sc_node_converter.cpp
  proof/lfsc/lfsc_list_sc_node_converter.h
  proof/lfsc/lfsc_node_converter.cpp
  proof/lfsc/lfsc_node_converter.h
  proof/lfsc/lfsc_post_processor.cpp
  proof/lfsc/lfsc_post_processor.h
  proof/lfsc/lfsc_printer.cpp
  proof/lfsc/lfsc_printer.h
  proof/lfsc/lfsc_print_channel.cpp
  proof/lfsc/lfsc_print_channel.h
  proof/lfsc/lfsc_util.cpp
  proof/lfsc/lfsc_util.h
  proof/method_id.cpp
  proof/method_id.h
  proof/print_expr.cpp
  proof/print_expr.h
  proof/proof.cpp
  proof/proof.h
  proof/proof_checker.cpp
  proof/proof_checker.h
  proof/proof_ensure_closed.cpp
  proof/proof_ensure_closed.h
  proof/proof_generator.cpp
  proof/proof_generator.h
  proof/proof_letify.cpp
  proof/proof_letify.h
  proof/proof_node.cpp
  proof/proof_node.h
  proof/proof_node_algorithm.cpp
  proof/proof_node_algorithm.h
  proof/proof_node_to_sexpr.cpp
  proof/proof_node_to_sexpr.h
  proof/proof_node_manager.cpp
  proof/proof_node_manager.h
  proof/proof_node_updater.cpp
  proof/proof_node_updater.h
  proof/proof_rule.cpp
  proof/proof_rule.h
  proof/proof_set.h
  proof/proof_step_buffer.cpp
  proof/proof_step_buffer.h
  proof/trust_node.cpp
  proof/trust_node.h
  proof/theory_proof_step_buffer.cpp
  proof/theory_proof_step_buffer.h
  proof/unsat_core.cpp
  proof/unsat_core.h
  proof/alethe/alethe_nosubtype_node_converter.cpp
  proof/alethe/alethe_nosubtype_node_converter.h
  proof/alethe/alethe_node_converter.cpp
  proof/alethe/alethe_node_converter.h
  proof/alethe/alethe_post_processor.cpp
  proof/alethe/alethe_post_processor.h
  proof/alethe/alethe_proof_rule.cpp
  proof/alethe/alethe_proof_rule.h
  proof/alethe/alethe_printer.cpp
  proof/alethe/alethe_printer.h
<<<<<<< HEAD
  prop/bv_sat_solver_notify.h
  prop/bvminisat/bvminisat.cpp
  prop/bvminisat/bvminisat.h
  prop/bvminisat/core/Dimacs.h
  prop/bvminisat/core/Solver.cc
  prop/bvminisat/core/Solver.h
  prop/bvminisat/core/SolverTypes.h
  prop/bvminisat/mtl/Alg.h
  prop/bvminisat/mtl/Alloc.h
  prop/bvminisat/mtl/Heap.h
  prop/bvminisat/mtl/IntTypes.h
  prop/bvminisat/mtl/Map.h
  prop/bvminisat/mtl/Queue.h
  prop/bvminisat/mtl/Sort.h
  prop/bvminisat/mtl/Vec.h
  prop/bvminisat/mtl/XAlloc.h
  prop/bvminisat/simp/SimpSolver.cc
  prop/bvminisat/simp/SimpSolver.h
  prop/bvminisat/utils/Options.h
=======
>>>>>>> db562e21
  prop/cadical.cpp
  prop/cadical.h
  prop/cnf_stream.cpp
  prop/cnf_stream.h
  prop/cryptominisat.cpp
  prop/cryptominisat.h
  prop/kissat.cpp
  prop/kissat.h
  prop/proof_cnf_stream.cpp
  prop/proof_cnf_stream.h
  prop/minisat/core/Dimacs.h
  prop/minisat/core/Solver.cc
  prop/minisat/core/Solver.h
  prop/minisat/core/SolverTypes.h
  prop/minisat/minisat.cpp
  prop/minisat/minisat.h
  prop/minisat/mtl/Alg.h
  prop/minisat/mtl/Alloc.h
  prop/minisat/mtl/Heap.h
  prop/minisat/mtl/IntTypes.h
  prop/minisat/mtl/Map.h
  prop/minisat/mtl/Queue.h
  prop/minisat/mtl/Sort.h
  prop/minisat/mtl/Vec.h
  prop/minisat/mtl/XAlloc.h
  prop/minisat/simp/SimpSolver.cc
  prop/minisat/simp/SimpSolver.h
  prop/minisat/utils/Options.h
  prop/proof_post_processor.cpp
  prop/proof_post_processor.h
  prop/prop_engine.cpp
  prop/prop_engine.h
  prop/prop_proof_manager.cpp
  prop/prop_proof_manager.h
  prop/registrar.h
  prop/sat_solver.h
  prop/sat_proof_manager.cpp
  prop/sat_proof_manager.h
  prop/sat_solver_factory.cpp
  prop/sat_solver_factory.h
  prop/sat_solver_types.cpp
  prop/sat_solver_types.h
  prop/skolem_def_manager.cpp
  prop/skolem_def_manager.h
  prop/theory_proxy.cpp
  prop/theory_proxy.h
  smt/abduction_solver.cpp
  smt/abduction_solver.h
  smt/abstract_values.cpp
  smt/abstract_values.h
  smt/assertions.cpp
  smt/assertions.h
  smt/check_models.cpp
  smt/check_models.h
  smt/command.cpp
  smt/command.h
  smt/difficulty_post_processor.cpp
  smt/difficulty_post_processor.h
  smt/dump.cpp
  smt/dump.h
  smt/dump_manager.cpp
  smt/dump_manager.h
  smt/env.cpp
  smt/env.h
  smt/env_obj.cpp
  smt/env_obj.h
  smt/expand_definitions.cpp
  smt/expand_definitions.h
  smt/listeners.cpp
  smt/listeners.h
  smt/logic_exception.h
  smt/interpolation_solver.cpp
  smt/interpolation_solver.h
  smt/model.cpp
  smt/model.h
  smt/model_core_builder.cpp
  smt/model_core_builder.h
  smt/model_blocker.cpp
  smt/model_blocker.h
  smt/node_command.cpp
  smt/node_command.h
  smt/optimization_solver.cpp
  smt/optimization_solver.h
  smt/output_manager.cpp
  smt/output_manager.h
  smt/quant_elim_solver.cpp
  smt/quant_elim_solver.h
  smt/preprocessor.cpp
  smt/preprocessor.h
  smt/preprocess_proof_generator.cpp
  smt/preprocess_proof_generator.h
  smt/process_assertions.cpp
  smt/process_assertions.h
  smt/proof_manager.cpp
  smt/proof_manager.h
  smt/proof_final_callback.cpp
  smt/proof_final_callback.h
  smt/proof_post_processor.cpp
  smt/proof_post_processor.h
  smt/set_defaults.cpp
  smt/set_defaults.h
  smt/solver_engine.cpp
  smt/solver_engine.h
  smt/solver_engine_scope.cpp
  smt/solver_engine_scope.h
  smt/solver_engine_state.cpp
  smt/solver_engine_state.h
  smt/solver_engine_stats.cpp
  smt/solver_engine_stats.h
  smt/smt_mode.cpp
  smt/smt_mode.h
  smt/smt_solver.cpp
  smt/smt_solver.h
  smt/smt_statistics_registry.cpp
  smt/smt_statistics_registry.h
  smt/sygus_solver.cpp
  smt/sygus_solver.h
  smt/term_formula_removal.cpp
  smt/term_formula_removal.h
  smt/unsat_core_manager.cpp
  smt/unsat_core_manager.h
  smt/witness_form.cpp
  smt/witness_form.h
  smt_util/boolean_simplification.cpp
  smt_util/boolean_simplification.h
  smt_util/nary_builder.cpp
  smt_util/nary_builder.h
  theory/arith/approx_simplex.cpp
  theory/arith/approx_simplex.h
  theory/arith/arith_ite_utils.cpp
  theory/arith/arith_ite_utils.h
  theory/arith/arith_msum.cpp
  theory/arith/arith_msum.h
  theory/arith/arith_poly_norm.cpp
  theory/arith/arith_poly_norm.h
  theory/arith/arith_preprocess.cpp
  theory/arith/arith_preprocess.h
  theory/arith/arith_rewriter.cpp
  theory/arith/arith_rewriter.h
  theory/arith/arith_state.cpp
  theory/arith/arith_state.h
  theory/arith/arith_static_learner.cpp
  theory/arith/arith_static_learner.h
  theory/arith/arith_utilities.cpp
  theory/arith/arith_utilities.h
  theory/arith/arithvar.cpp
  theory/arith/arithvar.h
  theory/arith/attempt_solution_simplex.cpp
  theory/arith/attempt_solution_simplex.h
  theory/arith/bound_counts.h
  theory/arith/bound_inference.cpp
  theory/arith/bound_inference.h
  theory/arith/branch_and_bound.cpp
  theory/arith/branch_and_bound.h
  theory/arith/callbacks.cpp
  theory/arith/callbacks.h
  theory/arith/congruence_manager.cpp
  theory/arith/congruence_manager.h
  theory/arith/constraint.cpp
  theory/arith/constraint.h
  theory/arith/constraint_forward.h
  theory/arith/cut_log.cpp
  theory/arith/cut_log.h
  theory/arith/delta_rational.cpp
  theory/arith/delta_rational.h
  theory/arith/dio_solver.cpp
  theory/arith/dio_solver.h
  theory/arith/dual_simplex.cpp
  theory/arith/dual_simplex.h
  theory/arith/equality_solver.cpp
  theory/arith/equality_solver.h
  theory/arith/error_set.cpp
  theory/arith/error_set.h
  theory/arith/fc_simplex.cpp
  theory/arith/fc_simplex.h
  theory/arith/infer_bounds.cpp
  theory/arith/infer_bounds.h
  theory/arith/inference_manager.cpp
  theory/arith/inference_manager.h
  theory/arith/linear_equality.cpp
  theory/arith/linear_equality.h
  theory/arith/matrix.cpp
  theory/arith/matrix.h
  theory/arith/nl/cad_solver.cpp
  theory/arith/nl/cad_solver.h
  theory/arith/nl/cad/cdcac.cpp
  theory/arith/nl/cad/cdcac.h
  theory/arith/nl/cad/cdcac_utils.cpp
  theory/arith/nl/cad/cdcac_utils.h
  theory/arith/nl/cad/constraints.cpp
  theory/arith/nl/cad/constraints.h
  theory/arith/nl/cad/lazard_evaluation.cpp
  theory/arith/nl/cad/lazard_evaluation.h
  theory/arith/nl/cad/projections.cpp
  theory/arith/nl/cad/projections.h
  theory/arith/nl/cad/proof_checker.cpp
  theory/arith/nl/cad/proof_checker.h
  theory/arith/nl/cad/proof_generator.cpp
  theory/arith/nl/cad/proof_generator.h
  theory/arith/nl/cad/variable_ordering.cpp
  theory/arith/nl/cad/variable_ordering.h
  theory/arith/nl/ext/constraint.cpp
  theory/arith/nl/ext/constraint.h
  theory/arith/nl/ext/factoring_check.cpp
  theory/arith/nl/ext/factoring_check.h
  theory/arith/nl/ext/monomial.cpp
  theory/arith/nl/ext/monomial.h
  theory/arith/nl/ext/monomial_bounds_check.cpp
  theory/arith/nl/ext/monomial_bounds_check.h
  theory/arith/nl/ext/monomial_check.cpp
  theory/arith/nl/ext/monomial_check.h
  theory/arith/nl/ext/ext_state.cpp
  theory/arith/nl/ext/ext_state.h
  theory/arith/nl/ext/proof_checker.cpp
  theory/arith/nl/ext/proof_checker.h
  theory/arith/nl/ext/split_zero_check.cpp
  theory/arith/nl/ext/split_zero_check.h
  theory/arith/nl/ext/tangent_plane_check.cpp
  theory/arith/nl/ext/tangent_plane_check.h
  theory/arith/nl/ext_theory_callback.cpp
  theory/arith/nl/ext_theory_callback.h
  theory/arith/nl/iand_solver.cpp
  theory/arith/nl/iand_solver.h
  theory/arith/nl/icp/candidate.cpp
  theory/arith/nl/icp/candidate.h
  theory/arith/nl/icp/contraction_origins.cpp
  theory/arith/nl/icp/contraction_origins.h
  theory/arith/nl/icp/icp_solver.cpp
  theory/arith/nl/icp/icp_solver.h
  theory/arith/nl/icp/intersection.cpp
  theory/arith/nl/icp/intersection.h
  theory/arith/nl/iand_utils.cpp
  theory/arith/nl/iand_utils.h
  theory/arith/nl/nl_lemma_utils.cpp
  theory/arith/nl/nl_lemma_utils.h
  theory/arith/nl/nl_model.cpp
  theory/arith/nl/nl_model.h
  theory/arith/nl/nonlinear_extension.cpp
  theory/arith/nl/nonlinear_extension.h
  theory/arith/nl/poly_conversion.cpp
  theory/arith/nl/poly_conversion.h
  theory/arith/nl/pow2_solver.cpp
  theory/arith/nl/pow2_solver.h
  theory/arith/nl/stats.cpp
  theory/arith/nl/stats.h
  theory/arith/nl/strategy.cpp
  theory/arith/nl/strategy.h
  theory/arith/nl/transcendental/exponential_solver.cpp
  theory/arith/nl/transcendental/exponential_solver.h
  theory/arith/nl/transcendental/proof_checker.cpp
  theory/arith/nl/transcendental/proof_checker.h
  theory/arith/nl/transcendental/sine_solver.cpp
  theory/arith/nl/transcendental/sine_solver.h
  theory/arith/nl/transcendental/taylor_generator.cpp
  theory/arith/nl/transcendental/taylor_generator.h
  theory/arith/nl/transcendental/transcendental_solver.cpp
  theory/arith/nl/transcendental/transcendental_solver.h
  theory/arith/nl/transcendental/transcendental_state.cpp
  theory/arith/nl/transcendental/transcendental_state.h
  theory/arith/normal_form.cpp
  theory/arith/normal_form.h
  theory/arith/operator_elim.cpp
  theory/arith/operator_elim.h
  theory/arith/partial_model.cpp
  theory/arith/partial_model.h
  theory/arith/pp_rewrite_eq.cpp
  theory/arith/pp_rewrite_eq.h
  theory/arith/proof_checker.cpp
  theory/arith/proof_checker.h
  theory/arith/rewrites.cpp
  theory/arith/rewrites.h
  theory/arith/simplex.cpp
  theory/arith/simplex.h
  theory/arith/simplex_update.cpp
  theory/arith/simplex_update.h
  theory/arith/soi_simplex.cpp
  theory/arith/soi_simplex.h
  theory/arith/tableau.cpp
  theory/arith/tableau.h
  theory/arith/tableau_sizes.cpp
  theory/arith/tableau_sizes.h
  theory/arith/theory_arith.cpp
  theory/arith/theory_arith.h
  theory/arith/theory_arith_private.cpp
  theory/arith/theory_arith_private.h
  theory/arith/theory_arith_type_rules.cpp
  theory/arith/theory_arith_type_rules.h
  theory/arith/type_enumerator.h
  theory/arrays/array_info.cpp
  theory/arrays/array_info.h
  theory/arrays/inference_manager.cpp
  theory/arrays/inference_manager.h
  theory/arrays/proof_checker.cpp
  theory/arrays/proof_checker.h
  theory/arrays/skolem_cache.cpp
  theory/arrays/skolem_cache.h
  theory/arrays/theory_arrays.cpp
  theory/arrays/theory_arrays.h
  theory/arrays/theory_arrays_rewriter.cpp
  theory/arrays/theory_arrays_rewriter.h
  theory/arrays/theory_arrays_type_rules.cpp
  theory/arrays/theory_arrays_type_rules.h
  theory/arrays/type_enumerator.h
  theory/arrays/type_enumerator.cpp
  theory/arrays/union_find.cpp
  theory/arrays/union_find.h
  theory/assertion.cpp
  theory/assertion.h
  theory/atom_requests.cpp
  theory/atom_requests.h
  theory/bags/bags_rewriter.cpp
  theory/bags/bags_rewriter.h
  theory/bags/bag_solver.cpp
  theory/bags/bag_solver.h
  theory/bags/bags_statistics.cpp
  theory/bags/bags_statistics.h
  theory/bags/infer_info.cpp
  theory/bags/infer_info.h
  theory/bags/inference_generator.cpp
  theory/bags/inference_generator.h
  theory/bags/inference_manager.cpp
  theory/bags/inference_manager.h
  theory/bags/make_bag_op.cpp
  theory/bags/make_bag_op.h
  theory/bags/normal_form.cpp
  theory/bags/normal_form.h
  theory/bags/rewrites.cpp
  theory/bags/rewrites.h
  theory/bags/solver_state.cpp
  theory/bags/solver_state.h
  theory/bags/term_registry.cpp
  theory/bags/term_registry.h
  theory/bags/theory_bags.cpp
  theory/bags/theory_bags.h
  theory/bags/theory_bags_type_enumerator.cpp
  theory/bags/theory_bags_type_enumerator.h
  theory/bags/theory_bags_type_rules.h
  theory/bags/theory_bags_type_rules.cpp
  theory/booleans/circuit_propagator.cpp
  theory/booleans/circuit_propagator.h
  theory/booleans/proof_circuit_propagator.cpp
  theory/booleans/proof_circuit_propagator.h
  theory/booleans/proof_checker.cpp
  theory/booleans/proof_checker.h
  theory/booleans/theory_bool.cpp
  theory/booleans/theory_bool.h
  theory/booleans/theory_bool_rewriter.cpp
  theory/booleans/theory_bool_rewriter.h
  theory/booleans/theory_bool_type_rules.cpp
  theory/booleans/theory_bool_type_rules.h
  theory/booleans/type_enumerator.h
  theory/builtin/proof_checker.cpp
  theory/builtin/proof_checker.h
  theory/builtin/theory_builtin.cpp
  theory/builtin/theory_builtin.h
  theory/builtin/theory_builtin_rewriter.cpp
  theory/builtin/theory_builtin_rewriter.h
  theory/builtin/theory_builtin_type_rules.cpp
  theory/builtin/theory_builtin_type_rules.h
  theory/builtin/type_enumerator.cpp
  theory/builtin/type_enumerator.h
  theory/bv/bitblast/bitblast_proof_generator.cpp
  theory/bv/bitblast/bitblast_proof_generator.h
  theory/bv/bitblast/bitblast_strategies_template.h
  theory/bv/bitblast/bitblast_utils.h
  theory/bv/bitblast/bitblaster.h
  theory/bv/bitblast/node_bitblaster.cpp
  theory/bv/bitblast/node_bitblaster.h
  theory/bv/bitblast/proof_bitblaster.cpp
  theory/bv/bitblast/proof_bitblaster.h
  theory/bv/bv_solver.h
  theory/bv/bv_solver_bitblast.cpp
  theory/bv/bv_solver_bitblast.h
  theory/bv/bv_solver_bitblast_internal.cpp
  theory/bv/bv_solver_bitblast_internal.h
  theory/bv/int_blaster.cpp
  theory/bv/int_blaster.h
  theory/bv/proof_checker.cpp
  theory/bv/proof_checker.h
  theory/bv/theory_bv.cpp
  theory/bv/theory_bv.h
  theory/bv/theory_bv_rewrite_rules.h
  theory/bv/theory_bv_rewrite_rules_constant_evaluation.h
  theory/bv/theory_bv_rewrite_rules_core.h
  theory/bv/theory_bv_rewrite_rules_normalization.h
  theory/bv/theory_bv_rewrite_rules_operator_elimination.h
  theory/bv/theory_bv_rewrite_rules_simplification.h
  theory/bv/theory_bv_rewriter.cpp
  theory/bv/theory_bv_rewriter.h
  theory/bv/theory_bv_type_rules.cpp
  theory/bv/theory_bv_type_rules.h
  theory/bv/theory_bv_utils.cpp
  theory/bv/theory_bv_utils.h
  theory/bv/type_enumerator.h
  theory/care_graph.h
  theory/combination_care_graph.cpp
  theory/combination_care_graph.h
  theory/combination_engine.cpp
  theory/combination_engine.h
  theory/datatypes/datatypes_rewriter.cpp
  theory/datatypes/datatypes_rewriter.h
  theory/datatypes/inference.cpp
  theory/datatypes/inference.h
  theory/datatypes/inference_manager.cpp
  theory/datatypes/inference_manager.h
  theory/datatypes/infer_proof_cons.cpp
  theory/datatypes/infer_proof_cons.h
  theory/datatypes/proof_checker.cpp
  theory/datatypes/proof_checker.h
  theory/datatypes/sygus_datatype_utils.cpp
  theory/datatypes/sygus_datatype_utils.h
  theory/datatypes/sygus_extension.cpp
  theory/datatypes/sygus_extension.h
  theory/datatypes/sygus_simple_sym.cpp
  theory/datatypes/sygus_simple_sym.h
  theory/datatypes/theory_datatypes.cpp
  theory/datatypes/theory_datatypes.h
  theory/datatypes/theory_datatypes_type_rules.cpp
  theory/datatypes/theory_datatypes_type_rules.h
  theory/datatypes/theory_datatypes_utils.cpp
  theory/datatypes/theory_datatypes_utils.h
  theory/datatypes/tuple_project_op.cpp
  theory/datatypes/tuple_project_op.h
  theory/datatypes/type_enumerator.cpp
  theory/datatypes/type_enumerator.h
  theory/decision_manager.cpp
  theory/decision_manager.h
  theory/decision_strategy.cpp
  theory/decision_strategy.h
  theory/difficulty_manager.cpp
  theory/difficulty_manager.h
  theory/ee_manager.cpp
  theory/ee_manager.h
  theory/ee_manager_central.cpp
  theory/ee_manager_central.h
  theory/ee_manager_distributed.cpp
  theory/ee_manager_distributed.h
  theory/ee_setup_info.h
  theory/engine_output_channel.cpp
  theory/engine_output_channel.h
  theory/evaluator.cpp
  theory/evaluator.h
  theory/ext_theory.cpp
  theory/ext_theory.h
  theory/fp/fp_word_blaster.cpp
  theory/fp/fp_word_blaster.h
  theory/fp/fp_expand_defs.cpp
  theory/fp/fp_expand_defs.h
  theory/fp/theory_fp.cpp
  theory/fp/theory_fp.h
  theory/fp/theory_fp_rewriter.cpp
  theory/fp/theory_fp_rewriter.h
  theory/fp/theory_fp_type_rules.h
  theory/fp/theory_fp_type_rules.cpp
  theory/fp/type_enumerator.h
  theory/interrupted.h
  theory/incomplete_id.cpp
  theory/incomplete_id.h
  theory/inference_id.cpp
  theory/inference_id.h
  theory/inference_id_proof_annotator.cpp
  theory/inference_id_proof_annotator.h
  theory/inference_manager_buffered.cpp
  theory/inference_manager_buffered.h
  theory/logic_info.cpp
  theory/logic_info.h
  theory/model_manager.cpp
  theory/model_manager.h
  theory/model_manager_distributed.cpp
  theory/model_manager_distributed.h
  theory/output_channel.cpp
  theory/output_channel.h
  theory/quantifiers/alpha_equivalence.cpp
  theory/quantifiers/alpha_equivalence.h
  theory/quantifiers/bv_inverter.cpp
  theory/quantifiers/bv_inverter.h
  theory/quantifiers/bv_inverter_utils.cpp
  theory/quantifiers/bv_inverter_utils.h
  theory/quantifiers/candidate_rewrite_database.cpp
  theory/quantifiers/candidate_rewrite_database.h
  theory/quantifiers/candidate_rewrite_filter.cpp
  theory/quantifiers/candidate_rewrite_filter.h
  theory/quantifiers/cegqi/ceg_arith_instantiator.cpp
  theory/quantifiers/cegqi/ceg_arith_instantiator.h
  theory/quantifiers/cegqi/ceg_bv_instantiator.cpp
  theory/quantifiers/cegqi/ceg_bv_instantiator.h
  theory/quantifiers/cegqi/ceg_bv_instantiator_utils.cpp
  theory/quantifiers/cegqi/ceg_bv_instantiator_utils.h
  theory/quantifiers/cegqi/ceg_dt_instantiator.cpp
  theory/quantifiers/cegqi/ceg_dt_instantiator.h
  theory/quantifiers/cegqi/ceg_instantiator.cpp
  theory/quantifiers/cegqi/ceg_instantiator.h
  theory/quantifiers/cegqi/inst_strategy_cegqi.cpp
  theory/quantifiers/cegqi/inst_strategy_cegqi.h
  theory/quantifiers/cegqi/nested_qe.cpp
  theory/quantifiers/cegqi/nested_qe.h
  theory/quantifiers/cegqi/vts_term_cache.cpp
  theory/quantifiers/cegqi/vts_term_cache.h
  theory/quantifiers/conjecture_generator.cpp
  theory/quantifiers/conjecture_generator.h
  theory/quantifiers/dynamic_rewrite.cpp
  theory/quantifiers/dynamic_rewrite.h
  theory/quantifiers/ematching/candidate_generator.cpp
  theory/quantifiers/ematching/candidate_generator.h
  theory/quantifiers/ematching/ho_trigger.cpp
  theory/quantifiers/ematching/ho_trigger.h
  theory/quantifiers/ematching/im_generator.cpp
  theory/quantifiers/ematching/im_generator.h
  theory/quantifiers/ematching/inst_match_generator.cpp
  theory/quantifiers/ematching/inst_match_generator.h
  theory/quantifiers/ematching/inst_match_generator_multi.cpp
  theory/quantifiers/ematching/inst_match_generator_multi.h
  theory/quantifiers/ematching/inst_match_generator_multi_linear.cpp
  theory/quantifiers/ematching/inst_match_generator_multi_linear.h
  theory/quantifiers/ematching/inst_match_generator_simple.cpp
  theory/quantifiers/ematching/inst_match_generator_simple.h
  theory/quantifiers/ematching/inst_strategy.cpp
  theory/quantifiers/ematching/inst_strategy.h
  theory/quantifiers/ematching/inst_strategy_e_matching.cpp
  theory/quantifiers/ematching/inst_strategy_e_matching.h
  theory/quantifiers/ematching/inst_strategy_e_matching_user.cpp
  theory/quantifiers/ematching/inst_strategy_e_matching_user.h
  theory/quantifiers/ematching/instantiation_engine.cpp
  theory/quantifiers/ematching/instantiation_engine.h
  theory/quantifiers/ematching/pattern_term_selector.cpp
  theory/quantifiers/ematching/pattern_term_selector.h
  theory/quantifiers/ematching/relational_match_generator.cpp
  theory/quantifiers/ematching/relational_match_generator.h
  theory/quantifiers/ematching/trigger.cpp
  theory/quantifiers/ematching/trigger.h
  theory/quantifiers/ematching/trigger_database.cpp
  theory/quantifiers/ematching/trigger_database.h
  theory/quantifiers/ematching/trigger_term_info.cpp
  theory/quantifiers/ematching/trigger_term_info.h
  theory/quantifiers/ematching/trigger_trie.cpp
  theory/quantifiers/ematching/trigger_trie.h
  theory/quantifiers/ematching/var_match_generator.cpp
  theory/quantifiers/ematching/var_match_generator.h
  theory/quantifiers/entailment_check.cpp
  theory/quantifiers/entailment_check.h
  theory/quantifiers/equality_query.cpp
  theory/quantifiers/equality_query.h
  theory/quantifiers/expr_miner.cpp
  theory/quantifiers/expr_miner.h
  theory/quantifiers/expr_miner_manager.cpp
  theory/quantifiers/expr_miner_manager.h
  theory/quantifiers/extended_rewrite.cpp
  theory/quantifiers/extended_rewrite.h
  theory/quantifiers/first_order_model.cpp
  theory/quantifiers/first_order_model.h
  theory/quantifiers/fmf/bounded_integers.cpp
  theory/quantifiers/fmf/bounded_integers.h
  theory/quantifiers/fmf/first_order_model_fmc.cpp
  theory/quantifiers/fmf/first_order_model_fmc.h
  theory/quantifiers/fmf/full_model_check.cpp
  theory/quantifiers/fmf/full_model_check.h
  theory/quantifiers/fmf/model_builder.cpp
  theory/quantifiers/fmf/model_builder.h
  theory/quantifiers/fmf/model_engine.cpp
  theory/quantifiers/fmf/model_engine.h
  theory/quantifiers/fun_def_evaluator.cpp
  theory/quantifiers/fun_def_evaluator.h
  theory/quantifiers/ho_term_database.cpp
  theory/quantifiers/ho_term_database.h
  theory/quantifiers/index_trie.cpp
  theory/quantifiers/index_trie.h
  theory/quantifiers/inst_match.cpp
  theory/quantifiers/inst_match.h
  theory/quantifiers/inst_match_trie.cpp
  theory/quantifiers/inst_match_trie.h
  theory/quantifiers/inst_strategy_enumerative.cpp
  theory/quantifiers/inst_strategy_enumerative.h
  theory/quantifiers/inst_strategy_pool.cpp
  theory/quantifiers/inst_strategy_pool.h
  theory/quantifiers/instantiate.cpp
  theory/quantifiers/instantiate.h
  theory/quantifiers/instantiation_list.cpp
  theory/quantifiers/instantiation_list.h
  theory/quantifiers/lazy_trie.cpp
  theory/quantifiers/lazy_trie.h
  theory/quantifiers/master_eq_notify.cpp
  theory/quantifiers/master_eq_notify.h
  theory/quantifiers/proof_checker.cpp
  theory/quantifiers/proof_checker.h
  theory/quantifiers/quant_bound_inference.cpp
  theory/quantifiers/quant_bound_inference.h
  theory/quantifiers/quant_conflict_find.cpp
  theory/quantifiers/quant_conflict_find.h
  theory/quantifiers/quant_relevance.cpp
  theory/quantifiers/quant_relevance.h
  theory/quantifiers/quant_rep_bound_ext.cpp
  theory/quantifiers/quant_rep_bound_ext.h
  theory/quantifiers/quant_split.cpp
  theory/quantifiers/quant_split.h
  theory/quantifiers/quant_util.cpp
  theory/quantifiers/quant_util.h
  theory/quantifiers/quant_module.cpp
  theory/quantifiers/quant_module.h
  theory/quantifiers/quantifiers_attributes.cpp
  theory/quantifiers/quantifiers_attributes.h
  theory/quantifiers/quantifiers_inference_manager.cpp
  theory/quantifiers/quantifiers_inference_manager.h
  theory/quantifiers/quantifiers_macros.cpp
  theory/quantifiers/quantifiers_macros.h
  theory/quantifiers/quantifiers_modules.cpp
  theory/quantifiers/quantifiers_modules.h
  theory/quantifiers/quantifiers_preprocess.cpp
  theory/quantifiers/quantifiers_preprocess.h
  theory/quantifiers/quantifiers_registry.cpp
  theory/quantifiers/quantifiers_registry.h
  theory/quantifiers/quantifiers_rewriter.cpp
  theory/quantifiers/quantifiers_rewriter.h
  theory/quantifiers/quantifiers_state.cpp
  theory/quantifiers/quantifiers_state.h
  theory/quantifiers/quantifiers_statistics.cpp
  theory/quantifiers/quantifiers_statistics.h
  theory/quantifiers/query_cache.cpp
  theory/quantifiers/query_cache.h
  theory/quantifiers/query_generator.cpp
  theory/quantifiers/query_generator.h
  theory/quantifiers/query_generator_unsat.cpp
  theory/quantifiers/query_generator_unsat.h
  theory/quantifiers/relevant_domain.cpp
  theory/quantifiers/relevant_domain.h
  theory/quantifiers/single_inv_partition.cpp
  theory/quantifiers/single_inv_partition.h
  theory/quantifiers/skolemize.cpp
  theory/quantifiers/skolemize.h
  theory/quantifiers/solution_filter.cpp
  theory/quantifiers/solution_filter.h
  theory/quantifiers/term_pools.cpp
  theory/quantifiers/term_pools.h
  theory/quantifiers/term_tuple_enumerator.cpp
  theory/quantifiers/term_tuple_enumerator.h
  theory/quantifiers/sygus/ce_guided_single_inv.cpp
  theory/quantifiers/sygus/ce_guided_single_inv.h
  theory/quantifiers/sygus/cegis.cpp
  theory/quantifiers/sygus/cegis.h
  theory/quantifiers/sygus/cegis_core_connective.cpp
  theory/quantifiers/sygus/cegis_core_connective.h
  theory/quantifiers/sygus/cegis_unif.cpp
  theory/quantifiers/sygus/cegis_unif.h
  theory/quantifiers/sygus/enum_val_generator.h
  theory/quantifiers/sygus/example_eval_cache.cpp
  theory/quantifiers/sygus/example_eval_cache.h
  theory/quantifiers/sygus/example_infer.cpp
  theory/quantifiers/sygus/example_infer.h
  theory/quantifiers/sygus/example_min_eval.cpp
  theory/quantifiers/sygus/example_min_eval.h
  theory/quantifiers/sygus/enum_stream_substitution.cpp
  theory/quantifiers/sygus/enum_stream_substitution.h
  theory/quantifiers/sygus/enum_value_manager.cpp
  theory/quantifiers/sygus/enum_value_manager.h
  theory/quantifiers/sygus/example_infer.cpp
  theory/quantifiers/sygus/example_infer.h
  theory/quantifiers/sygus/example_min_eval.cpp
  theory/quantifiers/sygus/example_min_eval.h
  theory/quantifiers/sygus/rcons_obligation.cpp
  theory/quantifiers/sygus/rcons_obligation.h
  theory/quantifiers/sygus/rcons_type_info.cpp
  theory/quantifiers/sygus/rcons_type_info.h
  theory/quantifiers/sygus/sygus_abduct.cpp
  theory/quantifiers/sygus/sygus_abduct.h
  theory/quantifiers/sygus/sygus_enumerator.cpp
  theory/quantifiers/sygus/sygus_enumerator.h
  theory/quantifiers/sygus/sygus_enumerator_basic.cpp
  theory/quantifiers/sygus/sygus_enumerator_basic.h
  theory/quantifiers/sygus/sygus_enumerator_callback.cpp
  theory/quantifiers/sygus/sygus_enumerator_callback.h
  theory/quantifiers/sygus/sygus_eval_unfold.cpp
  theory/quantifiers/sygus/sygus_eval_unfold.h
  theory/quantifiers/sygus/sygus_explain.cpp
  theory/quantifiers/sygus/sygus_explain.h
  theory/quantifiers/sygus/sygus_grammar_cons.cpp
  theory/quantifiers/sygus/sygus_grammar_cons.h
  theory/quantifiers/sygus/sygus_grammar_norm.cpp
  theory/quantifiers/sygus/sygus_grammar_norm.h
  theory/quantifiers/sygus/sygus_grammar_red.cpp
  theory/quantifiers/sygus/sygus_grammar_red.h
  theory/quantifiers/sygus/sygus_interpol.cpp
  theory/quantifiers/sygus/sygus_interpol.h
  theory/quantifiers/sygus/sygus_invariance.cpp
  theory/quantifiers/sygus/sygus_invariance.h
  theory/quantifiers/sygus/sygus_module.cpp
  theory/quantifiers/sygus/sygus_module.h
  theory/quantifiers/sygus/sygus_pbe.cpp
  theory/quantifiers/sygus/sygus_pbe.h
  theory/quantifiers/sygus/sygus_process_conj.cpp
  theory/quantifiers/sygus/sygus_process_conj.h
  theory/quantifiers/sygus/sygus_reconstruct.cpp
  theory/quantifiers/sygus/sygus_reconstruct.h
  theory/quantifiers/sygus/sygus_qe_preproc.cpp
  theory/quantifiers/sygus/sygus_qe_preproc.h
  theory/quantifiers/sygus/sygus_repair_const.cpp
  theory/quantifiers/sygus/sygus_repair_const.h
  theory/quantifiers/sygus/sygus_stats.cpp
  theory/quantifiers/sygus/sygus_stats.h
  theory/quantifiers/sygus/sygus_unif.cpp
  theory/quantifiers/sygus/sygus_unif.h
  theory/quantifiers/sygus/sygus_unif_io.cpp
  theory/quantifiers/sygus/sygus_unif_io.h
  theory/quantifiers/sygus/sygus_unif_rl.cpp
  theory/quantifiers/sygus/sygus_unif_rl.h
  theory/quantifiers/sygus/sygus_unif_strat.cpp
  theory/quantifiers/sygus/sygus_unif_strat.h
  theory/quantifiers/sygus/sygus_utils.cpp
  theory/quantifiers/sygus/sygus_utils.h
  theory/quantifiers/sygus/synth_conjecture.cpp
  theory/quantifiers/sygus/synth_conjecture.h
  theory/quantifiers/sygus/synth_engine.cpp
  theory/quantifiers/sygus/synth_engine.h
  theory/quantifiers/sygus/synth_verify.cpp
  theory/quantifiers/sygus/synth_verify.h
  theory/quantifiers/sygus/template_infer.cpp
  theory/quantifiers/sygus/template_infer.h
  theory/quantifiers/sygus/term_database_sygus.cpp
  theory/quantifiers/sygus/term_database_sygus.h
  theory/quantifiers/sygus/type_info.cpp
  theory/quantifiers/sygus/type_info.h
  theory/quantifiers/sygus/type_node_id_trie.cpp
  theory/quantifiers/sygus/type_node_id_trie.h
  theory/quantifiers/sygus/transition_inference.cpp
  theory/quantifiers/sygus/transition_inference.h
  theory/quantifiers/sygus_inst.cpp
  theory/quantifiers/sygus_inst.h
  theory/quantifiers/sygus_sampler.cpp
  theory/quantifiers/sygus_sampler.h
  theory/quantifiers/term_database.cpp
  theory/quantifiers/term_database.h
  theory/quantifiers/term_enumeration.cpp
  theory/quantifiers/term_enumeration.h
  theory/quantifiers/term_pools.cpp
  theory/quantifiers/term_pools.h
  theory/quantifiers/term_registry.cpp
  theory/quantifiers/term_registry.h
  theory/quantifiers/term_util.cpp
  theory/quantifiers/term_util.h
  theory/quantifiers/theory_quantifiers.cpp
  theory/quantifiers/theory_quantifiers.h
  theory/quantifiers/theory_quantifiers_type_rules.cpp
  theory/quantifiers/theory_quantifiers_type_rules.h
  theory/quantifiers_engine.cpp
  theory/quantifiers_engine.h
  theory/relevance_manager.cpp
  theory/relevance_manager.h
  theory/rep_set.cpp
  theory/rep_set.h
  theory/rewriter.cpp
  theory/rewriter.h
  theory/rewriter_attributes.h
  theory/sep/theory_sep.cpp
  theory/sep/theory_sep.h
  theory/sep/theory_sep_rewriter.cpp
  theory/sep/theory_sep_rewriter.h
  theory/sep/theory_sep_type_rules.cpp
  theory/sep/theory_sep_type_rules.h
  theory/sets/cardinality_extension.cpp
  theory/sets/cardinality_extension.h
  theory/sets/inference_manager.cpp
  theory/sets/inference_manager.h
  theory/sets/normal_form.h
  theory/sets/rels_utils.h
  theory/sets/singleton_op.cpp
  theory/sets/singleton_op.h
  theory/sets/skolem_cache.cpp
  theory/sets/skolem_cache.h
  theory/sets/solver_state.cpp
  theory/sets/solver_state.h
  theory/sets/term_registry.cpp
  theory/sets/term_registry.h
  theory/sets/theory_sets.cpp
  theory/sets/theory_sets.h
  theory/sets/theory_sets_private.cpp
  theory/sets/theory_sets_private.h
  theory/sets/theory_sets_rels.cpp
  theory/sets/theory_sets_rels.h
  theory/sets/theory_sets_rewriter.cpp
  theory/sets/theory_sets_rewriter.h
  theory/sets/theory_sets_type_enumerator.cpp
  theory/sets/theory_sets_type_enumerator.h
  theory/sets/theory_sets_type_rules.cpp
  theory/sets/theory_sets_type_rules.h
  theory/shared_solver.cpp
  theory/shared_solver.h
  theory/shared_solver_distributed.cpp
  theory/shared_solver_distributed.h
  theory/shared_terms_database.cpp
  theory/shared_terms_database.h
  theory/skolem_lemma.cpp
  theory/skolem_lemma.h
  theory/smt_engine_subsolver.cpp
  theory/smt_engine_subsolver.h
  theory/sort_inference.cpp
  theory/sort_inference.h
  theory/strings/array_solver.cpp
  theory/strings/array_solver.h
  theory/strings/arith_entail.cpp
  theory/strings/arith_entail.h
  theory/strings/base_solver.cpp
  theory/strings/base_solver.h
  theory/strings/core_solver.cpp
  theory/strings/core_solver.h
  theory/strings/eager_solver.cpp
  theory/strings/eager_solver.h
  theory/strings/extf_solver.cpp
  theory/strings/extf_solver.h
  theory/strings/eqc_info.cpp
  theory/strings/eqc_info.h
  theory/strings/infer_info.cpp
  theory/strings/infer_info.h
  theory/strings/infer_proof_cons.cpp
  theory/strings/infer_proof_cons.h
  theory/strings/inference_manager.cpp
  theory/strings/inference_manager.h
  theory/strings/normal_form.cpp
  theory/strings/normal_form.h
  theory/strings/proof_checker.cpp
  theory/strings/proof_checker.h
  theory/strings/regexp_enumerator.cpp
  theory/strings/regexp_enumerator.h
  theory/strings/regexp_elim.cpp
  theory/strings/regexp_elim.h
  theory/strings/regexp_entail.cpp
  theory/strings/regexp_entail.h
  theory/strings/regexp_operation.cpp
  theory/strings/regexp_operation.h
  theory/strings/regexp_solver.cpp
  theory/strings/regexp_solver.h
  theory/strings/rewrites.cpp
  theory/strings/rewrites.h
  theory/strings/sequences_rewriter.cpp
  theory/strings/sequences_rewriter.h
  theory/strings/sequences_stats.cpp
  theory/strings/sequences_stats.h
  theory/strings/skolem_cache.cpp
  theory/strings/skolem_cache.h
  theory/strings/solver_state.cpp
  theory/strings/solver_state.h
  theory/strings/strategy.cpp
  theory/strings/strategy.h
  theory/strings/strings_entail.cpp
  theory/strings/strings_entail.h
  theory/strings/strings_fmf.cpp
  theory/strings/strings_fmf.h
  theory/strings/strings_rewriter.cpp
  theory/strings/strings_rewriter.h
  theory/strings/theory_strings.cpp
  theory/strings/theory_strings.h
  theory/strings/theory_strings_preprocess.cpp
  theory/strings/theory_strings_preprocess.h
  theory/strings/theory_strings_type_rules.cpp
  theory/strings/theory_strings_type_rules.h
  theory/strings/theory_strings_utils.cpp
  theory/strings/theory_strings_utils.h
  theory/strings/term_registry.cpp
  theory/strings/term_registry.h
  theory/strings/type_enumerator.cpp
  theory/strings/type_enumerator.h
  theory/strings/word.cpp
  theory/strings/word.h
  theory/subs_minimize.cpp
  theory/subs_minimize.h
  theory/substitutions.cpp
  theory/substitutions.h
  theory/term_registration_visitor.cpp
  theory/term_registration_visitor.h
  theory/theory.cpp
  theory/theory.h
  theory/theory_engine.cpp
  theory/theory_engine.h
  theory/theory_engine_proof_generator.cpp
  theory/theory_engine_proof_generator.h
  theory/theory_id.cpp
  theory/theory_id.h
  theory/theory_eq_notify.h
  theory/theory_inference.cpp
  theory/theory_inference.h
  theory/theory_inference_manager.cpp
  theory/theory_inference_manager.h
  theory/theory_model.cpp
  theory/theory_model.h
  theory/theory_model_builder.cpp
  theory/theory_model_builder.h
  theory/theory_preprocessor.cpp
  theory/theory_preprocessor.h
  theory/theory_rewriter.cpp
  theory/theory_rewriter.h
  theory/theory_state.cpp
  theory/theory_state.h
  theory/trust_substitutions.cpp
  theory/trust_substitutions.h
  theory/type_enumerator.h
  theory/type_set.cpp
  theory/type_set.h
  theory/uf/cardinality_extension.cpp
  theory/uf/cardinality_extension.h
  theory/uf/equality_engine.cpp
  theory/uf/equality_engine.h
  theory/uf/equality_engine_iterator.cpp
  theory/uf/equality_engine_iterator.h
  theory/uf/equality_engine_notify.h
  theory/uf/equality_engine_types.h
  theory/uf/eq_proof.cpp
  theory/uf/eq_proof.h
  theory/uf/proof_checker.cpp
  theory/uf/proof_checker.h
  theory/uf/proof_equality_engine.cpp
  theory/uf/proof_equality_engine.h
  theory/uf/ho_extension.cpp
  theory/uf/ho_extension.h
  theory/uf/symmetry_breaker.cpp
  theory/uf/symmetry_breaker.h
  theory/uf/theory_uf.cpp
  theory/uf/theory_uf.h
  theory/uf/theory_uf_model.cpp
  theory/uf/theory_uf_model.h
  theory/uf/theory_uf_rewriter.cpp
  theory/uf/theory_uf_rewriter.h
  theory/uf/theory_uf_type_rules.cpp
  theory/uf/theory_uf_type_rules.h
  theory/valuation.cpp
  theory/valuation.h
)

#-----------------------------------------------------------------------------#
# Add required include paths for this and all subdirectories.

include_directories(include)
include_directories(. ${CMAKE_CURRENT_BINARY_DIR})

#-----------------------------------------------------------------------------#
# Take care of options

check_python_module("toml")

set(options_toml_files
  options/arith_options.toml
  options/arrays_options.toml
  options/base_options.toml
  options/booleans_options.toml
  options/builtin_options.toml
  options/bv_options.toml
  options/datatypes_options.toml
  options/decision_options.toml
  options/expr_options.toml
  options/fp_options.toml
  options/main_options.toml
  options/parser_options.toml
  options/printer_options.toml
  options/proof_options.toml
  options/prop_options.toml
  options/quantifiers_options.toml
  options/sep_options.toml
  options/sets_options.toml
  options/smt_options.toml
  options/strings_options.toml
  options/theory_options.toml
  options/uf_options.toml
)
string(REPLACE "toml" "cpp;" options_gen_cpp_files ${options_toml_files})
string(REPLACE "toml" "h;"   options_gen_h_files ${options_toml_files})
list(APPEND options_gen_cpp_files "options/options.cpp" "options/options_public.cpp" "main/options.cpp")
list(APPEND options_gen_h_files "options/options.h")

libcvc5_add_sources(GENERATED ${options_gen_cpp_files} ${options_gen_h_files})

list_prepend(options_toml_files "${CMAKE_CURRENT_LIST_DIR}/" abs_toml_files)

set(options_gen_doc_files "")
if (BUILD_DOCS)
  list(
    APPEND
      options_gen_doc_files
      "${CMAKE_BINARY_DIR}/docs/options_generated.rst"
  )
endif()

# The mkoptions.py script only updates its output files if their content would
# actually change. This mechanism makes sure that running the script does not
# automatically trigger a full rebuild, but only a rebuild of those parts that
# include files that did actually change.
# This approach also means that the output files (which gen-options used to
# depend on) may not actually be updated and thus cmake would keep re-running
# mkoptions.py over and over again.
# We thus have an artificial options.stamp file that mkoptions.py always writes
# to, and can thus be used to communicate that all options files have been
# properly updated.
add_custom_command(
  OUTPUT
    options/options.stamp
  COMMAND
    ${CMAKE_COMMAND} -E make_directory ${CMAKE_CURRENT_BINARY_DIR}/options
  COMMAND
    ${PYTHON_EXECUTABLE}
    ${CMAKE_CURRENT_LIST_DIR}/options/mkoptions.py
    ${CMAKE_CURRENT_LIST_DIR}
    ${CMAKE_BINARY_DIR}
    ${CMAKE_CURRENT_BINARY_DIR}
    ${abs_toml_files}
  BYPRODUCTS
    ${options_gen_cpp_files} ${options_gen_h_files} ${options_gen_doc_files}
  DEPENDS
    options/mkoptions.py
    ${options_toml_files}
    main/options_template.cpp
    options/module_template.h
    options/module_template.cpp
    options/options_public_template.cpp
    options/options_template.h
    options/options_template.cpp
)

add_custom_target(gen-options DEPENDS options/options.stamp)


#-----------------------------------------------------------------------------#

set(KINDS_FILES
  ${PROJECT_SOURCE_DIR}/src/theory/builtin/kinds
  ${PROJECT_SOURCE_DIR}/src/theory/booleans/kinds
  ${PROJECT_SOURCE_DIR}/src/theory/uf/kinds
  ${PROJECT_SOURCE_DIR}/src/theory/arith/kinds
  ${PROJECT_SOURCE_DIR}/src/theory/bv/kinds
  ${PROJECT_SOURCE_DIR}/src/theory/fp/kinds
  ${PROJECT_SOURCE_DIR}/src/theory/arrays/kinds
  ${PROJECT_SOURCE_DIR}/src/theory/datatypes/kinds
  ${PROJECT_SOURCE_DIR}/src/theory/sep/kinds
  ${PROJECT_SOURCE_DIR}/src/theory/sets/kinds
  ${PROJECT_SOURCE_DIR}/src/theory/bags/kinds
  ${PROJECT_SOURCE_DIR}/src/theory/strings/kinds
  ${PROJECT_SOURCE_DIR}/src/theory/quantifiers/kinds)

#-----------------------------------------------------------------------------#

set(REWRITES_FILES
  ${PROJECT_SOURCE_DIR}/src/theory/arith/rewrites
  ${PROJECT_SOURCE_DIR}/src/theory/booleans/rewrites
  ${PROJECT_SOURCE_DIR}/src/theory/strings/rewrites)

#-----------------------------------------------------------------------------#
# Add subdirectories

add_subdirectory(base)
add_subdirectory(context)
add_subdirectory(expr)
add_subdirectory(rewriter)
add_subdirectory(parser)
add_subdirectory(theory)
add_subdirectory(util)

#-----------------------------------------------------------------------------#
# All sources for libcvc5 are now collected in LIBCVC5_SRCS and (if generated)
# LIBCVC5_GEN_SRCS (via libcvc5_add_sources). We can now build libcvc5.

set_source_files_properties(${LIBCVC5_GEN_SRCS} PROPERTIES GENERATED TRUE)

# First build the object library
add_library(cvc5-obj OBJECT ${LIBCVC5_SRCS} ${LIBCVC5_GEN_SRCS})
target_compile_definitions(cvc5-obj PRIVATE -D__BUILDING_CVC5LIB -Dcvc5_obj_EXPORTS)
set_target_properties(cvc5-obj PROPERTIES POSITION_INDEPENDENT_CODE ON)
# add_dependencies() is necessary for cmake versions before 3.21
add_dependencies(cvc5-obj cvc5base cvc5context)
# Add libcvc5 dependencies for generated sources.
add_dependencies(cvc5-obj gen-expr gen-versioninfo gen-options gen-rewrites gen-tags gen-theory)

# Link the shared library
add_library(cvc5-shared SHARED $<TARGET_OBJECTS:cvc5-obj> $<TARGET_OBJECTS:cvc5base> $<TARGET_OBJECTS:cvc5context>)
set_target_properties(cvc5-shared PROPERTIES SOVERSION ${CVC5_SOVERSION})
set_target_properties(cvc5-shared PROPERTIES OUTPUT_NAME cvc5)
target_include_directories(cvc5-shared
  PUBLIC
    $<BUILD_INTERFACE:${CMAKE_CURRENT_SOURCE_DIR}>
    $<INSTALL_INTERFACE:include>
)
install(TARGETS cvc5-shared
  EXPORT cvc5-targets
  LIBRARY DESTINATION ${CMAKE_INSTALL_LIBDIR}
  ARCHIVE DESTINATION ${CMAKE_INSTALL_LIBDIR}
)

if(ENABLE_STATIC_BUILD)
  add_library(cvc5-static STATIC $<TARGET_OBJECTS:cvc5-obj> $<TARGET_OBJECTS:cvc5base> $<TARGET_OBJECTS:cvc5context>)
  set_target_properties(cvc5-static PROPERTIES OUTPUT_NAME cvc5)
  target_include_directories(cvc5-static
    PUBLIC
      $<BUILD_INTERFACE:${CMAKE_CURRENT_SOURCE_DIR}>
      $<INSTALL_INTERFACE:include>
  )
  install(TARGETS cvc5-static
    EXPORT cvc5-targets
    LIBRARY DESTINATION ${CMAKE_INSTALL_LIBDIR}
    ARCHIVE DESTINATION ${CMAKE_INSTALL_LIBDIR})
endif()

include(GenerateExportHeader)
generate_export_header(cvc5-obj BASE_NAME cvc5)

# Add library/include dependencies
add_dependencies(cvc5-obj GMP_SHARED)
target_include_directories(cvc5-obj PRIVATE ${GMP_INCLUDE_DIR})
target_link_libraries(cvc5-shared PRIVATE GMP_SHARED)
if(ENABLE_STATIC_BUILD)
  target_link_libraries(cvc5-static PUBLIC GMP_STATIC)
endif()

# Add rt library
# Note: For glibc < 2.17 we have to additionally link against rt (man clock_gettime).
#       RT_LIBRARIES should be empty for glibc >= 2.17
target_link_libraries(cvc5-shared PRIVATE ${RT_LIBRARIES})
if(ENABLE_STATIC_BUILD)
  target_link_libraries(cvc5-static PRIVATE ${RT_LIBRARIES})
endif()

if(ENABLE_VALGRIND)
  target_include_directories(cvc5-obj PUBLIC ${Valgrind_INCLUDE_DIR})
endif()

add_dependencies(cvc5-obj CaDiCaL)
target_include_directories(cvc5-obj PRIVATE ${CaDiCaL_INCLUDE_DIR})
target_link_libraries(cvc5-shared PRIVATE CaDiCaL)
if(ENABLE_STATIC_BUILD)
  target_link_libraries(cvc5-static PUBLIC CaDiCaL)
endif()

if(USE_CLN)
  add_dependencies(cvc5-obj CLN_SHARED)
  target_include_directories(cvc5-obj PRIVATE ${CLN_INCLUDE_DIR})
  target_link_libraries(cvc5-shared PRIVATE CLN_SHARED)
  if(ENABLE_STATIC_BUILD)
    target_link_libraries(cvc5-static PUBLIC CLN_STATIC)
  endif()
endif()
if(USE_CRYPTOMINISAT)
  add_dependencies(cvc5-obj CryptoMiniSat)
  target_include_directories(cvc5-obj PRIVATE ${CryptoMiniSat_INCLUDE_DIR})
  target_link_libraries(cvc5-shared PRIVATE CryptoMiniSat)
  if(ENABLE_STATIC_BUILD)
    target_link_libraries(cvc5-static PUBLIC CryptoMiniSat)
  endif()
endif()
if(USE_KISSAT)
  add_dependencies(cvc5-obj Kissat)
  target_include_directories(cvc5-obj PRIVATE ${Kissat_INCLUDE_DIR})
  target_link_libraries(cvc5-shared PRIVATE Kissat)
  if(ENABLE_STATIC_BUILD)
    target_link_libraries(cvc5-static PUBLIC Kissat)
  endif()
endif()
if(USE_GLPK)
  target_include_directories(cvc5-obj PRIVATE ${GLPK_INCLUDE_DIR})
  target_link_libraries(cvc5-shared PRIVATE ${GLPK_LIBRARIES})
  if(ENABLE_STATIC_BUILD)
    target_link_libraries(cvc5-static PUBLIC ${GLPK_LIBRARIES})
  endif()
endif()
if(USE_POLY)
  add_dependencies(cvc5-obj Polyxx_SHARED)
  target_include_directories(cvc5-obj PRIVATE ${Poly_INCLUDE_DIR})
  target_link_libraries(cvc5-shared PRIVATE Polyxx_SHARED)
  if(ENABLE_STATIC_BUILD)
    target_link_libraries(cvc5-static PUBLIC Polyxx_STATIC)
  endif()
endif()
if(USE_COCOA)
  add_dependencies(cvc5-obj CoCoA)
  target_include_directories(cvc5-obj PRIVATE ${CoCoA_INCLUDE_DIR})
  target_link_libraries(cvc5-shared PRIVATE CoCoA)
  if(ENABLE_STATIC_BUILD)
    target_link_libraries(cvc5-static PUBLIC CoCoA)
  endif()
endif()

add_dependencies(cvc5-obj SymFPU)
target_include_directories(cvc5-obj PRIVATE ${SymFPU_INCLUDE_DIR})
target_link_libraries(cvc5-shared PRIVATE SymFPU)
if(ENABLE_STATIC_BUILD)
  target_link_libraries(cvc5-static PUBLIC SymFPU)
endif()

#-----------------------------------------------------------------------------#
# Visit main subdirectory after creating target cvc5. For target main, we have
# to manually add library dependencies since we can't use
# target_link_libraries(...) with object libraries for cmake versions <= 3.12.
# Thus, we can only visit main as soon as all dependencies for cvc5 are set up.

add_subdirectory(main)

#-----------------------------------------------------------------------------#
# Install public API headers

install(FILES
          api/cpp/cvc5.h
          api/cpp/cvc5_kind.h
        DESTINATION
          ${CMAKE_INSTALL_INCLUDEDIR}/cvc5/)
install(FILES
          ${CMAKE_CURRENT_BINARY_DIR}/cvc5_export.h
        DESTINATION
          ${CMAKE_INSTALL_INCLUDEDIR}/cvc5/)

# Fix include paths for all public headers.
# Note: This is a temporary fix until the new C++ API is in place.
install(CODE "execute_process(COMMAND
                ${CMAKE_CURRENT_LIST_DIR}/fix-install-headers.sh
                ${CMAKE_INSTALL_PREFIX})")<|MERGE_RESOLUTION|>--- conflicted
+++ resolved
@@ -233,28 +233,6 @@
   proof/alethe/alethe_proof_rule.h
   proof/alethe/alethe_printer.cpp
   proof/alethe/alethe_printer.h
-<<<<<<< HEAD
-  prop/bv_sat_solver_notify.h
-  prop/bvminisat/bvminisat.cpp
-  prop/bvminisat/bvminisat.h
-  prop/bvminisat/core/Dimacs.h
-  prop/bvminisat/core/Solver.cc
-  prop/bvminisat/core/Solver.h
-  prop/bvminisat/core/SolverTypes.h
-  prop/bvminisat/mtl/Alg.h
-  prop/bvminisat/mtl/Alloc.h
-  prop/bvminisat/mtl/Heap.h
-  prop/bvminisat/mtl/IntTypes.h
-  prop/bvminisat/mtl/Map.h
-  prop/bvminisat/mtl/Queue.h
-  prop/bvminisat/mtl/Sort.h
-  prop/bvminisat/mtl/Vec.h
-  prop/bvminisat/mtl/XAlloc.h
-  prop/bvminisat/simp/SimpSolver.cc
-  prop/bvminisat/simp/SimpSolver.h
-  prop/bvminisat/utils/Options.h
-=======
->>>>>>> db562e21
   prop/cadical.cpp
   prop/cadical.h
   prop/cnf_stream.cpp
