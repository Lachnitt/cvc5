/*********************                                                        */
/*! \file assertion_pipeline.h
 ** \verbatim
 ** Top contributors (to current version):
 **   Andres Noetzli, Andrew Reynolds, Justin Xu
 ** This file is part of the CVC4 project.
 ** Copyright (c) 2009-2020 by the authors listed in the file AUTHORS
 ** in the top-level source directory and their institutional affiliations.
 ** All rights reserved.  See the file COPYING in the top-level source
 ** directory for licensing information.\endverbatim
 **
 ** \brief AssertionPipeline stores a list of assertions modified by
 ** preprocessing passes
 **/

#include "cvc4_private.h"

#ifndef CVC4__PREPROCESSING__ASSERTION_PIPELINE_H
#define CVC4__PREPROCESSING__ASSERTION_PIPELINE_H

#include <vector>

#include "expr/node.h"
#include "expr/proof_generator.h"
#include "expr/proof_node_manager.h"
#include "smt/preprocess_proof_generator.h"
#include "smt/term_formula_removal.h"
#include "theory/trust_node.h"

namespace CVC4 {
namespace preprocessing {

/**
 * Assertion Pipeline stores a list of assertions modified by preprocessing
 * passes. It is assumed that all assertions after d_realAssertionsEnd were
 * generated by ITE removal. Hence, d_iteSkolemMap maps into only these.
 */
class AssertionPipeline
{
 public:
  AssertionPipeline();

  size_t size() const { return d_nodes.size(); }

  void resize(size_t n) { d_nodes.resize(n); }

  /**
   * Clear the list of assertions and assumptions.
   */
  void clear();

<<<<<<< HEAD
=======
  /** TODO (projects #75): remove this */
  Node& operator[](size_t i) { return d_nodes[i]; }
  /** Get the assertion at index i */
>>>>>>> f51491e4
  const Node& operator[](size_t i) const { return d_nodes[i]; }

  /**
   * Adds an assertion/assumption to be preprocessed.
   *
   * @param n The assertion/assumption
   * @param isAssumption If true, records that \p n is an assumption. Note that
   * all assumptions have to be added contiguously.
   * @param isInput If true, n is an input formula (an assumption in the main
   * body of the overall proof).
   * @param pg The proof generator who can provide a proof of n. The proof
   * generator is not required and is ignored if isInput is true.
   */
  void push_back(Node n,
                 bool isAssumption = false,
                 bool isInput = false,
                 ProofGenerator* pg = nullptr);
  /** Same as above, with TrustNode */
  void pushBackTrusted(theory::TrustNode trn);

<<<<<<< HEAD
=======
  /** TODO (projects #75): remove this */
  std::vector<Node>& ref() { return d_nodes; }

>>>>>>> f51491e4
  /**
   * Get the constant reference to the underlying assertions. It is only
   * possible to modify these via the replace methods below.
   */
  const std::vector<Node>& ref() const { return d_nodes; }

  std::vector<Node>::const_iterator begin() const { return d_nodes.cbegin(); }
  std::vector<Node>::const_iterator end() const { return d_nodes.cend(); }

  /*
   * Replaces assertion i with node n and records the dependency between the
   * original assertion and its replacement.
   *
   * @param i The position of the assertion to replace.
   * @param n The replacement assertion.
   * @param pg The proof generator who can provide a proof of d_nodes[i] == n,
   * where d_nodes[i] is the assertion at position i prior to this call.
   */
  void replace(size_t i, Node n, ProofGenerator* pg = nullptr);
  /** Same as above, with TrustNode */
  void replaceTrusted(size_t i, theory::TrustNode trn);

  IteSkolemMap& getIteSkolemMap() { return d_iteSkolemMap; }
  const IteSkolemMap& getIteSkolemMap() const { return d_iteSkolemMap; }

  size_t getRealAssertionsEnd() const { return d_realAssertionsEnd; }

  /** @return The index of the first assumption */
  size_t getAssumptionsStart() const { return d_assumptionsStart; }

  /** @return The number of assumptions */
  size_t getNumAssumptions() const { return d_numAssumptions; }

  void updateRealAssertionsEnd() { d_realAssertionsEnd = d_nodes.size(); }

  /**
   * Returns true if substitutions must be stored as assertions. This is for
   * example the case when we do incremental solving.
   */
  bool storeSubstsInAsserts() { return d_storeSubstsInAsserts; }

  /**
   * Enables storing substitutions as assertions.
   */
  void enableStoreSubstsInAsserts();

  /**
   * Disables storing substitutions as assertions.
   */
  void disableStoreSubstsInAsserts();

  /**
   * Adds a substitution node of the form (= lhs rhs) to the assertions.
   * This conjoins n to assertions at a distinguished index given by
   * d_substsIndex.
   *
   * @param n The substitution node
   * @param pg The proof generator that can provide a proof of n.
   */
  void addSubstitutionNode(Node n, ProofGenerator* pgen = nullptr);

  /**
   * Conjoin n to the assertion vector at position i. This replaces
   * d_nodes[i] with the rewritten form of (AND d_nodes[i] n).
   *
   * @param i The assertion to replace
   * @param n The formula to conjoin at position i
   * @param pg The proof generator that can provide a proof of n
   */
<<<<<<< HEAD
  void addSubstitutionNode(Node n, ProofGenerator* pgen = nullptr);

  /**
   * Conjoin
   */
=======
>>>>>>> f51491e4
  void conjoin(size_t i, Node n, ProofGenerator* pg = nullptr);

  /**
   * Checks whether the assertion at a given index represents substitutions.
   *
   * @param i The index in question
   */
  bool isSubstsIndex(size_t i)
  {
    return d_storeSubstsInAsserts && i == d_substsIndex;
  }
  //------------------------------------ for proofs
  /** Set proof generator */
  void setProofGenerator(smt::PreprocessProofGenerator* pppg);
  /** Is proof enabled? */
  bool isProofEnabled() const;
  //------------------------------------ end for proofs
 private:
  /** The list of current assertions */
  std::vector<Node> d_nodes;

  /**
   * Map from skolem variables to index in d_assertions containing
   * corresponding introduced Boolean ite
   */
  IteSkolemMap d_iteSkolemMap;

  /** Size of d_nodes when preprocessing starts */
  size_t d_realAssertionsEnd;

  /**
   * If true, we store the substitutions as assertions. This is necessary when
   * doing incremental solving because we cannot apply them to existing
   * assertions while preprocessing new assertions.
   */
  bool d_storeSubstsInAsserts;

  /**
   * The index of the assertions that holds the substitutions.
   *
   * TODO(#2473): replace by separate vector of substitution assertions.
   */
  size_t d_substsIndex;

  /** Index of the first assumption */
  size_t d_assumptionsStart;
  /** The number of assumptions */
  size_t d_numAssumptions;
  /** The proof generator, if one is provided */
  smt::PreprocessProofGenerator* d_pppg;
}; /* class AssertionPipeline */

}  // namespace preprocessing
}  // namespace CVC4

#endif /* CVC4__PREPROCESSING__ASSERTION_PIPELINE_H */<|MERGE_RESOLUTION|>--- conflicted
+++ resolved
@@ -49,12 +49,9 @@
    */
   void clear();
 
-<<<<<<< HEAD
-=======
   /** TODO (projects #75): remove this */
   Node& operator[](size_t i) { return d_nodes[i]; }
   /** Get the assertion at index i */
->>>>>>> f51491e4
   const Node& operator[](size_t i) const { return d_nodes[i]; }
 
   /**
@@ -75,12 +72,9 @@
   /** Same as above, with TrustNode */
   void pushBackTrusted(theory::TrustNode trn);
 
-<<<<<<< HEAD
-=======
   /** TODO (projects #75): remove this */
   std::vector<Node>& ref() { return d_nodes; }
 
->>>>>>> f51491e4
   /**
    * Get the constant reference to the underlying assertions. It is only
    * possible to modify these via the replace methods below.
@@ -150,14 +144,6 @@
    * @param n The formula to conjoin at position i
    * @param pg The proof generator that can provide a proof of n
    */
-<<<<<<< HEAD
-  void addSubstitutionNode(Node n, ProofGenerator* pgen = nullptr);
-
-  /**
-   * Conjoin
-   */
-=======
->>>>>>> f51491e4
   void conjoin(size_t i, Node n, ProofGenerator* pg = nullptr);
 
   /**
