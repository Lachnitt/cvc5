--- conflicted
+++ resolved
@@ -95,7 +95,6 @@
   help       = "output models after every SAT/INVALID/UNKNOWN response"
 
 [[option]]
-<<<<<<< HEAD
   name       = "proofFormatMode"
   category   = "regular"
   long       = "proof-format-mode=MODE"
@@ -123,8 +122,6 @@
   help       = "Output LFSC proof"
 
 [[option]]
-=======
->>>>>>> 65f40d45
   name       = "modelCoresMode"
   category   = "regular"
   long       = "model-cores=MODE"
