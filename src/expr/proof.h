--- conflicted
+++ resolved
@@ -245,11 +245,7 @@
   context::Context d_context;
   /** The nodes of the proof */
   NodeProofNodeMap d_nodes;
-<<<<<<< HEAD
-  /** Name dentifier */
-=======
   /** Name identifier */
->>>>>>> 2174ab36
   std::string d_name;
   /** Ensure fact sym */
   std::shared_ptr<ProofNode> getProofSymm(Node fact);
