/*********************                                                        */
/*! \file term_conversion_proof_generator.h
 ** \verbatim
 ** Top contributors (to current version):
 **   Andrew Reynolds
 ** This file is part of the CVC4 project.
 ** Copyright (c) 2009-2020 by the authors listed in the file AUTHORS
 ** in the top-level source directory) and their institutional affiliations.
 ** All rights reserved.  See the file COPYING in the top-level source
 ** directory for licensing information.\endverbatim
 **
 ** \brief Term conversion proof generator utility
 **/

#include "cvc4_private.h"

#ifndef CVC4__EXPR__TERM_CONVERSION_PROOF_GENERATOR_H
#define CVC4__EXPR__TERM_CONVERSION_PROOF_GENERATOR_H

#include "context/cdhashmap.h"
#include "expr/lazy_proof.h"
#include "expr/proof_generator.h"
#include "expr/proof_node_manager.h"
#include "expr/term_context.h"

namespace CVC4 {

/** A policy for how rewrite steps are applied in TConvProofGenerator */
enum class TConvPolicy : uint32_t
{
  // steps are applied to fix-point, common use case is PfRule::REWRITE
  FIXPOINT,
  // steps are applied once at pre-rewrite, common use case is PfRule::SUBS
  ONCE,
};
/** Writes a term conversion policy name to a stream. */
std::ostream& operator<<(std::ostream& out, TConvPolicy tcpol);

<<<<<<< HEAD
/** A policy for how proofs are cache in TConvProofGenerator */
=======
/** A policy for how proofs are cached in TConvProofGenerator */
>>>>>>> 2174ab36
enum class TConvCachePolicy : uint32_t
{
  // proofs are statically cached
  STATIC,
  // proofs are dynamically cached, cleared when a new rewrite is added
  DYNAMIC,
  // proofs are never cached
  NEVER,
};
/** Writes a term conversion cache policy name to a stream. */
std::ostream& operator<<(std::ostream& out, TConvCachePolicy tcpol);

/**
 * The term conversion proof generator.
 *
 * This class is used for proofs of t = t', where t' is obtained from t by
 * applying (context-free) small step rewrites on subterms of t. Its main
 * interface functions are:
 * (1) addRewriteStep(t,s,<justification>) which notifies this class that t
 * rewrites to s, where justification is either a proof generator or proof
 * step,
 * (2) getProofFor(f) where f is any equality that can be justified by the
 * rewrite steps given above.
 *
 * For example, say we make the following calls:
 *   addRewriteStep(a,b,P1)
 *   addRewriteStep(f(a),c,P2)
 *   addRewriteStep(c,d,P3)
 * where P1 and P2 are proof steps. Afterwards, this class may justify any
 * equality t = s where s is obtained by applying the rewrites a->b, f(a)->c,
 * c->d, based on the strategy outlined below [***]. For example, the call to:
 *   getProofFor(g(f(a),h(a),f(e)) = g(d,h(b),f(e)))
 * will return the proof:
 *   CONG(
 *     TRANS(P2,P3),     ; f(a)=d
 *     CONG(P1 :args h), ; h(a)=h(b)
 *     REFL(:args f(e))  ; f(e)=f(e)
 *   :args g)
 *
 * [***] This class traverses the left hand side of a given equality-to-prove
 * (the term g(f(a),h(a),e) in the above example) and "replays" the rewrite
 * steps to obtain its rewritten form. To do so, it applies any available
 * rewrite step both at pre-rewrite (pre-order traversal) and post-rewrite
 * (post-order traversal). It thus does not require the user of this class to
 * distinguish whether a rewrite is a pre-rewrite or a post-rewrite during
 * addRewriteStep. In particular, notice that in the above example, we realize
 * that f(a) --> c at pre-rewrite instead of post-rewriting a --> b and then
 * ending with f(a)=f(b).
 */
class TConvProofGenerator : public ProofGenerator
{
 public:
  /**
   * Constructor, which notice does fixpoint rewriting (since this is the
   * most common use case) and never caches.
   *
   * @param pnm The proof node manager for constructing ProofNode objects.
   * @param c The context that this class depends on. If none is provided,
   * this class is context-independent.
   * @param tpol The policy for applying rewrite steps of this class. For
   * details, see d_policy.
   * @param cpol The caching policy for this generator.
   * @param name The name of this generator (for debugging).
   */
  TConvProofGenerator(ProofNodeManager* pnm,
                      context::Context* c = nullptr,
                      TConvPolicy pol = TConvPolicy::FIXPOINT,
                      TConvCachePolicy cpol = TConvCachePolicy::NEVER,
<<<<<<< HEAD
                      std::string name = "TConvProofGenerator",
                      TermContext* tctx = nullptr);
=======
                      std::string name = "TConvProofGenerator");
>>>>>>> 2174ab36
  ~TConvProofGenerator();
  /**
   * Add rewrite step t --> s based on proof generator.
   *
   * @param isClosed whether to expect that pg can provide a closed proof for
   * this fact.
   */
  void addRewriteStep(Node t,
                      Node s,
                      ProofGenerator* pg,
                      bool isClosed = true,
                      uint32_t tctx = 0);
  /** Same as above, for a single step */
  void addRewriteStep(Node t, Node s, ProofStep ps, uint32_t tctx = 0);
  /** Same as above, with explicit arguments */
  void addRewriteStep(Node t,
                      Node s,
                      PfRule id,
                      const std::vector<Node>& children,
                      const std::vector<Node>& args,
                      uint32_t tctx = 0);
  /** Has rewrite step for term t */
  bool hasRewriteStep(Node t, uint32_t tctx = 0) const;
  /** 
   * Get rewrite step for term t, returns the s provided in a call to
   * addRewriteStep if one exists, or null otherwise.
   */
  Node getRewriteStep(Node t, uint32_t tctx = 0) const;
  /**
   * Get the proof for formula f. It should be the case that f is of the form
   * t = t', where t' is the result of rewriting t based on the rewrite steps
   * registered to this class.
   *
   * @param f The equality fact to get the proof for.
   * @return The proof for f.
   */
  std::shared_ptr<ProofNode> getProofFor(Node f) override;
  /**
   * Get tranform proof for f. Called when proof generator pg has a proof for
   * f. Returns a proof for f' where f' is the result of rewriting f based on
   * the steps registered to this class.
   *
   * @param f The equality fact to get the tranform proof for.
   * @param pg The proof generator that can prove f.
   * @return The proof for f', where f' is the rewritten form of f.
   */
  std::shared_ptr<ProofNode> getTranformProofFor(Node f, ProofGenerator* pg);
  /** Identify this generator (for debugging, etc..) */
  std::string identify() const override;

 protected:
  typedef context::CDHashMap<Node, Node, NodeHashFunction> NodeNodeMap;
  /** A dummy context used by this class if none is provided */
  context::Context d_context;
  /** The (lazy) context dependent proof object. */
  LazyCDProof d_proof;
  /** map to rewritten forms */
  NodeNodeMap d_rewriteMap;
  /**
   * Policy for how rewrites are applied to terms. As a simple example, say we
   * have registered the rewrite steps:
   *   addRewriteStep( a, f(c), p1 )
   *   addRewriteStep( c, d, p2 )
   * Then getProofForRewriting(f(a,c),pf) returns a proof of:
   *   f(a,c) = f(f(d),d) if d_policy is FIXPOINT,
   *   f(a,c) = f(f(c),d) if d_policy is ONCE.
   */
  TConvPolicy d_policy;
  /** The cache policy */
  TConvCachePolicy d_cpolicy;
  /** Name identifier */
  std::string d_name;
  /** The cache for terms */
  std::map<Node, std::shared_ptr<ProofNode> > d_cache;
<<<<<<< HEAD
  /** An (optional) term context object */
  TermContext* d_tcontext;
  /** Get rewrite step for (hash value of) term. */
  Node getRewriteStepInternal(Node thash) const;
=======
>>>>>>> 2174ab36
  /**
   * Adds a proof of t = t' to the proof pf where t' is the result of rewriting
   * t based on the rewrite steps registered to this class. This method then
   * returns the proved equality t = t'.
   */
  Node getProofForRewriting(Node t, LazyCDProof& pf, TermContext* tc);
  /**
   * Register rewrite step, returns the equality t=s if t is distinct from s
   * and a rewrite step has not already been registered for t.
   */
<<<<<<< HEAD
  Node registerRewriteStep(Node t, Node s, uint32_t tctx);
  /** cache that r is the rewritten form of cur, pf can provide a proof */
  void doCache(Node curHash, Node cur, Node r, LazyCDProof& pf);
  /** get debug information on this generator */
  std::string toStringDebug() const;
=======
  Node registerRewriteStep(Node t, Node s);
  /** cache that r is the rewritten form of cur, pf can provide a proof */
  void doCache(Node cur, Node r, LazyCDProof& pf);
>>>>>>> 2174ab36
};

}  // namespace CVC4

#endif /* CVC4__EXPR__TERM_CONVERSION_PROOF_GENERATOR_H */<|MERGE_RESOLUTION|>--- conflicted
+++ resolved
@@ -36,11 +36,7 @@
 /** Writes a term conversion policy name to a stream. */
 std::ostream& operator<<(std::ostream& out, TConvPolicy tcpol);
 
-<<<<<<< HEAD
-/** A policy for how proofs are cache in TConvProofGenerator */
-=======
 /** A policy for how proofs are cached in TConvProofGenerator */
->>>>>>> 2174ab36
 enum class TConvCachePolicy : uint32_t
 {
   // proofs are statically cached
@@ -109,12 +105,8 @@
                       context::Context* c = nullptr,
                       TConvPolicy pol = TConvPolicy::FIXPOINT,
                       TConvCachePolicy cpol = TConvCachePolicy::NEVER,
-<<<<<<< HEAD
                       std::string name = "TConvProofGenerator",
                       TermContext* tctx = nullptr);
-=======
-                      std::string name = "TConvProofGenerator");
->>>>>>> 2174ab36
   ~TConvProofGenerator();
   /**
    * Add rewrite step t --> s based on proof generator.
@@ -189,13 +181,10 @@
   std::string d_name;
   /** The cache for terms */
   std::map<Node, std::shared_ptr<ProofNode> > d_cache;
-<<<<<<< HEAD
   /** An (optional) term context object */
   TermContext* d_tcontext;
   /** Get rewrite step for (hash value of) term. */
   Node getRewriteStepInternal(Node thash) const;
-=======
->>>>>>> 2174ab36
   /**
    * Adds a proof of t = t' to the proof pf where t' is the result of rewriting
    * t based on the rewrite steps registered to this class. This method then
@@ -206,17 +195,11 @@
    * Register rewrite step, returns the equality t=s if t is distinct from s
    * and a rewrite step has not already been registered for t.
    */
-<<<<<<< HEAD
   Node registerRewriteStep(Node t, Node s, uint32_t tctx);
   /** cache that r is the rewritten form of cur, pf can provide a proof */
   void doCache(Node curHash, Node cur, Node r, LazyCDProof& pf);
   /** get debug information on this generator */
   std::string toStringDebug() const;
-=======
-  Node registerRewriteStep(Node t, Node s);
-  /** cache that r is the rewritten form of cur, pf can provide a proof */
-  void doCache(Node cur, Node r, LazyCDProof& pf);
->>>>>>> 2174ab36
 };
 
 }  // namespace CVC4
