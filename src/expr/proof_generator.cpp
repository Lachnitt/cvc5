/*********************                                                        */
/*! \file proof_generator.cpp
 ** \verbatim
 ** Top contributors (to current version):
 **   Andrew Reynolds
 ** This file is part of the CVC4 project.
 ** Copyright (c) 2009-2020 by the authors listed in the file AUTHORS
 ** in the top-level source directory) and their institutional affiliations.
 ** All rights reserved.  See the file COPYING in the top-level source
 ** directory for licensing information.\endverbatim
 **
 ** \brief Implementation of proof generator utility
 **/

#include "expr/proof_generator.h"

#include "expr/proof.h"
#include "expr/proof_node_algorithm.h"
#include "options/smt_options.h"

namespace CVC4 {

std::ostream& operator<<(std::ostream& out, CDPOverwrite opol)
{
  switch (opol)
  {
    case CDPOverwrite::ALWAYS: out << "ALWAYS"; break;
    case CDPOverwrite::ASSUME_ONLY: out << "ASSUME_ONLY"; break;
    case CDPOverwrite::NEVER: out << "NEVER"; break;
    default: out << "CDPOverwrite:unknown"; break;
  }
  return out;
}

ProofGenerator::ProofGenerator() {}

ProofGenerator::~ProofGenerator() {}

std::shared_ptr<ProofNode> ProofGenerator::getProofFor(Node f)
{
  Unreachable() << "ProofGenerator::getProofFor: " << identify()
                << " has no implementation" << std::endl;
  return nullptr;
}

bool ProofGenerator::addProofTo(Node f, CDProof* pf, CDPOverwrite opolicy)
{
  Trace("pfgen") << "ProofGenerator::addProofTo: " << f << "..." << std::endl;
  Assert(pf != nullptr);
  // plug in the proof provided by the generator, if it exists
  std::shared_ptr<ProofNode> apf = getProofFor(f);
  if (apf != nullptr)
  {
    Trace("pfgen") << "...got proof " << *apf.get() << std::endl;
    // Add the proof, without deep copying.
    if (pf->addProof(apf, opolicy, false))
    {
      Trace("pfgen") << "...success!" << std::endl;
      return true;
    }
    Trace("pfgen") << "...failed to add proof" << std::endl;
  }
  else
  {
    Trace("pfgen") << "...failed, no proof" << std::endl;
    Assert(false) << "Failed to get proof from generator for fact " << f;
  }
  return false;
}

void pfgEnsureClosed(Node proven,
                     ProofGenerator* pg,
                     const char* c,
                     const char* ctx,
                     bool reqGen)
{
  std::vector<Node> assumps;
  pfgEnsureClosedWrt(proven, pg, assumps, c, ctx, reqGen);
}

void pfgEnsureClosedWrt(Node proven,
                        ProofGenerator* pg,
                        const std::vector<Node>& assumps,
                        const char* c,
                        const char* ctx,
                        bool reqGen)
{
  if (!options::proofNew())
  {
    // proofs not enabled, do not do check
    return;
  }
  bool isTraceDebug = Trace.isOn(c);
  if (!options::proofNewEagerChecking() && !isTraceDebug)
  {
    // trace is off and proof new eager checking is off, do not do check
    return;
  }
  std::stringstream ss;
  ss << "ProofGenerator: " << (pg == nullptr ? "null" : pg->identify())
     << " in context " << ctx;
  std::stringstream sdiag;
  bool isTraceOn = Trace.isOn(c);
  if (!isTraceOn)
  {
    sdiag << ", use -t " << c << " for details";
  }
  Trace(c) << "=== pfgEnsureClosed: " << ss.str() << std::endl;
  Trace(c) << "Proven: " << proven << std::endl;
  if (pg == nullptr)
  {
    // only failure if flag is true
    if (reqGen)
    {
<<<<<<< HEAD
      AlwaysAssert(false) << "...pfgEnsureClosed: no generator in context "
                          << ctx << sdiag.str();
=======
      Unreachable() << "...pfgEnsureClosed: no generator in context " << ctx
                    << sdiag.str();
>>>>>>> 2174ab36
    }
    Trace(c) << "...pfgEnsureClosed: no generator in context " << ctx
             << std::endl;
    return;
  }
  std::shared_ptr<ProofNode> pn = pg->getProofFor(proven);
  Trace(c) << " Proof: " << *pn.get() << std::endl;
  if (pn == nullptr)
  {
    AlwaysAssert(false) << "...pfgEnsureClosed: null proof from " << ss.str()
                        << sdiag.str();
  }
  std::vector<Node> fassumps;
  expr::getFreeAssumptions(pn.get(), fassumps);
  bool isClosed = true;
  std::stringstream ssf;
  for (const Node& fa : fassumps)
  {
    if (std::find(assumps.begin(), assumps.end(), fa) == assumps.end())
    {
      isClosed = false;
      ssf << "- " << fa << std::endl;
    }
  }
  if (!isClosed)
  {
    Trace(c) << "Free assumptions:" << std::endl;
    Trace(c) << ssf.str();
    if (!assumps.empty())
    {
      Trace(c) << "Expected assumptions:" << std::endl;
      for (const Node& a : assumps)
      {
        Trace(c) << "- " << a << std::endl;
      }
    }
  }
  AlwaysAssert(isClosed) << "...pfgEnsureClosed: open proof from " << ss.str()
                         << sdiag.str();
  Trace(c) << "...pfgEnsureClosed: success" << std::endl;
  Trace(c) << "====" << std::endl;
}

}  // namespace CVC4<|MERGE_RESOLUTION|>--- conflicted
+++ resolved
@@ -112,13 +112,8 @@
     // only failure if flag is true
     if (reqGen)
     {
-<<<<<<< HEAD
-      AlwaysAssert(false) << "...pfgEnsureClosed: no generator in context "
-                          << ctx << sdiag.str();
-=======
       Unreachable() << "...pfgEnsureClosed: no generator in context " << ctx
                     << sdiag.str();
->>>>>>> 2174ab36
     }
     Trace(c) << "...pfgEnsureClosed: no generator in context " << ctx
              << std::endl;
