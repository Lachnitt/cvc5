--- conflicted
+++ resolved
@@ -43,18 +43,11 @@
    * fact in children.
    *
    * If continueUpdate is set to false in this method, then the resulting
-<<<<<<< HEAD
-   * proof (the proof of res in cdp) is *not* recursively updated by the proof
-   * node updater. Otherwise, by default, the proof node updater will
-   * continue traversing the resulting proof. This is analogous to marking
-   * REWRITE_DONE in a rewrite response.
-=======
    * proof (the proof of res in cdp) is *not* called back to update by the
    * proof node updater, nor are its children recursed. Otherwise, by default,
    * the proof node updater will continue updating the resulting proof and will
    * recursively update its children. This is analogous to marking REWRITE_DONE
    * in a rewrite response.
->>>>>>> 89c5d4ac
    */
   virtual bool update(Node res,
                       PfRule id,
@@ -84,15 +77,11 @@
   void process(std::shared_ptr<ProofNode> pf);
 
   /**
-<<<<<<< HEAD
-   * Set free assumptions
-=======
    * Set free assumptions to freeAssumps. This indicates that we expect
    * the proof we are processing to have free assumptions that are in
    * freeAssumps. This enables checking when this is violated, which is
    * expensive in general. It is not recommended that this method is called
    * by default.
->>>>>>> 89c5d4ac
    */
   void setDebugFreeAssumptions(const std::vector<Node>& freeAssumps);
 
@@ -111,12 +100,8 @@
    * Update proof node cur based on the callback. This modifies curr using
    * ProofNodeManager::updateNode based on the proof node constructed to
    * replace it by the callback. Return true if cur was updated. If
-<<<<<<< HEAD
-   * continueUpdate is updated to false, then cur is not updated recursively.
-=======
    * continueUpdate is updated to false, then cur is not updated further
    * and its children are not traversed.
->>>>>>> 89c5d4ac
    */
   bool runUpdate(std::shared_ptr<ProofNode> cur,
                  const std::vector<Node>& fa,
